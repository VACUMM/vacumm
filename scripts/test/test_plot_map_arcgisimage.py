--- conflicted
+++ resolved
@@ -4,13 +4,5 @@
 from vcmq import map
 
 # Plot
-<<<<<<< HEAD
-figfile = code_file_name(ext='png')
-if os.path.exists(figfile): os.remove(figfile)
 map(lon=(-7, -3), lat=(46, 49), arcgisimage='ocean',
-    show=True, close=True,
-    epsg=4326, savefig=figfile, res=None)
-=======
-map(lon=(-7, -3), lat=(46, 49), arcgisimage='natgeo',
     show=True, epsg=4326, res=None)
->>>>>>> 65a5aa71
