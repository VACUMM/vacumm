"""Test :meth:`~vacumm.data.misc.dataset.OceanDataset.get_depth` in MENOR"""

# Inits
ncfile = "menor.nc"

# Imports
from vcmq import DS, os, map2, data_sample

# Read data
ncfile = data_sample(ncfile)
ds = DS(ncfile, 'mars', logger_level='critical')
depth = ds.get_depth(squeeze=True)

# Plot midlevel
<<<<<<< HEAD
figfile = code_file_name(ext='png')
if os.path.exists(figfile): os.remove(figfile)
map2(depth[depth.shape[0]/2], savefig=figfile, close=True, vmax=0, show=False,
    colorbar_shrink=0.6, title='Testing Dataset.get_depth()')

# For unittest
result = [
    ('files', figfile),
    ]
=======
map2(depth[depth.shape[0]/2], vmax=0, show=False,
    colorbar_shrink=0.6, title='Testing Dataset.get_depth()')
>>>>>>> 65a5aa71
<|MERGE_RESOLUTION|>--- conflicted
+++ resolved
@@ -4,7 +4,7 @@
 ncfile = "menor.nc"
 
 # Imports
-from vcmq import DS, os, map2, data_sample
+from vcmq import DS, map2, data_sample
 
 # Read data
 ncfile = data_sample(ncfile)
@@ -12,17 +12,5 @@
 depth = ds.get_depth(squeeze=True)
 
 # Plot midlevel
-<<<<<<< HEAD
-figfile = code_file_name(ext='png')
-if os.path.exists(figfile): os.remove(figfile)
-map2(depth[depth.shape[0]/2], savefig=figfile, close=True, vmax=0, show=False,
-    colorbar_shrink=0.6, title='Testing Dataset.get_depth()')
-
-# For unittest
-result = [
-    ('files', figfile),
-    ]
-=======
 map2(depth[depth.shape[0]/2], vmax=0, show=False,
-    colorbar_shrink=0.6, title='Testing Dataset.get_depth()')
->>>>>>> 65a5aa71
+    colorbar_shrink=0.6, title='Testing Dataset.get_depth()')