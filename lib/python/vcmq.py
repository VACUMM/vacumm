--- conflicted
+++ resolved
@@ -110,14 +110,9 @@
 
 from vacumm.misc.grid.masking import \
     erode_coast, polygon_mask, GetLakes, get_coast, polygons, polygon_select, zcompress, \
-<<<<<<< HEAD
     envelop, get_coastal_indices, grid_envelop, create_polygon, clip_shape, proj_shape, \
     plot_polygon
-    
-=======
-    envelop, get_coastal_indices, grid_envelop
 
->>>>>>> 6ec47ca9
 # - data
 
 from vacumm.data import setup_dataset, DS
