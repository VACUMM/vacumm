--- conflicted
+++ resolved
@@ -2,6 +2,7 @@
 
 # System
 
+from __future__ import absolute_import
 import os
 import sys
 import shutil
@@ -80,7 +81,7 @@
     create_dep, islon, islat, isdep, isaxis, istime, create_axis,
     check_axes, check_id, check_order, get_axis_type, get_checker,
     guess_timeid, is_geo_axis, is_geo_axis_type, merge_orders,
-    order_match, set_order,
+    order_match, set_order, create_axes2d, get_axis, num2axes2d, 
     )
 
 from vacumm.misc.atime import (
@@ -212,7 +213,7 @@
 # - spatial
 
 from vacumm.misc.poly import (
-    create_polygon, clip_shape, polygons, convex_hull,
+    create_polygon, clip_shape, create_polygons, polygons, convex_hull,
     get_geos_type, is_linestring, is_point, is_polygon, clip_shapes,
     plot_polygon, proj_shape, sort_shapes)
 envelop = convex_hull
@@ -220,25 +221,20 @@
 from vacumm.misc.grid import (
     get_grid, set_grid, create_grid, create_grid2d, resol, monotonic, isdepthup, depth2dz,
     meshcells, meshbounds, meshgrid, bounds1d, bounds2d, coord2slice, isregular,
-    isrect, curv2rect, isgrid, get_xy, create_axes2d, gridsel, varsel, xshift, rotate_grid,
-    get_closest, get_closest_depth, makedepthup, get_axis, transect_specs,
+    isrect, curv2rect, isgrid, get_xy, gridsel, varsel, xshift, rotate_grid,
+    get_closest, get_closest_depth, makedepthup, transect_specs,
     get_axis_slices, get_distances, dz2depth, meshweights, axis1d_from_bounds,
     bounds2mesh, cells2grid, check_xy_shape, curv_grid, create_var2d,
     get_geo_area, get_grid_axes, get_resolution, get_zdim, isoslice, mask2ind,
-    merge_axis_slice, merge_axis_slices, num2axes2d, t2uvgrids, xextend,
+    merge_axis_slice, merge_axis_slices, t2uvgrids, xextend,
     xshift, clone_grid, haversine, are_same_grids,
     )
 
 from vacumm.misc.regridding import (
     regrid1d, regrid2d, interp1d, interp2d, cellave1d, cellave2d, cellerr1d,
     cargen, xy2xy, shift1d, shift2d, extend1d, extend2d, regrid_method,
-<<<<<<< HEAD
     transect, griddata, CDATRegridder, grid2xy, cubic1d, krig,
-    nearest1d, shiftgrid, extendgrid, fill1d, fill2d
-=======
-    transect, griddata, CDATRegridder, grid2xy, cubic1d,
     nearest1d, shiftgrid, extendgrid, fill1d, fill2d, CurvedInterpolator,
->>>>>>> 9cb230e4
     )
 
 from vacumm.misc.basemap import (
@@ -246,27 +242,18 @@
     RSHPERE_WGS84
     )
 
-<<<<<<< HEAD
 from vacumm.misc.masking import (
     erode_coast, polygon_mask, GetLakes, get_coast, polygon_select, zcompress,
-    envelop, get_coastal_indices, grid_envelop, merge_masks
-=======
-from vacumm.misc.grid.masking import (
-    erode_coast, polygon_mask, GetLakes, get_coast, polygons, polygon_select, zcompress,
-    envelop, get_coastal_indices, grid_envelop, create_polygon, clip_shape, proj_shape,
-    plot_polygon, merge_masks, masked_polygon, mask2d, get_dist_to_coast,
->>>>>>> 9cb230e4
+    envelop, get_coastal_indices, grid_envelop, merge_masks, 
+    masked_polygon, mask2d, get_dist_to_coast,
     )
 
 from vacumm.misc.kriging import (
     OrdinaryCloudKriger, variogram, variogram_fit, variogram_model,
     variogram_model_type, variogram_multifit, cloud_split,
     KrigingError, VariogramModel, VariogramModelError, SimpleCloudKriger,
-<<<<<<< HEAD
     krig as krign,
-=======
     VARIOGRAM_MODEL_TYPES, DEFAULT_VARIOGRAM_MODEL_TYPE,
->>>>>>> 9cb230e4
     )
 
 from vacumm.misc.sdata import GSHHSBM, Shapes, GriddedMerger, XYZ, XYZMerger
