#!/usr/bin/env python
# -*- coding: utf8 -*-
#
# Copyright or © or Copr. Actimar/IFREMER (2010-2015)
#
# This software is a computer program whose purpose is to provide
# utilities for handling oceanographic and atmospheric data,
# with the ultimate goal of validating the MARS model from IFREMER.
#
# This software is governed by the CeCILL license under French law and
# abiding by the rules of distribution of free software.  You can  use,
# modify and/ or redistribute the software under the terms of the CeCILL
# license as circulated by CEA, CNRS and INRIA at the following URL
# "http://www.cecill.info".
#
# As a counterpart to the access to the source code and  rights to copy,
# modify and redistribute granted by the license, users are provided only
# with a limited warranty  and the software's author,  the holder of the
# economic rights,  and the successive licensors  have only  limited
# liability.
#
# In this respect, the user's attention is drawn to the risks associated
# with loading,  using,  modifying and/or developing or reproducing the
# software by the user in light of its specific status of free software,
# that may mean  that it is complicated to manipulate,  and  that  also
# therefore means  that it is reserved for developers  and  experienced
# professionals having in-depth computer knowledge. Users are therefore
# encouraged to load and test the software's suitability as regards their
# requirements in conditions enabling the security of their systems and/or
# data to be ensured and,  more generally, to use and operate it in the
# same conditions as regards security.
#
# The fact that you are presently reading this means that you have had
# knowledge of the CeCILL license and that you accept its terms.
#

__author__ = 'Stéphane Raynaud'
__email__ = 'raynaud@actimar.fr'

'''This module defines a class for all sigma coordinates systems'''

import re, math, numpy as N, cdms2, MV2
from traceback import format_exc
from warnings import warn
from cdms2.selectors import Selector
from vacumm import vcwarn
from vacumm.misc import (selector2str, create_selector, split_selector,
    filter_level_selector, dict_merge)
import vacumm.data.cf as cf
from vacumm.misc.axes import axis_type
from vacumm.misc.grid import dz2depth as dz2depths
from vacumm.misc.io import NcFileObj, ncread_axis, ncread_var

RE_SN2LOC_SEARCH = re.compile(r'_at_([uvwtdfr])_location', re.I).search

def standard_name_to_location(standard_name):
    m = RE_SN2LOC_SEARCH(standard_name)
    if m is not None:
        return m.group(1)

class SigmaError(Exception):
    pass

class SigmaWarning(UserWarning):
    pass

class NcSigma(object):
    '''Abstract class for sigma coordinates interface to Netcdf files

    See :class:`NcSigmaStandard` and  :class:`NcSigmaGeneralized` for more information

    :Attributes:

        .. attribute:: f

            cdms2 file object.

        .. attribute:: levelvar

            Variable whose standard_name is of type "ocean_XX_coordinate"

        .. attribute:: formula_terms

            Dictionary to find formula variables

        .. attribute:: standard_names

            List of useful standard names

        .. attribute:: names

            Netcdf names of some variables

        .. attribute:: dzt

            Layer thickness at T point

        .. attribute:: dzu

            Layer thickness at U point

        .. attribute:: dzw

            Layer thickness at W point

    '''
    standard_names = dict(
        dz = cf.VAR_SPECS['dz']['standard_name'],
        dzu = cf.VAR_SPECS['dz_u']['standard_name'],
        dzv = cf.VAR_SPECS['dz_v']['standard_name'],
        dzw = cf.VAR_SPECS['dz_w']['standard_name'],
        depth = cf.VAR_SPECS['bathy']['standard_name'],
        depthu = cf.VAR_SPECS['bathy_u']['standard_name'],
        depthv = cf.VAR_SPECS['bathy_v']['standard_name'],
        eta = cf.VAR_SPECS['ssh']['standard_name'],
#cval utile ?
        oro = cf.VAR_SPECS['oro']['standard_name'],
        height = cf.VAR_SPECS['topheight']['standard_name'],
        altitude = cf.VAR_SPECS['altitude']['standard_name'],
#        dz = "ocean_layer_thickness",
#        dzu = "ocean_layer_thickness_at_u_location",
#        dzv = "ocean_layer_thickness_at_v_location",
#        dzw = "ocean_layer_thickness_at_w_location",
#        depth = "model_sea_floor_depth_below_geoid",
#        depthu = "model_sea_floor_depth_below_geoid_at_u_location",
#        depthv = "model_sea_floor_depth_below_geoid_at_v_location",
#        eta = ["sea_surface_height_above_geoid"],
    )
    gridvars = dict(
        t = ['eta', 'depth','oro','altitude'],
        u = ['depthu'],
        v = ['depthv'],
    )
    gridvars['all'] = gridvars['t']+gridvars['u']+gridvars['v']
    names = {}
    horiz_terms = ['depth', 'eta', 'height', 'oro']
    sigma_name = None

    def __init__(self, ncfile, levelvars=None, formula_terms=None):

        # Open file
        self.nfo = NcFileObj(ncfile)
        self.f = self.nfo.f

        # Level variable
        if levelvars is None or isinstance(levelvars, list):
            self.levelvars = self.get_levelvars(ncfile, getcls=False, levelids=levelvars)
        else:
            self.levelvars = levelvars

        # Load formula terms
        self.load_formula_terms(formula_terms)

        try:
            if 'depth' in self.formula_terms['t']: self.domain = 'ocean'
            elif 'height' in self.formula_terms['t']: self.domain = 'atmosphere'
        except:
            self.domain = None

        # Load names from standard_names
        self._load_names_(self.f)

        # Load sigma related variables
        self.load_sigma()

#        # Load layer thickness names
#        self.load_thickness_names()

        # Init the cache
        self._cache = {}

    def close(self):
        """Closed opened file"""
        self.nfo.close()
    def __del__(self):
        self.close()

    @classmethod
    def factory(cls, f, **kwargs):
        """Get a sigma instance by scaning the standard name of axes and variables in a netcdf file

        :Parameters:

            - **ncfile**: A netcdf file name or descriptor.
            - Other keywords are used to initialize the output instance.

        :Return:

            - **sigma**: ``None`` or one of the following instance:

                - :class:`NcSigmaStandard`: Ocean sigma-coordinates
                - :class:`NcSigmaGeneralized`: Ocean s-coordinates
        """

        # Open file
        nfo = NcFileObj(f)
        f = nfo.f
        try:
            vars, sigcls = cls.get_levelvars(f, getcls=True, atlocs=False)
            if sigcls is not None:
                return sigcls(f, vars, **kwargs)
#            raise SigmaError('No valid coordinate system found in variables')
        finally:
            nfo.close()

    @classmethod
    def get_levelvars(cls, f, getcls=False, atlocs=True, levelids=None):
        """Find de level variables that have a standard name like ocean_XX_coordinate

        :Params:

             - **f**: cdms2 file object or netcdf file name.
             - **getcls**, optional: Get the associated sigma class too.
             - **levelids**, optional: Restrict search to theses ids.

        :Return: Variables as a dictionary whose keys at point positions
            such as 't', 'w'. If position is not properly estimated
            from the standard_name (using :func:`standard_name_to_location`),
            't' is assumed.

            - if not getcls: ``{'t': levelt, 'w':levelw, ...}``
            - else: ``{'t': levelt, 'w':levelw, ...}, sigcls``
        """
        nfo = NcFileObj(f)
        f = nfo.f
        targets = [(dimname, f.getAxis(dimname)) for dimname in f.listdimension()]
        targets += [var for var in f.variables.items()]
        levelvars = {}
        valid_sigcls = None
        for name,var in targets:
            if levelids is not None and name not in levelids: continue
            sigcls = cls.get_sigma_class(var)
            if sigcls is not None:
#                if atlocs:
                at = standard_name_to_location(var.standard_name)
                if at is None: at = 't'
                levelvars[at] = var
                valid_sigcls = sigcls
#                else:
#                    vars.append(var)
        if not levelvars:
            levelvars = None
        nfo.close()
        if getcls: return levelvars, valid_sigcls
        return levelvars

    @classmethod
    def get_sigma_class(cls, var):
        """Return the sigma class as identified in var or None"""
        # standard_name available ?
        if not hasattr(var, 'standard_name'): return

        # Loop on classes
        for sigcls in NcSigmaStandard, NcSigmaGeneralized:

            # Get standard names as a list
            sigma_standard_names = sigcls.standard_names[sigcls.sigma_name]+sigcls.standard_names[sigcls.sigma_name+'w']
            if not isinstance(sigma_standard_names, list):
                sigma_standard_names = [sigma_standard_names]

            # Check
            if var.standard_name in sigma_standard_names:
                return sigcls

    @classmethod
    def is_sigma(cls, *args, **kwargs):
        sc = cls.get_sigma_class(*args, **kwargs)
        return sc is not None and issubclass(sc, NcSigma)

    @classmethod
    def _load_names_(cls, f):
        """Store netcdf names of variables according to :attr:`standard_names` into :attr:`names`"""
        targets = [(dimname, f.getAxis(dimname)) for dimname in f.listdimension()]
        targets += [var for var in f.variables.items()]
        for name, standard_names in cls.standard_names.items():
            if not isinstance(standard_names, list):
                standard_names = [standard_names]
            for ncname,ncvar in targets:
                if hasattr(ncvar, 'standard_name') and ncvar.standard_name in standard_names:
                    cls.names.setdefault(name, ncname)
                    break

        return cls.names


#    def _get_from_standard_name_(self, standard_names, selector=None, mode="full"):
#        """Get a variable from its standard name
#
#        :Params:
#
#            - **standard_names**: A single standard_name or a list.
#            - **getid**, optional: If True, return the id instead of the variable.
#
#        :Return: The variabe if found, or None.
#        """
#        if not isinstance(standard_names, list):
#            standard_names = [standard_names]
#        targets = [(dimname, f.getAxis(dimname)) for dimname in f.listdimension()]
#        targets += [var for var in f.variables.items()]
#        for name,var in targets:
#            if hasattr(var, 'standard_name') and var.standard_name in standard_names:
#                if mode=="id" or mode==0:
#                    return var.id
#                if mode=="full" or mode>1:
#                    self._get_from_name_(var.id, selector)
#                return var


    def load_formula_terms(self, formula_terms=None, at=None, mode='noerr'):
        """Read formula terms at T and W points and store them in
        the dictionary attribute :attr:`formula_terms` whose keys are 't' and 'w'
        """

        # String from file
        formula_terms_from_file = {}
        for at_, levelvar in self.levelvars.items():
            if at and at!=at_:
                continue
            formula_terms_from_file[at_] = getattr(levelvar, "formula_terms", {})

        # Specified
        if not formula_terms:
           formula_terms = {}
        elif (isinstance(formula_terms, (str, list, tuple)) or
                (isinstance(formula_terms, dict) and
                    't' not in formula_terms and 'w' not in formula_terms)):
            formula_terms = {'t':formula_terms}

        # Scan formulas
        self.formula_terms = {}
        for at_ in 'wt':

            # Check position
            if at and at!=at_:
                continue

            # To dicts
            file_formula_terms = self._ft_to_dict_(formula_terms.get(at_, {}))
            spec_formula_terms = self._ft_to_dict_(formula_terms_from_file.get(at_, {}))

            # Merge
            self.formula_terms[at_] = dict_merge(spec_formula_terms, file_formula_terms)

            # Check if empty when required
            if at and not self.formula_terms[at_]:
                vcwarn('No formula term for {} position'.format(at_))

            # Patch names for eta and depth into self.names
            for name in self.horiz_terms:
                if name in self.formula_terms[at_]:
                    self.names[name] = self.formula_terms[at_][name]

        # Final check
        if (not self.formula_terms or
                not any([bool(ct) for ct in self.formula_terms.values()])):
            vcwarn('No formula term currently loaded')

    @staticmethod
    def _ft_to_dict_(formula_terms):
        if isinstance(formula_terms, dict):
            return formula_terms
        if not isinstance(formula_terms, (list,tuple)):
            formula_terms = re.split('[\W]+', formula_terms)
        ft = {}
        for i in xrange(len(formula_terms)/2):
            try:
                ft[formula_terms[i*2]] = formula_terms[i*2+1]
            except:
                raise SigmaError('Error while scaning formula terms')
        return ft


    @staticmethod
    def _serialize_selector_(selector=None, lons=None, lats=None, times=None):
        selector = as_selector(selector)
        ss = selector2str(selector)
        if lons is not None and lats is not None:
            ss += str(hash(str(N.asarray(lons).data)))
            ss += str(hash(str(N.asarray(lats).data)))
            if times is not None:
                ss += str(hash(str(N.asarray(create_time(times)).data)))
        return ss

    def _get_from_cache_(self, name, selector=None, lons=None, lats=None, times=None):
        """Get a variable either from the cache or
        by reading it with :func:`_get_from_name_`"""
        # Check the cache
        name = name.lower()
        if not hasattr(self, '_cache'): self._cache = {}
        selector = as_selector(selector)
        ss = self._serialize_selector_(selector=selector,
            lons=lons, lats=lats, times=times)
        if not self._cache.has_key(name):
            self._cache[name] = [None,None]
        if self._cache[name][0] is ss and self._cache[name][0] is not None:
            return self._cache[name][1]
        del self._cache[name]

        # Read it
        var = self._get_from_name_(name, selector, lons, lats)
        self._cache[name] = [ss, var]
        return var

    def clean_cache(self):
        if '_cache' in self: del self._cache

    def _get_ncname_(self, name):
        """Get netcdf var name from name"""
        if name is None: return
        name = name.lower()
        if not name.startswith('+') and name not in self.names: return
        if name.startswith('+'):
            ncname = name[1:]
        else:
            ncname = self.names[name]
        return ncname

    def _get_from_name_(self, name, selector=None, lons=None, lats=None, times=None):
        """Load axis or variable from its generic name

        .. note:: Tests against generic names are case insensitives.
            They are search for in :attr:`names`.

        :Return: None is not found, else a MV2 array
        """

        # Inits
        ncname = self._get_ncname_(name)
        if ncname is None: return
        selector = as_selector(selector)

        # Axis
        var = ncread_axis(self.f, ncname, mode=None)
        if var is not None:

            # Selector
            atype = axis_type(var, genname=True)[:3]
            for sname, sel in split_selector(selector)[1].items():
                if sname==var.id or (atype is not None and atype==sname[:3]):
                    if not isinstance(sel, slice):
                        ijk = var.mapIntervalExt(sel)
                    else:
                        ijk = sel.indices(len(var))
                    var = var.subaxis(*ijk)
            return var

        # Variable
        if ncname in self.f.variables:
            not_scalar = self.f[ncname].shape
            args = [ncname]
            if selector and not_scalar:
                args.append(selector)
            kwargs = {'mode':None}
            var = ncread_var(self.f, *args, **kwargs)
            if var is None:
                return
            if not_scalar and hasattr(self.f[ncname], '_FillValue') and cdms2.isVariable(var):
                var[:] = MV2.masked_values(var, self.f[ncname]._FillValue, copy=0)

            # Transect
            if not_scalar and lons is not None and lats is not None:
                var = grid2xy(var, xo=lons, yo=lons, to=times, outaxis=False)
            return var

        # Attribute
        return self.f.attributes.get(ncname, None)

    def load_sigma(self, selector=None, at=None):
        """Scan variables to find sigma (or s), and set :attr:`sigma` (or :attr:`s`) attributes"""
        if at is None: at = ['t', 'w']
        single = not isinstance(at, list)
        if single: at = [at]
        setattr(self, self.sigma_name, {})
        setattr(self, 'sigma', getattr(self, self.sigma_name)) # alias
        ss = getattr(self, self.sigma_name)
        for a in at:
            a = self._at_(a, focus='ver')
            if self.sigma_name not in self.formula_terms[a]: continue
            varname  = '+' + self.formula_terms[a][self.sigma_name]
            ncname = self._get_ncname_(varname)
            ids = [ncname] if ncname else []
            zsel = filter_level_selector(selector, ids=ids)
            var = self._get_from_cache_(varname, zsel)
            if var is None:
                raise SigmaError('Sigma variable not found for sigma coordinates: '+varname)
#            if hasattr(var, 'getValue'):
#                var = var.getValue()
#            else:
#                var = var.filled()
            ss[a] = var
            self.nz = var.shape[0]

        return ss if not single else ss[at[0]]

    def has_w(self):
        """Check if W sigma coordinates are available"""
        return 'w' in self.sigma

    def has_t(self):
        """Check if W sigma coordinates are available"""
        return 't' in self.sigma

    def get_depth(self, selector=None, lons=None, lats=None, times=None, at='t', mode='error'):
        """Read bottom depth at T, U or V points"""
        at = self._at_(at, squeezet=True)
        if at=="w": at = 't'
        var = self._get_from_cache_('depth'+at, selector,
            lons=lons, lats=lats, times=times)
        if var is None and mode=='error':
            raise SigmaError('Depth variable at %-points not found for %s coordinates: %s'(self.sigma_name, at, 'depth'+at))
        return var

<<<<<<< HEAD

    def get_eta(self, selector=None, lons=None, lats=None, times=None, mode='error'):
=======
    def get_eta(self, selector=None, mode='error'):
>>>>>>> 16b4c99a
        """Scan variables to find eta and read it"""
        var = self._get_from_cache_('eta', selector,
            lons=lons, lats=lats, times=times)
        if var is None and mode=='error':
            raise SigmaError('Eta variable not found for %s coordinates'%self.sigma_name)
        return var

    def get_oro(self, selector=None, mode='error'):
        """Scan variables to find oro and read it"""
        var = self._get_from_cache_('oro', selector)
        if var is None and mode=='error':
            raise SigmaError('Oro variable not found for %s coordinates'%self.sigma_name)
        return var

    def get_height(self, mode='error'):
        """Scan variables to find oro and read it"""
        var = self._get_from_cache_('height')
        if var is None and mode=='error':
            raise SigmaError('Height variable not found for %s coordinates'%self.sigma_name)
        return var

#    def load_thickness_names(self):
#        """Load name of thickness variables at T, U and W if availables
#
#        Thickness variables are identified according to their standard_name,
#        stored in attributes :attr:`standard_names`.
#
#        Results are stored in attributes :attr:`dzt_name`, :attr:`dzu_name` and :attr:`dzw_name`.
#
#        """
#        for at in 't', 'u', 'w':
#            if at=='t': at=''
#            standard_name = sef.standard_names["dz"+at]
#            self.names["dz"+at] = self._get_from_standard_name_(standard_name, mode='id')

    def get_dz(self, selector=None, lons=None, lats=None, times=None, at='t'):
        """Load thickness at T or W if availables

        :Params:

            - **selector**: Global selector.
            - **at**: 't' or 'w'

        :Return: The variable if available or None
        """
        at = self._at_(at, focus='ver', squeezet=True)
        return self._get_from_cache_("dz"+at, selector,
            lons=lons, lats=lats, times=times)



#    def create_depths(self, eta):
#        """Create an empty output depths variable"""
#        shape =  eta.shape[-2:]
#        if eta.getTime() is not None:
#            shape = (eta.shape[0],) + shape
#        depths = MV2.zeros(shape, eta.dtype)
#        return depths

    @staticmethod
    def _at_(at, squeezet=False, focus=None):
        if isinstance(at, basestring): at = at.lower()
        if at=='' or at is True: at = 't'

        # Aliases
        if at in 'rts':
            at = 't'

        # Focus on hor. or ver.
        if (focus=="hor" or focus=='h' or focus=='xy') and at in 'w':
            at = 't'
        elif focus=="ver" or focus=='z':
            if at in 'uv':
                at = 't'
            elif at in 'd':
                at = "w"

        # Squeeze t
        if squeezet and at=='t': at = ''

        return at


    def _get_dz2d_config_(self, at, selector=None, lons=None, lats=None, times=None):
        """Get what is needed to generate depths from layer thicknesses

        :Params:

            - **at**: Grid point name: T or W (only).
            - **selector**, optional: Global :class:`~cdms2.selectors.Selector`.

        :Returns: name, dz, ref
        """
        # Currently only at T and W points
        at = self._at_(at)
        if at not in 'tw': return

        # Check config already existing
        kwsel = dict(selector=selector, lons=lons, lats=lats, times=times)
        ss = self._serialize_selector_(**kwsel)
        if not hasattr(self, '_dz2d_config'): self._dz2d_config={}
        if at in self._dz2d_config and ss in self._dz2d_config[at]:
            return self._dz2d_config[at][ss]

        # Generate config
        config = None
        if at=='t' and 'depth' in self.names and 'dzw' in self.names:

            config = ('dzw/depth',
                self._get_from_cache_('dzw', **kwsel),
                self._get_from_cache_('depth', **kwsel),
            )

        elif at=='w' and 'eta' in self.names and 'dz' in self.names:

            config = ('dz/eta',
                self._get_from_cache_('dz', **kwsel),
                self._get_from_cache_('eta', **kwsel),
            )

        if at not in self._dz2d_config:
            self._dz2d_config[at] = {}
        self._dz2d_config[at][ss] = config
        return config

    def dz_to_depths(self, selector=None, at='t', copyaxes=True, zerolid=False,
            lons=None, lats=None, times=None):
        """Get depths from layer thicknesses

        :Params:
        """
        # Get config
        at = self._at_(at, focus='z')
        config = self._get_dz2d_config_(at, selector,
            lons=lons, lats=lats, times=times)
        msg = "Can't compute depths from layer thicknesses at %s"%at
        if config is None:
            raise SigmaError(msg+": no config available")
        cfgname, dz, ref = config
        refloc = cfgname.split('/')[1]
        try:
            return dz2depths(dz, ref, refloc=refloc, zerolid=zerolid)
        except Exception, e:
            raise SigmaError(msg+': '+format_exc())

    def update_file(self, newncfile, close=False):
        """Change the netcdf file"""
        if close: self.close()
        self.nfo = NcFileObj(newncfile)
        self.f = self.nfo.f

class NcSigmaStandard(NcSigma):
    '''Ocean standard coordinates converter for netcdf files

    :Parameters:

        - **ncfile**: A netcdf file name or descriptor.
        - **levelvar**, optional: Variable or axis of levels.


    :Attributes:

    .. attribute:: sigma

        [array] Sigma coordinates

    .. attribute:: depth

        [array] Bottom depth

    '''
    standard_names = NcSigma.standard_names.copy()
    sigma_name = 'sigma'
    standard_names[sigma_name] = ["ocean_sigma_coordinate", "ocean_sigma_coordinate_at_t_location", "atmosphere_sigma_coordinate", "atmosphere_sigma_coordinate_at_t_location"]
    standard_names[sigma_name+'w'] = ["ocean_sigma_coordinate_at_w_location", "atmosphere_sigma_coordinate_at_w_location"]

    def __init__(self, ncfile, levelvars=None, formula_terms=None):

        # Basic initializations
        NcSigma.__init__(self, ncfile, levelvars=levelvars, formula_terms=formula_terms)

        # Ocean or standard sigma?
#cval ici pas super clair le choix
        for at in 't', 'w':
            if at in self.sigma:
                if self.domain == 'ocean':
                    self.standard = self.sigma[at][:].sum()<0
                elif self.domain == 'atmosphere':
                    self.standard = self.sigma[at][:].sum()>0
                break
        else:
            self.standard = None
        self.stype = 'standard' if self.standard else 'ocean'

#    def load_sigma(self, selector=None):
#        """Scan variables to find sigma , and set :attr:`sigma` attribute
#
#        :Return: :attr:`sigma`
#        """
#        return NcSigma._load_sigma_('sigma', selector)


    def sigma_to_depths(self, selector=None, at='t', mode=None, copyaxes=True,
            eta=None, zerolid=None):
        """Get depths for the current state

        :Params:

            - **selector**: cdms selector or dict of selection specs.
            - **at**, optional: Where to compute them (T or Z).
            - **mode**, optional: Computational mode: "auto"/None, "sigma" or "dz".
            - **eta**: Sea surface elevation. A scalar, False, an array or defaults
              file's eta.

        """

        # Inits
        if mode is None: mode = 'auto'
        at = self._at_(at)
        atz = self._at_(at, focus='z')
        kwsel = dict(selector=selector, lons=lons, lats=lats, times=times)

        # From sigma
        if mode=='auto' or mode=='sigma':

            # Compute it
            try:

                # Read variables
                if eta is None:
                    eta = self.get_eta(mode='noerr', **kwsel)
                elif eta is False:
                    eta = None
                depth = self.get_depth(**kwsel)

                # Force sigma reload to allow level selection
                self.load_sigma(selector)

                # Compute it
                return sigma2depths(self.sigma[at], depth, eta, stype=self.stype,
                    copyaxes=copyaxes, zerolid=zerolid)

            except Exception, e:

                if isinstance(e, KeyError):
                    msg = "can't compute it at %s location"%e.message
                else:
                    msg = format_exc()
                msg = "Can't compute depths from sigma coordinates. Error: %s"%msg
                if mode=='sigma':
                    raise SigmaError(msg)
                else:
                    warn(msg, SigmaWarning)

        # From dz
        try:
            return self.dz_to_depths(at=at, copyaxes=copyaxes,
                zerolid=zerolid, **kwsel)
        except SigmaError, e:
            if mode=='auto':
                raise SigmaError("Can't compute depths from layer thicknesses or sigma coordinates")
            else:
                raise SigmaError(e.message)


#        # Init depths
#        notime = eta.getTime() is None
#        nt = 1 if notime else eta.shape[0]
#        nz = self.sigma.shape[0]
#        shape = (nt, nz) + eta.shape[-2:]
#        depths = MV2.zeros(shape, eta.dtype)
#        depths.long_name = 'Depths'
#        depths.units = 'm'
#        depths.id = 'depths'
#
#        # Loops
#        for it in xrange(nt):
#            for iz in xrange(nz):
#
#                # Common base
#                depths[it,iz] = self.sigma[iz] * (eta[it] + depth)
#
#                # Sigma type
#                if self.standard:
#                    depths[it,iz] += eta[it] # standard
#                else:
#                    depths[it,iz] -= depth # ocean
#
#        if notime:
#            depths = depths[0]
#
#        if copyaxes:
#            # Reaffect axes
#            # TODO:
#            # - does axes need to be copied ?
#            # - retreive z axis instead of creating it
#            # - factorize this copyaxes behavior
#            axes = []
#            if not notime:
#                axes.append(eta.getTime())
#            axes.append(cdms2.createAxis(range(self.sigma.shape[0]), id='level'))
#            axes.extend(eta.getAxisList()[-2:])
#            #print depths.shape, [type(a) for a in axes]
#            depths.setAxisList(axes)
#
#        self.f.close()
#        return depths


    def sigma_to_altitudes(self, selector=None, at='t', mode=None, copyaxes=True,
            oro=None, zerolid=None):
        """Get depths for the current state

        :Params:

            - **selector**: cdms selector or dict of selection specs.
            - **at**, optional: Where to compute them (T or Z).
            - **mode**, optional: Computational mode: "auto"/None, "sigma" or "dz".
            - **eta**: Sea surface elevation. A scalar, False, an array or defaults
              file's eta.

        """

        # Inits
        if mode is None: mode = 'auto'
        at = self._at_(at)
        atz = self._at_(at, focus='z')

        # From sigma
        if mode=='auto' or mode=='sigma':

            # Compute it
            try:

                # Read variables
                if oro is None:
                    oro = self.get_oro(selector, mode='noerr')
                height = self.get_height()

                # Force sigma reload to allow level selection
                self.load_sigma(selector)

                # Compute it
                return sigma2altitudes(self.sigma[at], height, oro, stype=self.stype,
                    copyaxes=copyaxes, zerolid=zerolid)

            except Exception, e:

                if isinstance(e, KeyError):
                    msg = "can't compute it at %s location"%e.message
                else:
                    msg = format_exc()
                msg = "Can't compute altitudes from sigma coordinates. Error: %s"%msg
                if mode=='sigma':
                    raise SigmaError(msg)
                else:
                    warn(msg, SigmaWarning)

        # From dz
#        try:
#            return self.dz_to_depths(selector=selector, at=at, copyaxes=copyaxes,
#                zerolid=zerolid)
#        except SigmaError, e:
#            if mode=='auto':
#                raise SigmaError("Can't compute altitudes from layer thicknesses or sigma coordinates")
#            else:
#                raise SigmaError(e.message)


    #def sigma_to_depthaltitudes(self, selector=None, at='t', mode=None, copyaxes=True,
    def sigma_to_levels(self, selector=None, at='t', mode=None, copyaxes=True, zerolid=None):

        if self.domain == 'atmosphere': return self.sigma_to_altitudes(selector=selector, at=at, mode=mode, copyaxes=copyaxes, zerolid=zerolid)
        else: return self.sigma_to_depths(selector=selector, at=at, mode=mode, copyaxes=copyaxes, zerolid=zerolid)

    __call__ = sigma_to_levels


class  NcSigmaGeneralized(NcSigma):
    '''Ocean s coordinates converter for netcdf files

    :Parameters:

        - **ncfile**: A netcdf file name or descriptor.
        - **levelvar**: Variable name of levels.


    :Attributes:

    .. attribute:: s

        [array] S coordinates

    .. attribute:: depth

        [array] Bottom depth

    .. attribute:: depth_c

        [array] Surface limit depth

    .. attribute:: a

         Surface control parameter

    .. attribute:: b

         Bottom control parameter

    .. attribute:: csu_standard_name

         Standard name of stretching at mid-layer

    .. attribute:: csw_standard_name

         Standard name of stretching at top-layer

    .. attribute:: csu

         Stretching at mid-layer

    .. attribute:: csw

         Stretching at top-layer



    '''
    standard_names = NcSigma.standard_names.copy()
    sigma_name = 's'
    standard_names.update(
        cst = "ocean_s_coordinate_function_at_midlayer",
        csw = ["ocean_s_coordinate_function_at_toplayer", "ocean_s_coordinate_function_at_interface"]
    )
    standard_names[sigma_name] = [
        "ocean_s_coordinate",
        "ocean_s_coordinate_g1",
        "ocean_s_coordinate_g2",
        "ocean_s_coordinate_g1_at_t_location"]
    standard_names[sigma_name+'w'] = [
        "ocean_s_coordinate_at_w_location",
        "ocean_s_coordinate_g1_at_w_location",
        "ocean_s_coordinate_g2_at_w_location"]
    horiz_terms = NcSigma.horiz_terms + ['depth_c']

    def __init__(self, ncfile, levelvars=None, formula_terms=None):

        # Basic initializations
        NcSigma.__init__(self, ncfile, levelvars=levelvars, formula_terms=formula_terms)
        self.stype = 'generalized'

        # Load control parameters
        self.load_controls()

        # Load stretching functions
        self.load_stretchings()

    def load_controls(self, at='t', mode='noerr'):
        """Load control parameters :attr:`a` and :attr:`b`"""
        at = self._at_(at, focus='ver')
        for term in 'a','b':
            if term not in self.formula_terms[at]:
                var = None
            else:
                varname  = self.formula_terms[at][term]
                if varname=='tetha': varname = 'theta' # Grrr
                var = self._get_from_name_('+'+varname)
                if var is None and mode!='noerr':
                    raise SigmaError('%s variable not found for %s coordinates: %s'%(term,self.sigma_name, varname))
            setattr(self, term, var)

    def load_stretchings(self):
        """Load stretching at mid and top layer and store them in :attr:`cs` dict"""
        self.cs = {}
        for at in 'w', 't':
            csname = "cs"+at
            if csname in self.names:
                var = self.f(self.names[csname])
            else:
                var =  None
            self.cs[at] = var


    def get_depth_c(self, selector=None,
            lons=None, lats=None, times=None,
            mode='error'):
        """Scan file for limit depth and read it"""
        var = self._get_from_cache_('depth_c', selector)
        if var is None and mode=='error':
            raise SigmaError('Depth_c variable not found for %s coordinates: '%(self.sigma_name, varname))
        return var

#    def load_sigma(self, selector=None):
#        """Scan variables to find s
#
#        :Return: :attr:`s`
#        """
#        return self._load_sigma_('s', selector)

<<<<<<< HEAD
    def sigma_to_depths(self, selector=None,
            lons=None, lats=None, times=None,
            at='t', mode=None, copyaxes=True,
            eta=None, zerolid=False):
=======
    def sigma_to_depths(self, selector=None, at='t', mode=None, copyaxes=True,
            eta=None, zerolid=False, depth=None, depth_c=None):
>>>>>>> 16b4c99a
        """Get depths for the current state

        :Params:

            - **selector**: cdms selector or dict of selection specs.
            - **at**, optional: Where to compute them (T or Z).
            - **mode**, optional: Computational mode: "auto"/None, "sigma" or "dz".
            - **eta**: Sea surface elevation. A scalar, False, an array or defaults
              file's eta.

        """

        # Inits
        if mode is None: mode = 'auto'
        at = self._at_(at)
        atz = self._at_(at, focus='z')
        kwsel = dict(selector=selector, lons=lons, lats=lats, times=times)

        # From sigma
        if mode=='auto' or mode=='sigma':

            try:

                # Read variables
#cval revoir le selector ici
                if eta is None:
                    eta = self.get_eta(mode='noerr', **kwsel)
                elif eta is False:
                    eta = None
<<<<<<< HEAD
                depth = self.get_depth(**kwsel)
                depth_c = self.get_depth_c(**kwsel)
=======
                if depth is None:
                    depth = self.get_depth(selector)
                if depth_c is None:
                    depth_c = self.get_depth_c(selector)
>>>>>>> 16b4c99a

                # Force sigma reload to allow level selection
                self.load_sigma(selector)

                # Compute it
                return sigma2depths(self.s[atz], depth, eta, stype=self.stype,
                    cs=self.cs[atz], depth_c=depth_c, a=self.a, b=self.b,
                    copyaxes=copyaxes, zerolid=zerolid)

            except Exception, e:

                if isinstance(e, KeyError):
                    msg = "can't compute it at %s location"%e.message
                else:
                    msg = format_exc()
                msg = "Can't compute depths from sigma coordinates. Error: %s"%msg
                if mode=='sigma':
                    raise SigmaError(msg)
                else:
                    warn(msg, SigmaWarning)

        # From dz
        try:
            return self.dz_to_depths(at=at, copyaxes=copyaxes,
                zerolid=zerolid, **kwsel)
        except SigmaError, e:
            if mode=='auto':
                raise SigmaError("Can't compute depths from layer thicknesses or sigma coordinates")
            else:
                raise SigmaError(e.message)

    __call__ = sigma_to_depths




def _check_sigma_type_(stype, nogen=False):
    if stype is None:
        raise SigmaError('Sigma type undefined')
    stypes = ['standard', 'ocean']
    if not nogen: stypes.append('generalized')
    ss1 = [s[0] for s in stypes]
    if isinstance(stype, int):
        if stype<0 or stype>=len(stypes):
            raise SigmaError('Wrong sigma type id : %i. Should be > 0 and < %i'%(stype, len(stypes)))
    else:
        stype = str(stype)
        ss1 = [s[0] for s in stypes]
        if stype[:1] not in ss1:
           raise SigmaError('Wrong sigma type : %s. Should one of: '%(stype, stypes))
        stype = ss1.index(stype[:1])
    return stype



def sigma2depths(sigma, depth, eta=None, stype='standard',
        cs=None, depth_c=None, a=None, b=None, copyaxes=True,
        zerolid=False):
    """Conversion from standard or ocean sigma coordinates to depths

    :Params:

        - **sigma**: Sigma levels (abs(sigma)<1) as an 1D array.
        - **depth**: Bottom depth.
        - **eta**, optional: Sea surface elevation (with a time axis or not).
        - **stype**, optional: Sigma coordinates type

            - ``"standard"`` or ``0``: Standard.
            - ``"ocean"`` or ``1``: Ocean standard.
            - ``"generalized"`` or ``2``: Generalized (s) coordinates.

        - **cs**, optional: Stretching function (s coords only).
          If not provided, it is computed from stretching parameters.
        - **depth_c**, optional: Surface limit depth (s coords only).
        - **a**, optional: Surface control parameter (s coords only).
        - **b**, optional: Bottom control parameter (s coords only).
        - **zerolid**, optional: The surface is put at a zero depth to simulate
          observed depths. This makes the bottom to change with time if
          the sea level is varying.
    """

    # Init depths
    if eta is None: eta = 0.
    if not isinstance(eta, N.ndarray):
        eta = etam = N.ma.array(eta, dtype='d')
        withtime = False
    else:
        withtime = eta.getTime() is not None
        etam = eta.asma()
    nt = eta.shape[0] if withtime else 1
    nz = sigma.shape[0]
    shape = (nt, nz) + depth.shape
    #shape = (nt, nz) + depth.shape[-2:] # cval devrait etre cela je pense pour que tous les cas soient pris en compte
    depths = MV2.zeros(shape, eta.dtype)
    depths.long_name = 'Depths'
    depths.units = 'm'
    depths.id = 'depths'
    sigman = sigma.filled() if N.ma.isMA(sigma) else sigma
    etam = N.ma.atleast_1d(etam)
#    if not withtime:
#        etam = N.ma.resize(etam, (1, )+eta.shape)

    # Compute it
    stype = _check_sigma_type_(stype)
    if stype==2:
        if cs is None:

            if a is None or b is None or depth_c is None:
                raise SigmaError('You must prodive depth_c, and b '
                    'parameters for sigma generalized coordinates conversions')

            cs = ((1-b)*N.sinh(a*sigma)/math.sinh(a) +
                b * (N.tanh(a*(sigma+.5))-math.tanh(.5*a)) /
                (2*math.tanh(.5*a)))

        dd = depth-depth_c

    # Time loop
    for it in xrange(nt):
        for iz in xrange(nz):

            # Sigma generalized
            if stype == 2:

                depths[it, iz] = etam[it] * (1+sigma[iz])
                depths[it, iz] += depth_c * sigma[iz]
                depths[it, iz] += dd*cs[iz]

                if zerolid:
                    depths[it, iz] -= etam[it]

            else:
                # Common base
                depths[it, iz] = sigma[iz] * (etam[it] + depth)

                # Sigma type
                if stype!=0:
                    depths[it,iz] -= depth # ocean
                elif not zerolid:
                    depths[it,iz] += etam[it] # standard
        if not withtime:
            depths = depths[0]

    # Format axes
    if copyaxes:
        axes = []
        if withtime: # Time axis
            axes.append(eta.getTime())
        if isinstance(sigma, cdms2.axis.AbstractAxis): # Vertical axis
            axes.append(sigma)
        elif cdms2.isVariable(sigma):
            axes.append(sigma.getAxis(0))
        else:
            zaxis = depths.getAxis(int(withtime))
            zaxis.id = 'z'
            zaxis.long_name = 'Vertical levels'
            axes.append(zaxis)
        axes.extend(depth.getAxisList()) # Horizontal axes
        depths.setAxisList(axes) # Set axes
        grid = depth.getGrid() # Grid
        if grid is not None:
            depths.setGrid(grid)

    return depths


def sigma2altitudes(sigma, height, oro, stype='standard',
        cs=None, depth_c=None, a=None, b=None, copyaxes=True,
        zerolid=False):
    """Conversion from standard or ocean sigma coordinates to depths

    :Params:

        - **sigma**: Sigma levels (abs(sigma)<1) as an 1D array.
        - **height**: Top altitude.
        - **eta**: Orography (with a time axis or not).
        - **stype**, optional: Sigma coordinates type

            - ``"standard"`` or ``0``: Standard.
            - ``"atmosphere"`` or ``1``: Ocean standard.
            - ``"generalized"`` or ``2``: Generalized (s) coordinates.

        cval A completer avec sleve coordinates
        - **cs**, optional: Stretching function (s coords only).
          If not provided, it is computed from stretching parameters.
        - **depth_c**, optional: Surface limit depth (s coords only).
        - **a**, optional: Surface control parameter (s coords only).
        - **b**, optional: Bottom control parameter (s coords only).
        - **zerolid**, optional: The surface is put at a zero depth to simulate
          observed depths. This makes the bottom to change with time if
          the sea level is varying.
    """

    # Init altitudes
    if oro is None: 
        oro = 0   # cela va marcher mais ne prend pas en compte orography alors
    if height == 0 or height is None:
        height = sigma[-1]
    if not isinstance(oro, N.ndarray):
        oro = orom = N.ma.array(oro, dtype='d')
        withtime = False
    else:
        withtime = oro.getTime() is not None
        orom = oro.asma()
    nt = oro.shape[0] if withtime else 1
    nz = sigma.shape[0]
    shape = (nt, nz) + oro.shape[-2:]
    altitudes = MV2.zeros(shape, oro.dtype)
    altitudes.long_name = 'Altitudes'
    altitudes.units = 'm'
    altitudes.id = 'altitudes'
    sigman = sigma.filled() if N.ma.isMA(sigma) else sigma
    orom = N.ma.atleast_1d(orom)
#    if not withtime:
#        etam = N.ma.resize(etam, (1, )+eta.shape)

    # Compute it
    stype = _check_sigma_type_(stype)
#    if stype==2:
#        if cs is None:

#            if a is None or b is None or depth_c is None:
#                raise SigmaError('You must prodive depth_c, and b '
#                    'parameters for sigma generalized coordinates conversions')

#            cs = ((1-b)*N.sinh(a*sigma)/math.sinh(a) +
#                b * (N.tanh(a*(sigma+.5))-math.tanh(.5*a)) /
#                (2*math.tanh(.5*a)))

#        dd = depth-depth_c

    # Time loop
    for it in xrange(nt):
        for iz in xrange(nz):

            # Sigma generalized
            if stype == 2:

                pass
#                depths[it, iz] = etam[it] * (1+sigma[iz])
#                depths[it, iz] += depth_c * sigma[iz]
#                depths[it, iz] += dd*cs[iz]
#
#                if zerolid:
#                    depths[it, iz] -= etam[it]

            else:
                # Common base
                altitudes[it, iz] = sigma[iz] / height * (height - orom[it]) + orom[it]

        if not withtime:
            altitudes = altitudes[0]

    # Format axes
    if copyaxes:
        axes = []
        if withtime: # Time axis
            axes.append(oro.getTime())
        if isinstance(sigma, cdms2.axis.AbstractAxis): # Vertical axis
            axes.append(sigma)
        elif cdms2.isVariable(sigma):
            axes.append(sigma.getAxis(0))
        else:
            zaxis = altitudes.getAxis(int(withtime))
            zaxis.id = 'z'
            zaxis.long_name = 'Vertical levels'
            axes.append(zaxis)
        #print "depth.getAxisList()",depth.getAxisList()
        axes.extend(oro.getAxisList()[-2:]) # Horizontal axes
        altitudes.setAxisList(axes) # Set axes
        grid = oro.getGrid() # Grid
        if grid is not None:
            altitudes.setGrid(grid)

    return altitudes

class SigmaStandard(object):
    """Standard or ocean sigma coordinates converters

    .. attribute:: sigma

        [array] Sigma coordinates

    .. attribute:: depth

        [array] Bottom depth

     """


    def __init__(self, sigma, depth, stype='standard'):
        self.stype = _check_sigma_type_(stype, nogen=True)
        self.depth = depth
        self.sigma = sigma
    def sigma_to_depths(self, eta=None, selector=None, copyaxes=True, zerolid=False):
        selector = as_selector(selector)
        depth = self.depth(selector)
        if eta is not None:
            eta = eta(selector)
        return sigma2depths(self.sigma, depth, eta, stype=self.stype,
            copyaxes=copyaxes, zerolid=zerolid)
    __call__ = sigma_to_depths

class SigmaGeneralized(object):
    """Ocean generalized (s) coordinates converters

    .. attribute:: s

        [array] S coordinates

    .. attribute:: depth

        [array] Bottom depth

    .. attribute:: depth_c

        [array] Surface limit depth

    .. attribute:: a

         Surface control parameter

    .. attribute:: b
         Bottom control parameter

     """
    def __init__(self, s, depth, depth_c, a, b):
        self.stype = 'generalized'
        self.depth = depth
        self.s = s
        self.depth_c = depth_c
        self.a = a
        self.b = b
    def sigma_to_depths(self, eta=None, selector=None, copyaxes=True, zerolid=False):
        selector = as_selector(selector)
        depth = self.depth(selector)
        depth_c = self.depth_c(selector)
        if eta is not None:
             eta = eta(selector)
        return sigma2depths(self.s, depth, eta, stype=self.stype, copyaxes=copyaxes,
            depth_c=depth_c, a=self.a, b=self.b, zerolid=zerolid)
    __call__ = sigma_to_depths

def as_selector(select=None):
    """Convert select to a :class:`cdms2.selectors.Selector` object"""
    if isinstance(select, cdms2.selectors.Selector):
        return select
    return create_selector(select)
#    selector = cdms2.selectors.Selector()
#    if select is None: return selector
#    if isinstance(select, dict):
#        selector.refine(**select)
#    elif isinstance(select, list):
#        selector.refine(*select)
#    else:
#        selector.refine(select)
#    return selector

if __name__=='__main__':
    a=cdms2.selectors.Selector((7,4),time=(5,6))
    print selector2str(a)<|MERGE_RESOLUTION|>--- conflicted
+++ resolved
@@ -1,7 +1,7 @@
 #!/usr/bin/env python
 # -*- coding: utf8 -*-
 #
-# Copyright or © or Copr. Actimar/IFREMER (2010-2015)
+# Copyright or © or Copr. Actimar/IFREMER (2010-2017)
 #
 # This software is a computer program whose purpose is to provide
 # utilities for handling oceanographic and atmospheric data,
@@ -510,12 +510,7 @@
             raise SigmaError('Depth variable at %-points not found for %s coordinates: %s'(self.sigma_name, at, 'depth'+at))
         return var
 
-<<<<<<< HEAD
-
     def get_eta(self, selector=None, lons=None, lats=None, times=None, mode='error'):
-=======
-    def get_eta(self, selector=None, mode='error'):
->>>>>>> 16b4c99a
         """Scan variables to find eta and read it"""
         var = self._get_from_cache_('eta', selector,
             lons=lons, lats=lats, times=times)
@@ -719,7 +714,7 @@
 
 
     def sigma_to_depths(self, selector=None, at='t', mode=None, copyaxes=True,
-            eta=None, zerolid=None):
+            eta=None, zerolid=None, depth=None):
         """Get depths for the current state
 
         :Params:
@@ -749,7 +744,8 @@
                     eta = self.get_eta(mode='noerr', **kwsel)
                 elif eta is False:
                     eta = None
-                depth = self.get_depth(**kwsel)
+                if depth is None:
+                    depth = self.get_depth(**kwsel)
 
                 # Force sigma reload to allow level selection
                 self.load_sigma(selector)
@@ -1015,15 +1011,10 @@
 #        """
 #        return self._load_sigma_('s', selector)
 
-<<<<<<< HEAD
     def sigma_to_depths(self, selector=None,
             lons=None, lats=None, times=None,
             at='t', mode=None, copyaxes=True,
-            eta=None, zerolid=False):
-=======
-    def sigma_to_depths(self, selector=None, at='t', mode=None, copyaxes=True,
             eta=None, zerolid=False, depth=None, depth_c=None):
->>>>>>> 16b4c99a
         """Get depths for the current state
 
         :Params:
@@ -1053,15 +1044,10 @@
                     eta = self.get_eta(mode='noerr', **kwsel)
                 elif eta is False:
                     eta = None
-<<<<<<< HEAD
-                depth = self.get_depth(**kwsel)
-                depth_c = self.get_depth_c(**kwsel)
-=======
                 if depth is None:
-                    depth = self.get_depth(selector)
+                    depth = self.get_depth(**kwsel)
                 if depth_c is None:
-                    depth_c = self.get_depth_c(selector)
->>>>>>> 16b4c99a
+                    depth_c = self.get_depth_c(**kwsel)
 
                 # Force sigma reload to allow level selection
                 self.load_sigma(selector)
@@ -1256,7 +1242,7 @@
     """
 
     # Init altitudes
-    if oro is None: 
+    if oro is None:
         oro = 0   # cela va marcher mais ne prend pas en compte orography alors
     if height == 0 or height is None:
         height = sigma[-1]
