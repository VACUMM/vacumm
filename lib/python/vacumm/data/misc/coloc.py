#!/usr/bin/env python
# -*- coding: utf8 -*-
#
<<<<<<< HEAD
# Copyright or © or Copr. Actimar (2010)
=======
# Copyright or © or Copr. Actimar/IFREMER (2010-2015)
>>>>>>> 6ec47ca9
#
# This software is a computer program whose purpose is to provide
# utilities for handling oceanographic and atmospheric data,
# with the ultimate goal of validating the MARS model from IFREMER.
#
# This software is governed by the CeCILL license under French law and
# abiding by the rules of distribution of free software.  You can  use,
# modify and/ or redistribute the software under the terms of the CeCILL
# license as circulated by CEA, CNRS and INRIA at the following URL
# "http://www.cecill.info".
#
# As a counterpart to the access to the source code and  rights to copy,
# modify and redistribute granted by the license, users are provided only
# with a limited warranty  and the software's author,  the holder of the
# economic rights,  and the successive licensors  have only  limited
# liability.
#
# In this respect, the user's attention is drawn to the risks associated
# with loading,  using,  modifying and/or developing or reproducing the
# software by the user in light of its specific status of free software,
# that may mean  that it is complicated to manipulate,  and  that  also
# therefore means  that it is reserved for developers  and  experienced
# professionals having in-depth computer knowledge. Users are therefore
# encouraged to load and test the software's suitability as regards their
# requirements in conditions enabling the security of their systems and/or
# data to be ensured and,  more generally, to use and operate it in the
# same conditions as regards security.
#
# The fact that you are presently reading this means that you have had
# knowledge of the CeCILL license and that you accept its terms.
#


__author__ = 'Jonathan Wilkins'
__email__ = 'wilkins@actimar.fr'
__date__ = '2011-01-17'
__doc__ = 'Dataset Colocalizations'


# ==============================================================================


import os, sys

import cdms2, MV2, numpy, pylab, seawater
from matplotlib.pyplot import colorbar

from vacumm.data.misc.sigma import NcSigma
from vacumm.misc import auto_scale
from vacumm.misc.atime import add as add_time, comptime, datetime as adatetime, Intervals
from vacumm.misc.axes import create_time, create_dep, create_lat, create_lon
from vacumm.misc.bases import Object
from vacumm.misc.color import cmap_magic
from vacumm.misc.io import ncget_var, ncfind_var, list_forecast_files, ncread_best_estimate, NcIterBestEstimate
from vacumm.misc.grid.misc import meshweights, resol
from vacumm.misc.grid.regridding import resol, interp1d, regrid1dold, grid2xy
from vacumm.misc.misc import is_iterable, kwfilter
from vacumm.misc.phys.constants import g
from vacumm.misc.plot import map2, curve2, section2, hov2


class Colocator(Object):

#    def __init__(self, data1, data2):
#        Object.__init__(self)
#        self.data1 = data1
#        self.data2 = data2

    def coloc_mod_on_pro(self, model, profiles, varnames, select=None, method='nearest'):
        '''Colocalize model on profile data.

        Load model data corresponding to the selected profiles positions and time.

        Returns loaded model longitudes, latitudes, depths and requested variable(s)

        :Params:
            - **model**: model data :class:`~vacumm.data.misc.dataset.Dataset`
            - **profiles**: profile data :class:`~vacumm.data.misc.profile.ProfilesDataset`
            - **varnames**: variables to load (ex: ('temp','sal') or (('temp','temperature'),('sal','salinity'))
            - **select**: selector
            - **method**: coloc method (**nearest** or **interp**)

        :Return:
            - **lons_mod**: model longitude coordinates, shape: (profile)
            - **lats_mod**: model latitude coordinates, shape: (profile)
            - **deps_mod**: model depth coordinates, shape: (level,profile)
            - **var1**: requested variables, shape: (level,profile)
            - ...
            - **varN**

        .. todo::
            - also load and return profile data here
            - exclude coords where profile data is masked (no data for specified depth)
            - return time coordinates
            - return depth and vars with shape (profile,level)

        '''

        self.verbose('Colocalizing %s on %s\nvarnames: %s\nselect: %s\n method: %s', model.__class__.__name__, profiles.__class__.__name__, varnames, select, method)
        prof_pro = profiles.get_axis('profile', select=select)
        if prof_pro is None or not len(prof_pro):
            raise Exception('No profiles found, aborting')
        lev_pro = profiles.get_axis('level', select=select)
        time_pro = profiles.get_variable('time', select=select)
        lons_pro = profiles.get_variable('longitude', select=select)
        lats_pro = profiles.get_variable('latitude', select=select)
        dates = create_time(time_pro).asComponentTime()

        self.info('Number of profiles: %s', len(dates))
        self.info('Profiles time coverage: %s to %s', dates[0], dates[-1])

        # Init model
        td = model.get_time_res()
        dtmax = (td.days*86400+td.seconds, 'seconds')
        self.info('Detected model time step: %s', td)
        grid_mod = model.get_grid()
        xres, yres = resol(grid_mod)
        time_mod = model.get_time()
        ctime_mod = time_mod.asComponentTime()
        self.info('Model time coverage: %s to %s', ctime_mod[0], ctime_mod[-1])

        level_mod = model.get_level(select=select)
        lons_mod = MV2.zeros((len(prof_pro),))+MV2.masked
        lats_mod = lons_mod.clone()
        deps_mod = MV2.zeros((len(level_mod), len(prof_pro)))+MV2.masked
        deps_mod.setAxis(1, prof_pro)
        lons_mod.id, lats_mod.id, deps_mod.id = 'longitude', 'latitude', 'depth'

        # Creation des variables demandees
        variables = []
        for n in varnames:
            v = MV2.zeros((len(level_mod), len(prof_pro)))+MV2.masked
            v.setAxis(1, prof_pro)
            v.id = is_iterable(n) and n[0] or n
            variables.append(v)

        cdms2.setAutoBounds(1) # ???

        # Boucle temporelle
        for ip, date in enumerate(dates):
            try:
                # Limites spatiales
                lon = lons_pro[ip]
                lat = lats_pro[ip]
                lon_min = lon-2*xres
                lon_max = lon+2*xres
                lat_min = lat-2*yres
                lat_max = lat+2*yres
                date_interval = (add_time(date, - dtmax[0], dtmax[1]), add_time(date, dtmax[0], dtmax[1]), 'ccb')

                self.info('Colocalizing data for date %s, lon: %s, lat: %s', date, lon, lat)

                # Methode 1 : donnees les plus proches
                if method == 'nearest':
                    sel = dict(time=(date, date, 'ccb'), longitude=(lon, lon, 'ccb'), latitude=(lat, lat, 'ccb'))
                    # Verifier la disponibilite des donnees
                    if time_mod.mapIntervalExt(sel['time']) is None:
                        self.warning('Time interval %s not found', sel['time'])
                        continue
                    if grid_mod.getLatitude().mapInterval(sel['latitude']) is None:
                        self.warning('Latitude coordinate %s not found', sel['latitude'])
                        continue
                    if grid_mod.getLongitude().mapInterval(sel['longitude']) is None:
                        self.warning('Longitude coordinate %s not found', sel['longitude'])
                        continue

                    # Load tmp depth to get lon & lat coordinates
                    #tmp = model.get_depth(select=sel, squeeze=False) # tmp squeezed !!! see sigma ?
                    tmp = model.get_variable(varnames[0], select=sel, squeeze=False)
                    lons_mod[ip] = tmp.getLongitude()[0]
                    lats_mod[ip] = tmp.getLatitude()[0]
                    deps_mod[:, ip] =  model.get_depth(select=sel, squeeze=True)
                    for iv,vn in enumerate(varnames):
                        variables[iv][:,ip] = model.get_variable(vn, select=sel, squeeze=True)

                # Methode 2 : interpolation
                elif method == 'interp':
                    sel = dict(time=date_interval, longitude=(lon_min, lon_max), latitude=(lat_min, lat_max))
                    if time_mod.mapIntervalExt(sel['time']) is None:
                        self.warning('Time interval %s not found', sel['time'])
                        continue
                    if grid_mod.getLatitude().mapInterval(sel['latitude']) is None:
                        self.warning('Latitude coordinate %s not found', sel['latitude'])
                        continue
                    if grid_mod.getLongitude().mapInterval(sel['longitude']) is None:
                        self.warning('Longitude coordinate %s not found', sel['longitude'])
                        continue

                    # Lectures
                    order = 'tzyx'
                    # lon & lat du profile car interp sur cette position
                    lons_mod[ip], lats_mod[ip] = lon, lat
                    deps_mod_tzyx = model.get_depth(select=sel, order=order, squeeze=True)
                    tmp_tzyx = []
                    for iv,vn in enumerate(varnames):
                        tmp_tzyx.append(model.get_variable(vn, select=sel, order=order, squeeze=True))

                    # Interpolations temporelles
                    mctime = tmp_tzyx[0].getTime()
                    mrtime = mctime.asRelativeTime()
                    d0 = date.torel(mctime.units).value - mrtime[0].value
                    d1 = mrtime[1].value - date.torel(mctime.units).value
                    f0 = d0 / (d0 + d1)
                    f1 = d1 / (d0 + d1)
                    deps_mod_zyx = f0 * deps_mod_tzyx[0] + f1 * deps_mod_tzyx[1]
                    tmp_zyx = []
                    for iv,vn in enumerate(varnames):
                        tmp_zyx.append(f0 * tmp_tzyx[iv][0] + f1 * tmp_tzyx[iv][1])
                    del tmp_tzyx

                    # Interpolations spatiales
                    deps_mod[:,ip] = numpy.squeeze(grid2xy(deps_mod_zyx, numpy.array([lon]), numpy.array([lat]), method='nat'))
                    for iv,vn in enumerate(varnames):
                        variables[iv][:,ip] = numpy.squeeze(grid2xy(tmp_zyx[iv], numpy.array([lon]), numpy.array([lat]), method='nat'))
                    del tmp_zyx

                else:
                    raise ValueError('Invalid colocation method: %s'%(method))
            except:
                self.exception('Failed to colocalize data for date %s', date)

        for v in [deps_mod] + variables:
            v.getAxis(0).id = 'level'
            v.getAxis(0).designateLevel()

        data = tuple([lons_mod, lats_mod, deps_mod] + variables)
        self.verbose('Colocalized data:\n  %s', '\n  '.join(self.describe(o) for o in data))
        return data


    def coloc_strat_mod_on_pro(self, model, profiles, select, **kwargs):
        '''Get colocalized stratification data of a model on profiles

        See: :func:`coloc_mod_on_pro`

        :Return:
            - **lons_mod, lats_mod, deps_mod**:
            - **temp_mod, sal_mod**: temperature and salinity
            - **pres_mod, dens_mod**: pressure and density

        '''
        # Coloc donnees modele sur profiles
        varnames = (('temp','temperature'), ('sal', 'psal','salinity'))
        lons_mod, lats_mod, deps_mod, temp_mod, sal_mod = \
            self.coloc_mod_on_pro(model, profiles, varnames, select, **kwargs)
        # Calcul pression & densite
        pres_mod = MV2.zeros(temp_mod.shape)+MV2.masked
        pres_mod.setAxisList(temp_mod.getAxisList())
        dens_mod = pres_mod.clone()
        for ip in xrange(len(lons_mod)):
            pres_mod[:, ip] = seawater.csiro.pres(deps_mod[:, ip], numpy.resize([lats_mod[ip]], deps_mod[:, ip].shape))
            dens_mod[:, ip] = seawater.csiro.dens(sal_mod[:, ip], temp_mod[:, ip], pres_mod[:, ip])
        pres_mod.id = 'pressure'
        dens_mod.id = 'density'
        return lons_mod, lats_mod, deps_mod, temp_mod, sal_mod, pres_mod, dens_mod


    def plot_layer_mod_on_pro(self, model, profiles, varname, depth, select=None, **kwargs):
        '''Get a layer of variable for a specified depth.

        :Params:

          - **varname**: variable to process
          - **depth**: output depth(s)

          Other params, see: :func:`coloc_mod_on_pro`

        '''
        self.verbose('Plotting layer of colocalized %s on %s\nvarname: %s\ndepth: %s\nselect: %s\nkwargs: %s',
            model.__class__.__name__, profiles.__class__.__name__, varname, depth, select, kwargs)

        lons_mod, lats_mod, deps_mod, var_mod = \
            self.coloc_mod_on_pro(
                model, profiles,
                # If varname is a list of possible names, wrap it into a
                # tuple of one element as we are requiring only one variable
                len(numpy.shape(varname)) and (varname,) or varname,
                select, **kwargs)

        odep = create_dep(is_iterable(depth) and depth or [depth])
        var_mod = var_mod.reorder('-z')
        var_mod = interp1d(var_mod, axo=odep, xmap=0, xmapper=deps_mod) # Required order: ...z
        var_mod = var_mod.reorder('z-')
        model.verbose('layer:  %s', var_mod)

        lons_pro, lats_pro, var_pro = profiles.get_layer(varname, depth, select=select)
        profiles.verbose('layer:  %s', var_pro)

        # =====
        # Tracés
        vmin = var_pro.min()
        vmax = var_pro.max()
        if var_mod.count():
            vmin = min(var_mod.min(), vmin)
            vmax = max(var_mod.max(), vmax)
        else:
            self.warning('No model data')
        if 'latitude' in select:
            lat_min, lat_max = select['latitude'][:2]
        else:
            la = model.get_latitude()
            lat_min, lat_max = min(la), max(la)
        if 'longitude' in select:
            lon_min, lon_max = select['longitude'][:2]
        else:
            lo = model.get_longitude()
            lon_min, lon_max = min(lo), max(lo)

        levels = auto_scale((vmin, vmax))
        vmin = levels[0]
        vmax = levels[-1]
        # Création de la palette
        cmap = cmap_magic(levels)
        # On trace de champ du modèle moyené sur la période choisie
        m = map2(lon=(lon_min, lon_max), lat=(lat_min, lat_max), show=False)
        # On trace le modèle en fond

        # =====
        msca = None
        try: msca = m.map.scatter(lons_mod, lats_mod, s=100, c=var_mod, vmin=vmin, vmax=vmax, cmap=cmap, label='model')
        except: self.exception('Failed plotting model data')
        # =====
        # Triangulation du modèle
#        import matplotlib.tri as tri
#        triang = tri.Triangulation(lons_mod, lats_mod)
#        # On trace le modèle en fond
#        mod = m.axes.tripcolor(triang, var_mod, vmin=vmin, vmax=vmax, cmap=cmap)
        # =====

        # On trace les observations avec des points plus petits
        psca = None
        try: psca = m.map.scatter(lons_pro, lats_pro, s=25, c=var_pro, vmin=m.vmin, vmax=m.vmax, cmap=m.cmap, label='profiles')
        except: self.exception('Failed plotting profile data')

        # Colorbar
        if msca is not None:
            colorbar(msca)
        elif psca is not None:
            colorbar(psca)

    def plot_mld_mod_on_pro(self, model, profiles, select=None, deep=False, **kwargs):
        '''Plot mixed layer depth of model data correspponding to profiles position

        :Params:

          - **deep**: deep water computation mode if true

          Other params, see: :func:`coloc_mod_on_pro`

        '''
        self.verbose('Plotting MLD of colocalized %s on %s\nselect: %s\ndeep: %s\nkwargs: %s',
            model.__class__.__name__, profiles.__class__.__name__, select, deep, kwargs)

        # =====
        # Lecture des donnees de stratification
        lons_mod, lats_mod, deps_mod, temp_mod, sal_mod, pres_mod, dens_mod = \
            self.coloc_strat_mod_on_pro(model, profiles, select, **kwargs)

        # =====
        # Calcul mld modele

        # MLD en eaux peu profondes
        if not deep:
            ddeps = meshweights(deps_mod, axis=0)
            # Densité min/max
            dmin = dens_mod.min(axis=0)
            dmax = dens_mod.max(axis=0)
            # Densité moyenne
            dmean = numpy.ma.average(dens_mod, axis=0, weights=ddeps)
            # Profondeur max (max+demi épaisseur)
            H = deps_mod[-1]+ddeps[-1]*.5
            # MLD
            mld_mod = H*(dmax-dmean)/(dmax-dmin)
        # MLD en eaux profondes
        else:
            # Profondeur de référence
            dep = -10
            # Axe pour interpolation
            from vacumm.misc.axes import create_dep
            depaxis = create_dep([dep])
            # Interpolations
            dens_mod_ref = dens_mod_ref.reorder('-z')
            dens_mod_ref = regrid1dold(dens_mod, axo=depaxis, xmap=0, xmapper=deps_mod) # Required order: ...z
            dens_mod_ref = dens_mod_ref.reorder('z-')
            # Valeur du différentiel de densité (cf. de Boyer Montégut et all, 2003)
            delta_dens = 0.03
            # Densité cible
            dens_mod_target = dens_mod_ref+0.03
            # Masques de la couche mélangée et des eaux profondes
            dens_mod_target3d = MV2.resize(dens_mod_target, dens_mod.shape)
            dens_mod_good = (dens_mod.asma() <= dens_mod_target3d.asma()).filled(False)
            dens_mod_bad = (dens_mod.asma() > dens_mod_target3d.asma()).filled(False)
            # Profondeurs juste au dessus et en dessous de la MLD
            deps_mod_above = MV2.masked_where(dens_mod_bad, deps_mod).min(axis=0)
            deps_mod_below = MV2.masked_where(dens_mod_good, deps_mod).max(axis=0)
            # Masques associés
            from vacumm.misc import closeto
            mask_above = closeto(deps_mod, MV2.resize(deps_mod_above, deps_mod.shape))
            mask_below = closeto(deps_mod, MV2.resize(deps_mod_below, deps_mod.shape))
            # Densités juste au dessus et en dessous de la MLD
            dens_mod_above = MV2.masked_where(dens_mod, mask_above).max(axis=0)
            dens_mod_below = MV2.masked_where(dens_mod, mask_below).min(axis=0)
            # Interpolation
            dens_mod_delta = dens_mod_above-dens_mod_below
            deps_mod_mld = (dens_mod_target-dens_mod_above)*deps_mod_above
            deps_mod_mld += (dens_mod_below-dens_mod_target)*deps_mod_below
            deps_mod_mld = MV2.where(dens_mod_delta.mask, MV2.masked, deps_mod_mld/dens_mod_delta)
            mld_mod = deps_mod_mld
        # Finalize
        mld_mod = MV2.array(mld_mod)
        mld_mod.units = 'm'
        mld_mod.long_name = u'Profondeur de la couche de melange'
        mld_mod.setAxisList(lons_mod.getAxisList())
        model.verbose('MLD:  %s', mld_mod)

        # =====
        # Calcul mld profiles
        mld_pro, lats_pro, lons_pro = profiles.get_mld(select)
        profiles.verbose('MLD:  %s', mld_pro)

        # =====
        # Tracés
        vmin = mld_pro.min()
        vmax = mld_pro.max()
        if mld_mod.count():
            vmin = min(mld_mod.min(), vmin)
            vmax = max(mld_mod.max(), vmax)
        else:
            self.warning('No model data')
        if 'latitude' in select:
            lat_min, lat_max = select['latitude'][:2]
        else:
            la = model.get_latitude()
            lat_min, lat_max = min(la), max(la)
        if 'longitude' in select:
            lon_min, lon_max = select['longitude'][:2]
        else:
            lo = model.get_longitude()
            lon_min, lon_max = min(lo), max(lo)

        levels = auto_scale((vmin, vmax))
        vmin = levels[0]
        vmax = levels[-1]
        # Création de la palette
        cmap = cmap_magic(levels)
        # On trace de champ du modèle moyené sur la période choisie
        m = map2(lon=(lon_min, lon_max), lat=(lat_min, lat_max), show=False)
        # On trace le modèle en fond

        # =====
        msca = None
        try: msca = m.map.scatter(lons_mod, lats_mod, s=100, c=mld_mod, vmin=vmin, vmax=vmax, cmap=cmap, label='model')
        except: self.exception('Failed plotting model data')
        # =====
        # Triangulation du modèle
#        import matplotlib.tri as tri
#        triang = tri.Triangulation(lons_mod, lats_mod)
#        # On trace le modèle en fond
#        mod = m.axes.tripcolor(triang, mld_mod, vmin=vmin, vmax=vmax, cmap=cmap)
        # =====

        # On trace les observations avec des points plus petits
        psca = None
        try: psca = m.map.scatter(lons_pro, lats_pro, s=25, c=mld_pro, vmin=m.vmin, vmax=m.vmax, cmap=m.cmap, label='profiles')
        except: self.exception('Failed plotting profiles data')

        # Colorbar
        if msca is not None:
            colorbar(msca)
        elif psca is not None:
            colorbar(psca)


    def plot_ped_mod_on_pro(self, model, profiles, select=None, **kwargs):
        '''Plot potential energy deficit of model data correspponding to profiles position

        :Params: See: :func:`coloc_mod_on_pro`

        '''
        self.verbose('Plotting PED of colocalized %s on %s\nselect: %s\nkwargs: %s',
            model.__class__.__name__, profiles.__class__.__name__, select, kwargs)

        # =====
        # Lecture des donnees de stratification
        lons_mod, lats_mod, deps_mod, temp_mod, sal_mod, pres_mod, dens_mod = \
            self.coloc_strat_mod_on_pro(model, profiles, select, **kwargs)

        # =====
        # Calcul ped modele
        ddeps = meshweights(deps_mod, axis=0)
        # Densité moyenne
        dmean = MV2.average(dens_mod, axis=0, weights=ddeps)
        # Anomalie de densité
        danom = dens_mod-dmean
        # Énergie potentielle disponible
        ape = danom * g
        ape *= ddeps
        # Deficit
        ped_mod = MV2.average(ape, axis=0, weights=ddeps)
        ped_mod.units = 'J.m^{-2}'
        ped_mod.long_name = u"Definit d'energie potentielle"
        ped_mod.setAxisList(lons_mod.getAxisList())
        model.verbose('PED:  %s', ped_mod)

        # =====
        # Calcul ped profiles
        ped_pro, lats_pro, lons_pro = profiles.get_ped(select)
        profiles.verbose('PED:  %s', ped_pro)

        # =====
        # Tracés
        vmin = ped_pro.min()
        vmax = ped_pro.max()
        if ped_mod.count():
            vmin = min(ped_mod.min(), vmin)
            vmax = max(ped_mod.max(), vmax)
        else:
            self.warning('No model data')
        if 'latitude' in select:
            lat_min, lat_max = select['latitude'][:2]
        else:
            la = model.get_latitude()
            lat_min, lat_max = min(la), max(la)
        if 'longitude' in select:
            lon_min, lon_max = select['longitude'][:2]
        else:
            lo = model.get_longitude()
            lon_min, lon_max = min(lo), max(lo)

        levels = auto_scale((vmin, vmax))
        vmin = levels[0]
        vmax = levels[-1]
        # Création de la palette
        cmap = cmap_magic(levels)
        # On trace de champ du modèle moyené sur la période choisie
        m = map2(lon=(lon_min, lon_max), lat=(lat_min, lat_max), show=False)
        # On trace le modèle en fond
        msca = None
        try: msca = m.map.scatter(lons_mod, lats_mod, s=100, c=ped_mod, vmin=vmin, vmax=vmax, cmap=cmap, label='model')
        except: self.exception('Failed plotting model data')
        # On trace les observations avec des points plus petits
        psca = None
        try: psca = m.map.scatter(lons_pro, lats_pro, s=25, c=ped_pro, vmin=m.vmin, vmax=m.vmax, cmap=m.cmap, label='profiles')
        except: self.exception('Failed plotting profiles data')

        # Colorbar
        if msca is not None:
            colorbar(msca)
        elif psca is not None:
            colorbar(psca)



<|MERGE_RESOLUTION|>--- conflicted
+++ resolved
@@ -1,11 +1,7 @@
 #!/usr/bin/env python
 # -*- coding: utf8 -*-
 #
-<<<<<<< HEAD
-# Copyright or © or Copr. Actimar (2010)
-=======
 # Copyright or © or Copr. Actimar/IFREMER (2010-2015)
->>>>>>> 6ec47ca9
 #
 # This software is a computer program whose purpose is to provide
 # utilities for handling oceanographic and atmospheric data,
