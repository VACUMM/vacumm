# -*- coding: utf8 -*-
"""Conventions about data formats and names"""
# Copyright or © or Copr. Actimar/IFREMER (2010-2017)
#
# This software is a computer program whose purpose is to provide
# utilities for handling oceanographic and atmospheric data,
# with the ultimate goal of validating the MARS model from IFREMER.
#
# This software is governed by the CeCILL license under French law and
# abiding by the rules of distribution of free software.  You can  use,
# modify and/ or redistribute the software under the terms of the CeCILL
# license as circulated by CEA, CNRS and INRIA at the following URL
# "http://www.cecill.info".
#
# As a counterpart to the access to the source code and  rights to copy,
# modify and redistribute granted by the license, users are provided only
# with a limited warranty  and the software's author,  the holder of the
# economic rights,  and the successive licensors  have only  limited
# liability.
#
# In this respect, the user's attention is drawn to the risks associated
# with loading,  using,  modifying and/or developing or reproducing the
# software by the user in light of its specific status of free software,
# that may mean  that it is complicated to manipulate,  and  that  also
# therefore means  that it is reserved for developers  and  experienced
# professionals having in-depth computer knowledge. Users are therefore
# encouraged to load and test the software's suitability as regards their
# requirements in conditions enabling the security of their systems and/or
# data to be ensured and,  more generally, to use and operate it in the
# same conditions as regards security.
#
# The fact that you are presently reading this means that you have had
# knowledge of the CeCILL license and that you accept its terms.
#

import os
from warnings import warn
from collections import OrderedDict
import string

import cdms2, MV2, re
from vacumm import VACUMMError, vacumm_warn
from vacumm.misc.misc import kwfilter, dict_merge
from vacumm.misc.axes import create as create_axis, isaxis
from vacumm.misc.color import get_cmap
from vacumm.misc.grid import create_axes2d
from vacumm.misc.io import ncmatch_obj
from vacumm.misc.config import ConfigManager
from vacumm.data.misc.arakawa import ARAKAWA_LOCATIONS

__all__ = ['VAR_SPECS', 'AXIS_SPECS',
    'format_var', 'format_axis', 'format_grid', 'match_obj',
    'cf2atts', 'cf2search', 'cp_suffix', 'specs_def_loc', 'get_loc',
    'change_loc', 'change_loc_single', 'dupl_loc_specs', 'no_loc_single',
    'change_loc_specs', 'squeeze_loc_single', 'squeeze_loc', 'get_physloc',
    'HIDDEN_CF_ATTS', 'set_loc', 'match_known_var', 'match_known_axis',
    'CF_AXIS_SPECS', 'CF_VAR_SPECS',
    'register_cf_variable', 'register_cf_variables_from_cfg',
    'register_cf_axis', 'register_cf_axes_from_cfg',
    'CF_DICT_MERGE_KWARGS', 'get_cf_cmap', 'is_cf_known',
    'VarSpecs', 'AxisSpecs', 'CF_VAR_NAMES', 'CF_AXIS_NAMES',
]

ARAKAWA_SUFFIXES = [('_'+p) for p in ARAKAWA_LOCATIONS]
arakawa_suffixes = ARAKAWA_SUFFIXES # compat
arakawa_locations = ARAKAWA_LOCATIONS

THISDIR = os.path.dirname(__file__)

#: Joint variables and axes config specification file
CF_GCFG_INIFILE = os.path.join(THISDIR, 'cf.ini')

# Config manager for specs
CF_CFGM = ConfigManager(CF_GCFG_INIFILE)

#: Base config file for CF specifications
CF_CFG_CFGFILE = os.path.join(THISDIR, 'cf.cfg')

#: Base config object for CF specifications
CF_CFG = CF_CFGM.load(CF_CFG_CFGFILE)

CF_DICT_MERGE_KWARGS = dict(mergesubdicts=True, mergelists=True,
                         skipnones=False, skipempty=False,
                         overwriteempty=True, mergetuples=True)

class BaseSpecs(object):
    """Base class for loading variables and axes CF specifications"""
    aliases = {'id': ['ids', 'name', 'names'],
               'standard_name': ["standard_names"],
               'long_name': ['long_names']
              }
    category = None

    def __init__(self, inherit=None, names=None):
        self._dict = OrderedDict(CF_CFG[self.category])
        for name, spec in self._dict.items():
            self._dict[name] = self._dict[name].dict()
        self._names = names
        self._inherit = inherit
        self._cfgspec = CF_CFGM._configspec[self.category]['__many__'].dict()
        self._post_process_()

    @classmethod
    def get_alias_list(cls):
        al = []
        for aa in cls.aliases.values():
            al.extend(aa)
        return al

    def __getitem__(self, key):
        return self._dict[key]
    def __iter__(self):
        return iter(self._dict)
    def __len__(self):
        return len(self._dict)
    def __contains__(self, key):
        return key in self._dict
    def __str__(self):
        return str(self._dict)
    @property
    def names(self):
        return self._dict.keys()
    def items(self):
        return self._dict.items()
    def keys(self):
        return self._dict.keys()

    def register(self, name, **specs):
        """Register a new elements from its name and specs"""
        data = {self.category: {name: specs}}
        self.register_from_cfg(data)

    def register_from_cfg(self, cfg):
        """"Register new elements from a :class:`ConfigObj` instance
        or a config file"""
        if isinstance(cfg, dict) and self.category not in cfg.keys():
            cfg = {self.category:cfg}
        local_cfg = CF_CFGM.load(cfg)[self.category]
        self._dict = dict_merge(self._dict, local_cfg,
            cls=OrderedDict, **CF_DICT_MERGE_KWARGS)
        self._post_process_()

    def _post_process_(self):
        self._from_atlocs = []
        for name in self.names:
            self._check_entry_(name)
        self._add_aliases_()
        self._update_names_()

    def _check_entry_(self, name):
        """Validate an entry

        - Makes sure to have lists, except for 'axis' and 'inherit'
        - Check geo axes
        - Check inheritance
        - Makes sure that axes specs have no 'axes' key
        - Makes sure that specs key is the first entry of 'names'
        - add standard_name to list of names
        - Check duplication to other locations ('toto' -> 'toto_u')

        """
        # Wrong entry!
        if name not in self:
            return

        # Entry already generated with the atlocs key
        if name in self._from_atlocs:
            return

        # Get the specs
        if hasattr(self._dict[name], 'dict'):
            self._dict[name] = self._dict[name].dict()
        specs = self._dict[name]

        # Ids
        if name in specs['id']:
            specs['id'].remove(name)
        specs['id'].insert(0, name)
        if name=='mld':
            pass

        # Long name
        if not specs['long_name']:
            specs['long_name'].append(name.title().replace('_', ' '))

        # Physloc must be the first atlocs
        if 'physloc' in specs and 'atlocs' in specs:
            p = specs['physloc']
            if p:
                if p in specs['atlocs']:
                    specs['atlocs'].remove(p)
                specs['atlocs'].insert(0, p)

        # Geo axes (variables only)
        if 'axes' in specs:
            specs['axes'].setdefault('t', ['time'])
            suffixes = [('_'+s) for s in 'rftuv']
            specs['axes'].setdefault('y', [cp_suffix(name, 'lat', suffixes=suffixes)])
            specs['axes'].setdefault('x', [cp_suffix(name, 'lon', suffixes=suffixes)])
            for l, n in ('t', 'time'), ('y', 'lat'), ('x', 'lon'):
                if isinstance(specs['axes'][l], list) and n not in specs['axes'][l]:
                    specs['axes'][l].append(n)

        # Inherits from other specs (merge specs with dict_merge)
        if name=='mld':
            pass
        if specs['inherit']:
            from_name = specs['inherit']
            from_specs = None
            to_scan = []
            if self._inherit:
                to_scan.append(self._inherit)
            to_scan.append(self)
            for from_specs in to_scan:
                if from_name in from_specs:

                    # Merge
                    self._dict[name] = specs = dict_merge(specs, from_specs[from_name],
                        cls=dict, **CF_DICT_MERGE_KWARGS)

                    # Validate
#                    if from_specs is not self:
                    for key in specs.keys():
                        if key not in self._cfgspec:
                            del specs[key]

#                    break

        # Standard_names in ids
        if name=='mld':
            pass
        if specs['standard_name']:
            for standard_name in specs['standard_name']:
                if standard_name not in specs['id']:
                    specs['id'].append(standard_name)

        # Duplicate at other locations
        if specs['atlocs']:
            tonames =  dupl_loc_specs(self._dict, name, specs['atlocs'])
            self._from_atlocs.extend(tonames)
            specs = self._dict[name]


    def _add_aliases_(self):
        for name, specs in self._dict.items():
            for key, aliases in self.aliases.items():
                if key in specs:
                    for alias in aliases:
                        specs[alias] = specs[key]

    def _update_names_(self):
        if self._names is not None:
            while self._names:
                del self._names[0]
            self._names.extend(self.names)


class VarSpecs(BaseSpecs):
    category = 'variables'

class AxisSpecs(BaseSpecs):
    category = 'axes'


_reloc =  OrderedDict(
    [('id',  re.compile('(_([a-z]))?$', re.I).search),
    ('standard_name', re.compile('(_at_([a-z])_location)?$', re.I).search),
    ('long_name',  re.compile('( at ([a-z]) location)?$', re.I).search)],
)

#: Default location of gridded variables
DEFAULT_LOCATION = 't'
default_location = DEFAULT_LOCATION # compat

def get_loc(var, stype=None, mode='loc', default=None):
    """Get the location testing id, standard_name or long_name and other attributes

    :Params:

        - **var**: Generic id of the variable or axis OR an object CDAT object
          (variable or axis). If a CDAT object, it first searches for the
          :attr:`_vacumm_cf_location` attributes.
        - **stype**, optional: One of 'id', 'standard_name' or 'long_name'.
          If ``None``, they are all tested.
          If ``var`` is a string, location is searched interpreting it as of type ``'stype``.
          Else if ``var`` is an object ``stype`` specifies what attribute to test.
        - **mode**, optional: What you get if something found.

            - ``"loc"``: Get the location lowercase letter (like "u").
            - ``"ext"``: Same as ``"loc"`` but searches for the :attr:`position` first
              if case of a CDAT variable,
              then the :attr:`_vacumm_cf_physloc` attributes or the "physloc" specification
              if ``var`` has an entry in :attr:`CF_VAR_SPECS`, else defaults to
              :attr:`DEFAULT_LOCATION`.
            - Else, the matched string.

    :Example:

        >>> loc = get_loc('toto_u')
        >>> suffix = get_loc('toto_at_u_location', stype='standard_name', mode='full')
        >>> loc = get_loc(myvar, stype=['id','long_name'])

    :Return:

        - ``None`` if no location spec found,
        - if ``mode=="loc"``, one of possible physical
          :attr:`~vacumm.data.misc.arakawa.ARAKAWA_LOCATIONS`,
        - else, the complete matching string, like "_at_u_location".
    """
    # What to test
    if stype is None: stype = _reloc.keys() # all by default
    stypes = stype if isinstance(stype, list) else [stype]

    # CDAT object (not a string)
    if isinstance(var, list):
        if len(var)==0:
            return default
        var = var[0]
    if not isinstance(var, basestring):

        # First: _vacumm_cf_location
        if getattr(var, '_vacumm_cf_location', None):
            return var._vacumm_cf_location.lower()

        # Location from ids
        for stype in stypes:
            if stype=='id':
                loc = get_loc(var.id, stype, mode=mode)
            elif hasattr(var, stype):
                loc = get_loc(getattr(var, stype), stype, mode)
            else:
                continue
            break
        if loc is not None:
            return loc

        # Ext mode
        if mode=='ext':

            # Position attribute
            if hasattr(var, 'position'): return var.position.lower()

            # Physloc
            gid = var.id if not hasattr(var, '_vacumm_cf_name') else var._vacumm_cf_name
            gid = no_loc_single(gid, 'id')
            if gid in CF_VAR_SPECS:

                # From _vacumm_cf_physloc attribute
                if hasattr(var, '_vacumm_cf_physloc'):
                    return var._vacumm_cf_physloc

                # From specs
                if CF_VAR_SPECS[gid].get('physloc'):
                    return CF_VAR_SPECS[gid]['physloc']

        return default

    # String
    outloc = mode=='loc' or mode=='ext'
    for stype in stypes:

        # From string
        group = 2 if outloc else 1
        if stype not in _reloc: stype = 'id'
        loc = _reloc[stype](var).group(group)
        if loc and outloc: loc = loc.lower()
        if loc: return loc

        # Extended mode
        if mode=='ext':

            # From physloc
            if stype=='id' and var in CF_VAR_SPECS and CF_VAR_SPECS[var].get('physloc'):
                return CF_VAR_SPECS[var].get('physloc')

#            # Default location
#            return DEFAULT_LOCATION
    return default


def no_loc_single(name, stype):
    """Remove location specification

    :Params:

        - **name**: String to change
        - **stype**: One of 'id', 'standard_name' or 'long_name'.
    """
    loc = get_loc(name, stype, mode='full')
    if loc is not None:
        return name[:-len(loc)]
    return name

def _loc_(loc=None):
    """Get location as a single char or empty lowercase string"""
    if loc is None: loc = ''
    if loc.startswith('_'): loc = loc[1:]
    loc = loc[:1]
    if loc not in string.ascii_letters:
        raise TypeError('Wrong location: '+loc)
    return loc.lower()

def change_loc_single(name, stype, loc, squeeze=None):
    """Change location specification

    :Params:

        - **name**: String to change
        - **stype**: String type: name, standard_name or long_name.
        - **loc**: Location as a letter or None.
        - **squeeze**, optional: If specified and equal to ``loc``, location is removed
          instead of being changed.

    :Example:

        >>> change_loc_single('usurf_u', 'name', 't')
        'usurf_t'
        >>> change_loc_single('sst_at_u_location', 'standard_name', 'v')
        'sst_at_v_location'
        >>> change_loc_single('usurf_t', 'name', 'u', squeeze='u')
        'usurf'
    """
    basename = no_loc_single(name, stype)
    loc = _loc_(loc)
    if loc and (not squeeze or squeeze!=loc):
        if stype=='standard_name':
            return basename+'_at_%s_location'%loc
        if stype=='long_name':
            return basename+' at %s location'%loc.upper()
        return basename+'_'+loc
    return basename

def change_loc_specs(loc, id=None, standard_name=None, long_name=None, axes=None,
    iaxis=None, jaxis=None, squeeze=None, **kwargs):
    """Change location specification in id, standard names long name and axes id

    :Example:

        >>> specs = change_loc_specs('v', id = ['usurf_u', 'u_u'])

    :Return: A dictionary
    """
    specs = kwargs.copy()
    if 'atlocs' in specs: del specs['atlocs']

    # Attributes
    for stype in 'id', 'standard_name', 'long_name', 'iaxis', 'jaxis':
        values = locals()[stype]
        if values is None: continue
        if isinstance(values, list):
            values = list(values)
            tmp = [change_loc_single(value, stype, loc, squeeze=squeeze) for value in values]
            values = []
            for value in tmp: # unique
                if value not in values:
                    values.append(value)

        else:
            values = change_loc_single(values, stype, loc, squeeze=squeeze)
        specs[stype] = values

    # Axes
    if axes is not None:
        axes = axes.copy()
        for l in axes.keys(): # loop on x, y
            if l=='t': continue # skip time
            laxes = axes[l]
            single = not isinstance(laxes, list)
            if single: laxes = [laxes] # work on lists
            laxes = [change_loc_single(axis, 'id', loc, squeeze=DEFAULT_LOCATION) for axis in laxes]+laxes # duplicate
            lnewaxes = []
            for axis in laxes: # unique
                if axis not in lnewaxes:
                    lnewaxes.append(axis)
            if single and len(lnewaxes)==1:
                lnewaxes = lnewaxes[0]
            axes[l] = lnewaxes
        specs['axes'] = axes

    return specs

def change_loc(var, toloc, axes=True, squeeze=True):
    """Change location specifications of a variable and its axes

    It affects the id, the standard_name and the long_name when they are defined.

    :Params:

        -

    :Example:

        >>> change_loc(sst, 'u').id
        'sst_u'
        >>> change_loc(sst, 't', squeeze=True).id
        'sst'

    """

    # Squeeze physloc
    if not isinstance(squeeze, basestring):
        if squeeze:
            squeeze = get_physloc(var)
        else:
            squeeze = None

    # Change attributes
    # - get
    specs = change_loc_specs(toloc, squeeze=squeeze,
        id=var.id,
        standard_name = getattr(var, 'standard_name', None),
        long_name = getattr(var, 'long_name', None),
        )
    # - set
    var.id = specs['id']
    for att in 'standard_name', 'long_name':
        if att in specs:
            setattr(var, att, specs[att])
    # - cf name
    if hasattr(var, '_vacumm_cf_name'):
        var._vacumm_cf_name = change_loc_single(var._vacumm_cf_name, 'id', toloc,
            squeeze=squeeze)

    # Change axes and grid attributes
    if axes and cdms2.isVariable(var) or cdms2.isGrid(var):

        # Axes
        # - usual
        for meth in 'Longitude', 'Latitude', 'Time', 'Level':
            if hasattr(var, 'get'+meth):
                axismet = getattr(var, 'get'+meth) # var.getLongitude
                if axismet() is not None:
                    change_loc(axismet(), toloc, squeeze=squeeze)
        # - 2d axes
        if cdms2.isVariable(var) and isaxis(var) and var.ndim>2:
            for i in -1, -2:
                change_loc(var.getAxis(i), toloc, squeeze=squeeze)

        # Grid
        if cdms2.isVariable(var) and var.getGrid() is not None:
            change_loc(var.getGrid(), toloc, squeeze=squeeze)

    # Reference attribute
    set_loc(var, toloc)

    return var

def set_loc(var, loc, addpos=False):
    """Define (or remove) the location of a variable with :attr:`_vacumm_cf_location` attribute

    It also makes sure that the :attr:`position` attribute is the same if present.

    :Params:

        - **var**: CDAT variable.
        - **loc**: Location. If empty, remove :attr:`_vacumm_cf_location` and
          :attr:`position` attributes.
        - **addpos**, optional: Set also the :attr:`position` attribute.

    """
    # Remove
    if not loc:
        for att in '_vacumm_cf_location', 'position':
            if hasattr(var, att):
                delattr(var, att)

    # Set
    loc = loc.lower()
    var._vacumm_cf_location = loc
    if addpos:
        var.position = loc
    elif hasattr(var, 'position') and var.position.lower()!=loc:
        var.position = loc
    return var


def get_physloc(var):
    """Get the physical location of a variable

    .. note:: The physical location may be different from the current location.

    It defaults to :attr:`DEFAULT_LOCATION`
    """
    # Direct
    for att in ['_vacumm_cf_physloc']:
        if hasattr(var, att):
            return getattr(var, att)

    # Entry name in CF_VAR_SPECS (string)
    if isinstance(var, basestring):
        if var in CF_VAR_SPECS:
            var = CF_VAR_SPECS[var]
        else:
            return DEFAULT_LOCATION

    # Dict of specs
    if isinstance(var, dict):
        return var.get('physloc', DEFAULT_LOCATION)

    # Using CF_VAR_SPECS
    if hasattr(var, '_vacumm_cf_name'):
        name = var._vacumm_cf_name
    elif var.id in CF_VAR_SPECS:
        name = var.id
    else:
        return DEFAULT_LOCATION
    return CF_VAR_SPECS[name].get('physloc', DEFAULT_LOCATION)

def squeeze_loc(var):
    """Squeeze out location specification of a variable if the location is
    physloc or :attr:`DEFAULT_LOCATION`

    :Params:

        - **var**: CDAT variable.
        - **physloc**, optional: ``physloc`` specs given by the entry in :attr:`CF_VAR_SPECS`
          or :attr:`DEFAULT_LOCATION`.

    :Return: The same variable
    """
    # Physloc
    physloc = get_physloc(var)

    # Remove loc only for physloc
    change_loc(var, None, axes=True, squeeze=physloc)

def squeeze_loc_single(name, stype, physloc=None):
    """Squeeze location specs if it matches physical location"""
    if physloc is None and stype=='id' and name in CF_VAR_SPECS:
        physloc = CF_VAR_SPECS[name].get('physloc')
    if physloc is None:
        physloc = DEFAULT_LOCATION
    loc = get_loc(name, stype, mode='loc')
    if loc==physloc:
        name = change_loc_single(name, stype, None)
    return name

def dupl_loc_specs(all_specs, fromname, toloc):
    """Duplicate the specification for a variable or an axis to another or several locations

    The following rules apply:

        - If the original specifications are from a name without a specific location
          (generic), new specs (located) are appended (merged) with original specs.
        - If the specifications at target location already exist,
          it merges new specs with old specs.
        - Generic specification are systematically created or updated by merging of
          specialized ones.

    :Example:

        >>> dupl_loc_specs(CF_VAR_SPECS, 'corio', 'u') # Create the 'corio_u' entry in CF_VAR_SPECS and update 'corio'
        >>> dupl_loc_specs(CF_VAR_SPECS, 'corio_t', 'u') # Create 'corio_u' and 'corio_t'

    """
    if not fromname in all_specs:
        raise KeyError('No such entry in specifications: '+fromname)
    single = not isinstance(toloc, (list, tuple))
    if single:
        toloc = [toloc]
    tonames = []
    tomerge = []
    fromnoloc = no_loc_single(fromname, 'id')==fromname
    for loc in toloc:

        # New name (id)
        toname = change_loc_single(fromname, 'id', loc)
        tonames.append(toname)

        # New specs
        tospecs = change_loc_specs(loc, **all_specs[fromname])

        # Add a version of standard_name and long_name for T loc without location spec
        if loc=='t': # 'toto_at_t_location' -> ['toto_at_t_location','toto']
            for spname in 'standard_name', 'long_name':
                if spname not in tospecs: continue
                addspecs = change_loc_specs(None, **{spname:tospecs[spname]})
                for dd in tospecs, addspecs: # to lists
                    if not isinstance(dd[spname], list):
                        dd[spname] = [dd[spname]]
                tospecs[spname].extend(addspecs[spname])

        # For merging specs back with old specs if old has no location
#        if fromnoloc: # generic
        tomerge.append(tospecs)

        # Merge with old spec if existing
        if toname in all_specs:
            tospecs = dict_merge(tospecs, all_specs[toname], mergelists=True,
                                 cls=dict, mergedicts=True, )

#        # Default location -> add its generic version ('_t' -> + '')
#        if loc==DEFAULT_LOCATION:
#            genspecs = change_loc_specs(None, **tospecs)
#            tospecs = dict_merge(tospecs, genspecs, mergelists=True)

        # Remove atlocs attribute
        if 'atlocs' in tospecs:
            tospecs.pop('atlocs')

        # Store it
        all_specs[toname] = tospecs

    # Make a generic entry that merges all specialized ones
    if fromnoloc:
        genspecs = all_specs[fromname] # existing generic specs
    else:
        genspecs = change_loc_specs(None, **all_specs[fromname]) # remove location info
    tomerge.insert(0, genspecs)
    genname = genspecs['id'][0]
    all_specs[genname] = dict_merge(*tomerge, **CF_DICT_MERGE_KWARGS)

    if single: return tonames[0]
    return tonames

#def specs_def_loc(all_specs, names, suffixes=ARAKAWA_SUFFIXES):
#    """Make specs of a variable at a special location the specs for default location
#
#    :Example:
#
#        >>> specs_def_loc(all_specs, ['usurf_u', 'ssh_f']) # specs of 'usurf_u' is copied to 'usurf'
#    """
#    if not isinstance(names, (list, tuple)): names = [names]
#    if isinstance(suffixes, basestring): suffixes = [suffixes]
#    for name in names:
#        m = re.match('.+(%s)$'%'|'.join(suffixes), name)
#        if m is None: continue
#        dupl_loc_specs(all_specs, name, '', suffixes=ARAKAWA_SUFFIXES)


def cp_suffix(idref, id, suffixes=ARAKAWA_SUFFIXES):
    """Copy a suffix if found in an id (name) to another id"""
    if isinstance(suffixes, basestring): suffixes = [suffixes]
    m = re.match('.+(%s)$'%'|'.join(suffixes), idref)
    if m is None: return id
    return id+m.group(1)


#: List of generic variable names
CF_VAR_NAMES = []
generic_var_names = GENERIC_VAR_NAMES = GENERIC_CF_VAR_NAMES = CF_VAR_NAMES # compat

#: List of generic axis names
CF_AXIS_NAMES = []
generic_axis_names = GENERIC_AXIS_NAMES = GENERIC_CF_AXIS_NAMES = CF_AXIS_NAMES # compat

#: Specifications for variables
CF_VAR_SPECS = VAR_SPECS = var_specs = VarSpecs(names=CF_VAR_NAMES)

#: Specifications for axes
CF_AXIS_SPECS = AXIS_SPECS = axis_specs = AxisSpecs(inherit=CF_VAR_SPECS,
                                                    names=CF_AXIS_NAMES)


#: Specifications for grid formating
GRID_SPECS = {
    '': dict(lon='lon', lat='lat', level='depth'),
    't': dict(lon='lon', lat='lat', level='depth_t'),
    'u': dict(lon='lon_u', lat='lat_u', level='depth_t'),
    'v': dict(lon='lon_v', lat='lat_v', level='depth_t'),
    'f': dict(lon='lon_f', lat='lat_f', level='depth_t'),
    'w': dict(lon='lon', lat='lat', level='depth_w'),
}
#TODO: 't' must use lon_t and lat_t
GRID_SPECS['r'] = GRID_SPECS['t']
GRID_SPECS[None] = GRID_SPECS['']
grid_specs = GRID_SPECS # compat


#: List of all generic names (axes and variables): DEPRECATED!!
CF_NAMES = CF_VAR_NAMES + CF_AXIS_NAMES
generic_names = GENERIC_NAMES  = CF_NAMES# compat

def register_cf_variable(name, **specs):
    """Register a new CF variable given its generic name and its specs

    It simply calls :meth:`~VarSpecs.register` on :attr:`CF_VAR_SPECS`

    """
    CF_VAR_SPECS.register(name, **specs)
    return CF_VAR_SPECS[name]

def register_cf_variables_from_cfg(cfg):
    """Register a new CF variables from a config file or a dict

    It must contains a "variables" section.

    It simply calls :meth:`~VarSpecs.register_from_cfg` on :attr:`CF_VAR_SPECS`

    """
    CF_VAR_SPECS.register_from_cfg(cfg)

def register_cf_axis(name, **specs):
    """Register a new Cf axis given its generic name and its specs

    It simply calls :meth:`~VarSpecs.register` on :attr:`CF_AXIS_SPECS`

    """
    CF_AXIS_SPECS.register(name, **specs)
    return CF_AXIS_SPECS[name]

def register_cf_axes_from_cfg(cfg):
    """Register a new CF variables from a config file or a dict

    It must contains a "axes" section.

    It simply calls :meth:`~VarSpecs.register_from_cfg` on :attr:`CF_AXIS_SPECS`

    """
    CF_AXIS_SPECS.register_from_cfg(cfg)


def cf2search(name, mode='isa', raiseerr=True, **kwargs):
    """Extract specs from :attr:`CF_AXIS_SPECS` or :attr:`CFVAR_SPECS`
    to form a search dictionary

    :Params:

        - **name**: Generic name of an axis or a variable.
        - **mode**, optional: Search mode [default: None->``"ns"``].
          A string containg one or more of the following letters:

            - ``"n"``: Search using names (ids).
            - ``"s"``: Search using standard_name attribute.
            - ``"a"``: Search using axis attribute.
            - ``"l"``: Search using long_name attribute.
            - ``"u"``: Search using units attribute.

          The order is important.

    :Return: An :class:`colections.OrderedDict`

    :Example:

        >>> cf2search('sst', mode='isu')
        {'id':['sst'], 'id':['sst'],
        'standard_names':['sea_surface_temperature'],
        'units':['degrees_celsius']}
    """
    # Get specs
    if name in CF_VAR_SPECS:
        specs = CF_VAR_SPECS[name]
    elif name in CF_AXIS_SPECS:
        specs = CF_AXIS_SPECS[name]
    else:
        if raiseerr:
            raise VACUMMError("Wrong generic name. It should be one of: "+' '.join(CF_AXIS_SPECS.keys()+CF_VAR_SPECS.keys()))
        else:
            return

    # Form search dict
    if not isinstance(mode, basestring):
        mode = 'isa'
    mode = mode.replace('n', 'i')
    keys = []
    for m in mode:
        for key in ['id', 'standard_name', 'axis', 'long_name', 'units']:
            if key.startswith(m):
                keys.append(key)
                break
    return OrderedDict([(k, specs[k]) for k in keys if k in specs])


_attnames_exclude = ['atlocs', 'inherit', 'axes', 'physloc', 'iaxis', 'jaxis', 'select']
_attnames_firsts = ['standard_name', 'long_name', 'units', 'axis', 'valid_min', 'valid_max']
def cf2atts(name, select=None, exclude=None, ordered=True, **extra):
    """Extract specs from :attr:`CF_AXIS_SPECS` or :attr:`CF_VAR_SPECS` to form
    a dictionary of attributes (units and long_name)"""
    # Get specs
    if isinstance(name, dict):
        specs = name.copy()
    elif name in CF_VAR_SPECS:
        specs = CF_VAR_SPECS[name]
    elif name in CF_AXIS_SPECS:
        specs = CF_AXIS_SPECS[name]
    else:
        raise VACUMMError("Wrong generic name: %s. It should be one of: "%name+' '.join(CF_AXIS_SPECS.keys()+CF_VAR_SPECS.keys()))

    # Which attributes
    atts = OrderedDict() if ordered else {}
    if exclude is None: exclude = []
    elif isinstance(exclude, basestring): exclude = [exclude]
    exclude.extend(_attnames_exclude)
    for key in _attnames_firsts+specs.keys():

        # Skip aliases
        if key in BaseSpecs.get_alias_list():
            continue

        # Skip some attributes
        if (key not in specs or key in exclude or key in atts or
            (select is not None and key not in select)):
            continue

        # No lists or tuples
        value = specs[key]
        if isinstance(value, (list, tuple)):
            if len(value)==0:
                continue
            value = value[0]

        # Store it
        atts[key] = value

    # Extra
    for att, val in extra.items():
        atts[att] = val

    return atts



# Format a variable
def format_var(var, name=None, force=True, format_axes=True, order=None, nodef=True,
        mode='warn', **kwargs):
    """Format a MV2 variable according to its generic name


    :Params:

        - **var**: A :mod:`numpy` or :mod:`MV2` variabe.
        - **name**: Generic name of variable. It should be one of
          those listed by :attr:`CF_VAR_SPECS`. If None, it is guessed
          with :func:`match_known_var`.
        - **force**, optional: Overwrite attributes in all cases.
        - **format_axes**, optional: Also format axes.
        - **nodef**, optional: Remove location specification when it refers to the
          default location (:attr:`DEFAULT_LOCATION`).
        - **mode**: "silent", "warn" or "raise".
        - Other parameters are passed as attributes, except those:

            - present in specifications to allow overriding defaults,
            - starting with 'x', 'y', or 't' which are passed
              to :func:`format_axis`.

    :Examples:

        >>> var = format_var(myarray, 'sst', valid_min=-2, valid_max=100)

    """
    # Filter keywords for axis formating
    axismeths = {'t':'getTime', 'y':'getLatitude', 'x':'getLongitude'}
    kwaxes = {}
    for k in axismeths.keys():
        kwaxes[k] = kwfilter(kwargs, k+'_')

    # Always a MV2 array
    if not cdms2.isVariable(var):
        var = MV2.asarray(var)

    # Check specs
    if name is None: # guess it
        name = match_known_var(var)
        if not name:
            if mode=='warn':
                warn("Can't guess cf name")
                return var
            elif mode=='silent':
                return var
            else:
                raise KeyError("Variable does not match any CF var")
    elif name not in CF_VAR_SPECS and name not in CF_AXIS_SPECS:
        if var.id in CF_VAR_SPECS or var.id in CF_AXIS_SPECS:
            name = var.id
        elif mode=='warn':
            warn("Generic var name not found '%s'."%name)
            return var
        elif mode=='silent':
            return var
        else:
            raise KeyError("Generic var name not found '%s'. Please choose one of: %s"%(
                name, ', '.join(CF_VAR_SPECS.keys()+CF_AXIS_SPECS.keys())))
    isaxis = name in CF_AXIS_SPECS
    if isaxis:
        specs = CF_AXIS_SPECS[name].copy()
        if 'axis' in specs:
            del specs['axis']
    else:
        specs = CF_VAR_SPECS[name].copy()
    # - merge kwargs and specs
    for key, val in kwargs.items():
        if val is None or key not in specs: continue
        # Check type
        if not isinstance(val, list) and isinstance(specs[key], list):
            val = [val]
        # Set
        specs[key] = val
        del kwargs[key]
    # - remove default location
    if nodef:
        refloc = specs.get('physloc', None) or DEFAULT_LOCATION
        for att in 'id', 'long_name', 'standard_name':
            if get_loc(specs[att], att)==refloc:
                specs[att] = [no_loc_single(specs[att][0], att)]
        name = specs['id'][0]
    # - id
    if ((force is True or force in [2, 'id', 'all'])
            or var.id.startswith('variable_') or
            (isaxis and var.id.startswith('axis_'))): # FIXME: use regexp
        var.id = name
    # - attributes
    forceatts = (force is True or force in ['atts', 'all'] or
        (isinstance(force, int) and force>0))
    for att, val in cf2atts(specs, **kwargs).items():
        if forceatts or not getattr(var, att, ''):
            setattr(var, att, val)
    # - physical location
    loc = get_loc(var, mode='ext')
    if not loc and 'physloc' in specs:
        loc = specs['physloc']
    if loc:
        if 'physloc' in specs and loc == specs['physloc']:
            var._vacumm_cf_physloc = loc.lower()
        set_loc(var, loc)
    # - store cf name
    var._vacumm_cf_name = name

    # Axes
    if format_axes:

        # Order
        order = var.getOrder() if not isinstance(order, basestring) else order
        if order is not None:
            if not re.match('^[xyzt-]+$', order):
                raise VACUMMError("Wrong cdms order type: "+order)
            if len(order)!=var.ndim:
                raise VACUMMError("Cdms order should be of length %s instead of %s"%(var.ndim, len(order)))

        # First check
        if 'axes' in specs:
            axspecs = specs['axes']
            formatted = []
            for key, meth in axismeths.items():
                axis = getattr(var, meth)()
                if order is not None: order.replace(key, '-')
                if axis is not None:
                    format_axis(axis, axspecs[key], **kwaxes[key])
                    formatted.append(key)

            # Check remaining simple axes (DOES NOT WORK FOR 2D AXES)
            if order is not None and order!='-'*len(order):
                for key in axismeths.keys():
                    if key in order and key not in formatted:
                        axis = var.getAxis(order.index(key))
                        format_axis(axis, axspecs[key], **kwaxes[key])


    return var

# Format an axis
def format_axis(axis, name=None, force=True, recreate=False, format_subaxes=True,
        nodef=True, mode='warn', **kwargs):
    """Format a MV2 axis according to its generic name


    :Params:

        - **axis**: A :mod:`numpy` or :mod:`MV2` variabe.
        - **name**: Single or list of generic axis names. It should be one of
          those listed by :attr:`CF_AXIS_SPECS`.If None, it is guessed
          with :func:`match_known_axis`.
        - **force**, optional: Overwrite attributes in all cases.
        - **nodef**, optional: Remove location specification when it refers to the
          default location (:attr:`DEFAULT_LOCATION`).
        - **axes2d_<param>**, optional: <param> is passed to
          :func:`~vacumm.misc.grid.misc.create_axes2d` for 2D axes.
        - **recreate**, optional: Force recreation of axes using either

        - Other parameters are passed as attributes.

    :Examples:

        >>> axis1d = format_axis(array1d, 'lon')
        >>> axis2d = format_axis(array2d, 'lon_u', axes2d_iid = 'xi',  axes2d_jid = 'xi', recreate=True)


    """

    # Guess best generic name from a list
    if name is None: return axis
    if isinstance(name, (list, tuple)):
        for nm in name:
            if match_obj(axis, nm):
                name = nm
                break

    # Check specs
    if name is None: # guess it
        name = match_known_axis(axis)
        if not name:
            if mode=='warn':
                warn("Can't guess CF axis name")
                return axis
            elif mode=='silent':
                return axis
            else:
                raise KeyError("Variable does not match any CF axis")
    elif name not in CF_AXIS_SPECS:
        if mode=='warn':
            warn("Generic axis name not found '%s'."%name)
            return axis
        elif mode=='silent':
            return axis
        else:
            raise KeyError("Generic axis name not found '%s'. Please choose one of: %s"%(
                name, ', '.join(CF_AXIS_SPECS.keys())))
    specs = CF_AXIS_SPECS[name]
    # - merge kwargs and specs
    for key, val in kwargs.items():
        if val is None or key not in specs: continue
        # Check type
        if not isinstance(val, list) and isinstance(specs[key], list):
            val = [val]
        # Set
        specs[key] = val
        del kwargs[key]

    # Always a MV2 axis (1D or 2D)
    axis._oldid = axis.id
    kwaxed2d = kwfilter(kwargs, 'axes2d_')
    if not isaxis(axis) or recreate:
        if len(axis.shape)==1:
            axis = cdms2.createAxis(axis)
        else:
            xy = specs['axis'].lower()
            kwaxed2d[xy] = axis
            axis = create_axes2d(**kwaxed2d)
            return axis
    axis2d = len(axis.shape)==2

    # Apply specs
    # - merge kwargs and specs
    for key, val in kwargs.items():
        if val is None or key not in specs: continue
        # Check type
        if not isinstance(val, list) and isinstance(specs[key], list):
            val = [val]
        # Set
        specs[key] = val
        del kwargs[key]
    # - remove default location
    if nodef:
        for att in 'id', 'long_name', 'standard_name':
#            sname = stype+'s'
            if att not in specs: continue
            if get_loc(specs[att], att)==DEFAULT_LOCATION:
                specs[att] = [no_loc_single(specs[att][0], att)]
    # - id
    if force or axis.id.startswith('variable_') or axis.id.startswith('axis_'):
        axis.id = specs['id'][0]
    # - attributes
    for att, val in cf2atts(specs, exclude=['axis'] if axis2d else None, **kwargs).items():
        if force or not getattr(axis, att, ''):
            setattr(axis, att, val)
    # - store cf name
    axis._vacumm_cf_name = axis.id

    # Sub-axes for 2D axes
    if axis2d and format_subaxes:
        format_axis(axis.getAxis(-1), specs['iaxis'])
        format_axis(axis.getAxis(-2), specs['jaxis'])

    return axis

def format_grid(grid, pt, **kwargs):
    """Format a grid and its axes"""
    if cdms2.isVariable(grid): grid = grid.getGrid()
    if grid is None: return
    gs = GRID_SPECS[pt]
    lon = grid.getLongitude()
    lat = grid.getLatitude()
    format_axis(lon, gs['lon'], **kwargs)
    format_axis(lat, gs['lat'], **kwargs)


#: Hidden attributes of variable useful of this module
HIDDEN_CF_ATTS = ['_vacumm_cf_name', '_vacumm_cf_physloc', '_vacumm_cf_location']
hidden_cf_atts = HIDDEN_CF_ATTS # compat

def match_obj(obj, name, searchmode=None, **kwargs):
    """Check if a variable or an axis matches generic specifications

    :Params:

        - **obj**: a numpy or cdms2 axis or variable.
        - **name**: A generic names.
        - **searchmode**, optional: Passed to :func:`~vacumm.misc.io.ncmatch_obj`.
    """
    search = cf2search(name, mode=searchmode, raiseerr=False)
    if search is None: return False
    search.update(kwargs)
    return ncmatch_obj(obj, searchmode=searchmode, **search)

match_var = match_obj

def match_known_var(obj, searchmode=None, **kwargs):
    """Check if an object matches a known variable"""
    for name in CF_VAR_SPECS:
        if match_obj(obj, name, searchmode=searchmode):
            return name
    return False

def match_known_axis(obj, searchmode=None, **kwargs):
    """Check if an object matches a known axis"""
    for name in CF_AXIS_SPECS:
        if match_obj(obj, name, searchmode=searchmode):
            return name
    return False

def is_cf_known(name, type=None):
    """Is this names registered in :attr:`CF_VAR_SPECS` or
    :attr:`CF_AXIS_SPECS`"""
    assert type is None or type in ('var', 'axis')
    if type is None:
        names = CF_AXIS_NAMES + CF_VAR_NAMES
    elif type=='var':
        names = CF_VAR_NAMES
    else:
        names = CF_AXIS_NAMES
    return name in names


def get_cf_cmap(vname):
    """Get a cmap from a standard name

    cmap may be specified for a variable with the 'cmap' key of
    its entry in :attr:`CF_VAR_SPECS`.
    """
    if hasattr(vname, 'id'):
        vname = vname.id
<<<<<<< HEAD
    if vname in VAR_SPECS and 'cmap' in VAR_SPECS[vname]:
        cmap = get_cmap(VAR_SPECS[vname]['cmap'])
        if cmap.name != VAR_SPECS[vname]['cmap']:
            vacumm_warn("Can't get cmap '{}' for standard variable '{}'".format(
                VAR_SPECS[vname]['cmap'], vname))
=======
    if vname in CF_VAR_SPECS and 'cmap' in CF_VAR_SPECS[vname]:
        cmap = get_cmap(CF_VAR_SPECS[vname]['cmap'])
        if cmap.name != CF_VAR_SPECS[vname]['cmap']:
            vcwarn("Can't get cmap '{}' for standard variable '{}'".format(
                CF_VAR_SPECS[vname]['cmap'], vname))
>>>>>>> 9cb230e4

    return cmap<|MERGE_RESOLUTION|>--- conflicted
+++ resolved
@@ -1,6 +1,6 @@
 # -*- coding: utf8 -*-
 """Conventions about data formats and names"""
-# Copyright or © or Copr. Actimar/IFREMER (2010-2017)
+# Copyright or © or Copr. Actimar/IFREMER (2010-2018)
 #
 # This software is a computer program whose purpose is to provide
 # utilities for handling oceanographic and atmospheric data,
@@ -33,24 +33,26 @@
 # knowledge of the CeCILL license and that you accept its terms.
 #
 
+from __future__ import absolute_import
 import os
 from warnings import warn
 from collections import OrderedDict
 import string
 
 import cdms2, MV2, re
-from vacumm import VACUMMError, vacumm_warn
+from vacumm import VACUMMError, vcwarn
 from vacumm.misc.misc import kwfilter, dict_merge
-from vacumm.misc.axes import create as create_axis, isaxis
+from vacumm.misc.axes import isaxis
 from vacumm.misc.color import get_cmap
 from vacumm.misc.grid import create_axes2d
 from vacumm.misc.io import ncmatch_obj
 from vacumm.misc.config import ConfigManager
 from vacumm.data.misc.arakawa import ARAKAWA_LOCATIONS
+import six
 
 __all__ = ['VAR_SPECS', 'AXIS_SPECS',
     'format_var', 'format_axis', 'format_grid', 'match_obj',
-    'cf2atts', 'cf2search', 'cp_suffix', 'specs_def_loc', 'get_loc',
+    'cf2atts', 'cf2search', 'cp_suffix', 'get_loc',
     'change_loc', 'change_loc_single', 'dupl_loc_specs', 'no_loc_single',
     'change_loc_specs', 'squeeze_loc_single', 'squeeze_loc', 'get_physloc',
     'HIDDEN_CF_ATTS', 'set_loc', 'match_known_var', 'match_known_axis',
@@ -119,11 +121,11 @@
         return str(self._dict)
     @property
     def names(self):
-        return self._dict.keys()
+        return list(self._dict.keys())
     def items(self):
-        return self._dict.items()
+        return list(self._dict.items())
     def keys(self):
-        return self._dict.keys()
+        return list(self._dict.keys())
 
     def register(self, name, **specs):
         """Register a new elements from its name and specs"""
@@ -133,7 +135,7 @@
     def register_from_cfg(self, cfg):
         """"Register new elements from a :class:`ConfigObj` instance
         or a config file"""
-        if isinstance(cfg, dict) and self.category not in cfg.keys():
+        if isinstance(cfg, dict) and self.category not in list(cfg.keys()):
             cfg = {self.category:cfg}
         local_cfg = CF_CFGM.load(cfg)[self.category]
         self._dict = dict_merge(self._dict, local_cfg,
@@ -308,7 +310,7 @@
         - else, the complete matching string, like "_at_u_location".
     """
     # What to test
-    if stype is None: stype = _reloc.keys() # all by default
+    if stype is None: stype = list(_reloc.keys()) # all by default
     stypes = stype if isinstance(stype, list) else [stype]
 
     # CDAT object (not a string)
@@ -316,7 +318,7 @@
         if len(var)==0:
             return default
         var = var[0]
-    if not isinstance(var, basestring):
+    if not isinstance(var, six.string_types):
 
         # First: _vacumm_cf_location
         if getattr(var, '_vacumm_cf_location', None):
@@ -498,7 +500,7 @@
     """
 
     # Squeeze physloc
-    if not isinstance(squeeze, basestring):
+    if not isinstance(squeeze, six.string_types):
         if squeeze:
             squeeze = get_physloc(var)
         else:
@@ -587,7 +589,7 @@
             return getattr(var, att)
 
     # Entry name in CF_VAR_SPECS (string)
-    if isinstance(var, basestring):
+    if isinstance(var, six.string_types):
         if var in CF_VAR_SPECS:
             var = CF_VAR_SPECS[var]
         else:
@@ -730,7 +732,7 @@
 
 def cp_suffix(idref, id, suffixes=ARAKAWA_SUFFIXES):
     """Copy a suffix if found in an id (name) to another id"""
-    if isinstance(suffixes, basestring): suffixes = [suffixes]
+    if isinstance(suffixes, six.string_types): suffixes = [suffixes]
     m = re.match('.+(%s)$'%'|'.join(suffixes), idref)
     if m is None: return id
     return id+m.group(1)
@@ -844,12 +846,12 @@
         specs = CF_AXIS_SPECS[name]
     else:
         if raiseerr:
-            raise VACUMMError("Wrong generic name. It should be one of: "+' '.join(CF_AXIS_SPECS.keys()+CF_VAR_SPECS.keys()))
+            raise VACUMMError("Wrong generic name. It should be one of: "+' '.join(list(CF_AXIS_SPECS.keys())+list(CF_VAR_SPECS.keys())))
         else:
             return
 
     # Form search dict
-    if not isinstance(mode, basestring):
+    if not isinstance(mode, six.string_types):
         mode = 'isa'
     mode = mode.replace('n', 'i')
     keys = []
@@ -874,14 +876,14 @@
     elif name in CF_AXIS_SPECS:
         specs = CF_AXIS_SPECS[name]
     else:
-        raise VACUMMError("Wrong generic name: %s. It should be one of: "%name+' '.join(CF_AXIS_SPECS.keys()+CF_VAR_SPECS.keys()))
+        raise VACUMMError("Wrong generic name: %s. It should be one of: "%name+' '.join(list(CF_AXIS_SPECS.keys())+list(CF_VAR_SPECS.keys())))
 
     # Which attributes
     atts = OrderedDict() if ordered else {}
     if exclude is None: exclude = []
-    elif isinstance(exclude, basestring): exclude = [exclude]
+    elif isinstance(exclude, six.string_types): exclude = [exclude]
     exclude.extend(_attnames_exclude)
-    for key in _attnames_firsts+specs.keys():
+    for key in _attnames_firsts+list(specs.keys()):
 
         # Skip aliases
         if key in BaseSpecs.get_alias_list():
@@ -969,7 +971,7 @@
             return var
         else:
             raise KeyError("Generic var name not found '%s'. Please choose one of: %s"%(
-                name, ', '.join(CF_VAR_SPECS.keys()+CF_AXIS_SPECS.keys())))
+                name, ', '.join(list(CF_VAR_SPECS.keys())+list(CF_AXIS_SPECS.keys()))))
     isaxis = name in CF_AXIS_SPECS
     if isaxis:
         specs = CF_AXIS_SPECS[name].copy()
@@ -1019,7 +1021,7 @@
     if format_axes:
 
         # Order
-        order = var.getOrder() if not isinstance(order, basestring) else order
+        order = var.getOrder() if not isinstance(order, six.string_types) else order
         if order is not None:
             if not re.match('^[xyzt-]+$', order):
                 raise VACUMMError("Wrong cdms order type: "+order)
@@ -1103,7 +1105,7 @@
             return axis
         else:
             raise KeyError("Generic axis name not found '%s'. Please choose one of: %s"%(
-                name, ', '.join(CF_AXIS_SPECS.keys())))
+                name, ', '.join(list(CF_AXIS_SPECS.keys()))))
     specs = CF_AXIS_SPECS[name]
     # - merge kwargs and specs
     for key, val in kwargs.items():
@@ -1228,18 +1230,10 @@
     """
     if hasattr(vname, 'id'):
         vname = vname.id
-<<<<<<< HEAD
-    if vname in VAR_SPECS and 'cmap' in VAR_SPECS[vname]:
-        cmap = get_cmap(VAR_SPECS[vname]['cmap'])
-        if cmap.name != VAR_SPECS[vname]['cmap']:
-            vacumm_warn("Can't get cmap '{}' for standard variable '{}'".format(
-                VAR_SPECS[vname]['cmap'], vname))
-=======
     if vname in CF_VAR_SPECS and 'cmap' in CF_VAR_SPECS[vname]:
         cmap = get_cmap(CF_VAR_SPECS[vname]['cmap'])
         if cmap.name != CF_VAR_SPECS[vname]['cmap']:
             vcwarn("Can't get cmap '{}' for standard variable '{}'".format(
                 CF_VAR_SPECS[vname]['cmap'], vname))
->>>>>>> 9cb230e4
 
     return cmap