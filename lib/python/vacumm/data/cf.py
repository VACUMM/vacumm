--- conflicted
+++ resolved
@@ -38,13 +38,8 @@
 import string
 
 import cdms2, MV2, re
-<<<<<<< HEAD
-from vacumm import VACUMMError
+from vacumm import VACUMMError, vacumm_warn
 from vacumm.misc.misc import kwfilter, dict_merge
-=======
-from vacumm import VACUMMError, vcwarn
-from vacumm.misc import kwfilter, dict_merge
->>>>>>> 73f9bfd5
 from vacumm.misc.axes import create as create_axis, isaxis
 from vacumm.misc.color import get_cmap
 from vacumm.misc.grid import create_axes2d
@@ -1788,7 +1783,7 @@
     if vname in VAR_SPECS and 'cmap' in VAR_SPECS[vname]:
         cmap = get_cmap(VAR_SPECS[vname]['cmap'])
         if cmap.name != VAR_SPECS[vname]['cmap']:
-            vcwarn("Can't get cmap '{}' for standard variable '{}'".format(
+            vacumm_warn("Can't get cmap '{}' for standard variable '{}'".format(
                 VAR_SPECS[vname]['cmap'], vname))
 
     return cmap