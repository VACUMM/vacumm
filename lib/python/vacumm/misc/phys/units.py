--- conflicted
+++ resolved
@@ -40,19 +40,13 @@
 import MV2
 from unidata import udunits
 
-<<<<<<< HEAD
-__all__ = ['kt2ms', 'ms2kt', 'deg2m', 'm2deg', 'ms2bf', 'dms2deg', 'deg2dms',
-    'mph2ms', 'ms2mph', 'tometric', 'kel2degc', 'degc2kel', 'strfsize', 'strpsize',
-    'convert_units', 'basic_proj']
-=======
 __all__ = [
-	'kt2ms', 'ms2kt', 'deg2m', 'm2deg', 'ms2bf', 'dms2deg', 'deg2dms',
+    'kt2ms', 'ms2kt', 'deg2m', 'm2deg', 'ms2bf', 'dms2deg', 'deg2dms',
     'mph2ms', 'ms2mph', 'tometric', 'kel2degc', 'degc2kel',
-    'convert_units',
+    'convert_units', 'basic_proj', 
     'rad2deg', 'deg2rad', 'vect2mod', 'vect2dir', 'vect2moddir', 'moddir2vectx', 'moddir2vecty', 'moddir2vectxy',
     'strfsize', 'strpsize'
 ]
->>>>>>> 813f10fd
 
 ############################################################
 def kt2ms(nd):
