# -*- coding: utf8 -*-
"""Utilities to deal with masks and selections

.. seealso::

    Tutorials: :ref:`user.tut.misc.grid.masking`, :ref:`user.tut.misc.grid.polygons`
"""
# Copyright or © or Copr. Actimar (contributor(s) : Stephane Raynaud) (2010)
#
# raynaud@actimar.fr
#
#
# This software is a computer program whose purpose is to provide
# utilities for handling oceanographic and atmospheric data,
# with the ultimate goal of validating the MARS model from IFREMER.
#
# This software is governed by the CeCILL license under French law and
# abiding by the rules of distribution of free software.  You can  use,
# modify and/ or redistribute the software under the terms of the CeCILL
# license as circulated by CEA, CNRS and INRIA at the following URL
# "http://www.cecill.info".
#
# As a counterpart to the access to the source code and  rights to copy,
# modify and redistribute granted by the license, users are provided only
# with a limited warranty  and the software's author,  the holder of the
# economic rights,  and the successive licensors  have only  limited
# liability.
#
# In this respect, the user's attention is drawn to the risks associated
# with loading,  using,  modifying and/or developing or reproducing the
# software by the user in light of its specific status of free software,
# that may mean  that it is complicated to manipulate,  and  that  also
# therefore means  that it is reserved for developers  and  experienced
# professionals having in-depth computer knowledge. Users are therefore
# encouraged to load and test the software's suitability as regards their
# requirements in conditions enabling the security of their systems and/or
# data to be ensured and,  more generally, to use and operate it in the
# same conditions as regards security.
#
# The fact that you are presently reading this means that you have had
# knowledge of the CeCILL license and that you accept its terms.
#
#print 'importing masking 0'

import numpy as N
MA = N.ma
from cdms2.hgrid import TransientCurveGrid
from cdms2.grid import AbstractGrid
import cdms2, MV2
from mpl_toolkits.basemap import Basemap
from _geoslib import Point, Polygon, LineString
import gc
from genutil import minmax
cdms = cdms2

<<<<<<< HEAD
__all__ = ['get_coast', 'get_coastal_indices', 'GetLakes', 'polygon_mask', 'masked_polygon', 
    'polygons', 'd2m', 'polygon_select', 'envelop', 'check_poly_islands', 
    'check_poly_straits','t2uvmasks', 'mask2d', 'grid_envelop', 'convex_hull', 
    'uniq', 'rsamp', 'zcompress', 'Lakes', 'erode_coast', 'resol_mask', 
    'get_dist_to_coast', 'get_avail_rate', 'grid_envelop_mask', 'create_polygon', 
    'clip_shape', 'proj_shape', 'plot_polygon', 'clip_shapes']
=======
__all__ = ['get_coast', 'get_coastal_indices', 'GetLakes', 'polygon_mask', 'masked_polygon',
    'polygons', 'd2m', 'polygon_select', 'envelop', 'check_poly_islands',
    'check_poly_straits','t2uvmasks', 'mask2d', 'grid_envelop', 'convex_hull',
    'uniq', 'rsamp', 'zcompress', 'Lakes', 'erode_coast', 'resol_mask',
    'get_dist_to_coast', 'get_avail_rate']
>>>>>>> a5f0a7dd
__all__.sort()

def get_coast(mask, land=True, b=True, borders=True, corners=True):
    """Get a mask integer of ocean coastal points from a 2D mask

    - **mask**: Input mask with 0 on water and 1 on land.
    - *land*: If True, coast is on land [default: True]
    - *corners*: If True, consider borders as coastal points [default: True]
    - *borders:* If True, consider corners as coastal points [default: True]

    At each point, return 0 if not coast, else an interger ranging from 1 to (2**8-1) to describe the coast point::

        128 4  64
        8   +   2
        16  1  32
    """
    # Initialize mask and its boundaries
    sh = list(mask.shape)
    imask = N.zeros((sh[0]+2, sh[1]+2), 'i')
    imask[1:-1, 1:-1] = mask.astype('i')
    imask[0] = imask[1]
    imask[-1] = imask[-2]
    imask[:, 0] = imask[:, 1]
    imask[:, -1] = imask[:, -2]
    for j in 0, -1:
        jp = N.sign(j)
        for i in 0, -1:
            ip = N.sign(i)
            imask[j, i] = imask[j+jp, j] + imask[j, i+ip]
    # Coast on land or ocean
    if not land:
        iimask = imask
        imask = 1-imask
    else:
        iimask = 1-imask
    # Coast along borders only
    mborders = \
        1  *iimask[ :-2,1:-1]+ \
        2  *iimask[1:-1,2:  ]+ \
        4  *iimask[2:  ,1:-1]+ \
        8  *iimask[1:-1, :-2]
    # Coast as corners only
    mcorners = \
        16 *iimask[ :-2, :-2]+ \
        32 *iimask[ :-2,2:  ]+ \
        64 *iimask[2:  ,2:  ]+ \
        128*iimask[2:  , :-2]

    mcorners = N.where(N.equal(mborders, 0), mcorners, 0)
    m = imask[1:-1,1:-1]*(borders*mborders+corners*mcorners)
    del imask, iimask
    gc.collect()
    # Return
    if b: return m.astype(bool)
    return m

def get_coastal_indices(mask, coast=None, asiijj=False, **kwargs):
    """Get indices of ocean coastal points from a 2D mask

    :Params:

        - **mask**: Input mask with 0 on water and 1 on land.
        - *boundary*: If True, consider outside boundary as land [default: True]
        - *asiijj*: Get results as II,JJ instead of [(j0,i0),(j1,i1)...]
    """
    if mask is MA.nomask: return []
    if coast is None:
        coast = get_coast(mask, **kwargs)
    iy,ix = N.indices(mask.shape)
    jj = N.compress(coast.ravel(),iy.ravel())
    ii = N.compress(coast.ravel(),ix.ravel())
    if asiijj: return ii, jj
    return zip(jj, ii)

def get_dist_to_coast(grid, mask=None, proj=True):
    """Get the distance to coast on grid

    :Params:

        - **grid**: (x,y), grid or variable with a grid.
        - **mask**: Land/sea mask or variable with a mask. If not provided,
          gets mask from ``grid`` if it is a masked variable,
          or estimates it using :func:`polygon_mask`
          and a GHSSC shoreline resolution given by
          :func:`~vacumm.misc.grid.basemap.gshhs_autores`.
        - **proj**: Distance are computed by converting coordinates
          from degrees to meters.

    :Example:

        >>> dist = get_dist_to_coast(sst.getGrid(), sst.mask)
        >>> dist = get_dist_to_coast(sst)

    :See also: :func:`get_coastal_indices`
    """
    if mask is None and N.ma.isMA(grid):
        mask = grid
    xx, yy = M.get_xy(grid, proj=proj, mesh=True, num=True)
    if mask is None:
        from basemap import gshhs_autores, merc
        x, y = M.get_xy(grid, proj=False, num=True, mesh=False)
        res = gshhs_autores(x.min(), x.max(), y.min(), y.max())
        mask = polygon_mask(grid, res)
    elif N.ma.isMA(mask):
        mask = N.ma.getmaskarray(mask)
    mask = mask2d(mask)
    ii, jj = get_coastal_indices(mask, asiijj=True)
    good = ~mask
    xc = xx[jj, ii]
    yc = yy[jj, ii]
    nc = len(xc)
    ng = good.sum()
    xdiff = N.resize(xx[good], (nc, ng)) - N.resize(xc, (ng, nc)).T
    ydiff = N.resize(yy[good], (nc, ng)) - N.resize(yc, (ng, nc)).T
    dists = xdiff**2+ydiff**2 ; del xdiff, ydiff
    md = N.sqrt(dists.min(axis=0)) ; del dists
    mindists = N.ma.zeros(xx.shape)
    mindists[mask] = N.ma.masked
    mindists[good] = md
    del good
    if cdms2.isVariable(grid):
        mindists = MV2.asarray(mindists)
        mindists.id = 'coastdist'
        mindists.long_name = 'Distance to coast'
        mindists.units = 'm'
        M.set_grid(mindists, M.get_grid(grid))
    return mindists



def erode_coast(var, mask2d=None, copy=True, maxiter=10, corners=0., hardmask=None, **kwargs):
    """Erode coastal mask of ``var`` to fit to ``mask2d`` using 2D smoothing

    Soothing is performed using :func:`~vacumm.misc.filters.shapiro2d`,
    in a convergence loop. Loop is ended if :

        - the mask no longer changes,
        - the number of iteration exceeds ``maxiter``.

    .. warning::

        Must be used only for erodeing a thin border
        of the coast.

    :Params:

        - **var**: Atleast-2D A :mod:`MV2` variable with mask.
        - **mask2d**, optional: Reference 2D mask.
        - **maxiter**, optional: Maximal number of iteration for convergence loop.
          If equal to ``None``, no check is performed.
        - **corners**, optional: Weights of corners when calling :func:`~vacumm.misc.filters.shapiro2d`.
        - **copy**, optional: Modify the variable in place or copy it.
        - **hardmask**, optional: Mask always applied after an erosion step.
        - Other keywords are passed to :func:`~vacumm.misc.filters.shapiro2d`.

    :Return:

        - A :mod:`MV2` variable

    :Tutorial: :ref:`user.tut.misc.grid.masking.erode_coast`
    """
    from vacumm.misc.filters import shapiro2d
    varo = var.clone() if copy else var
    if mask2d is None:
        mask2d = N.zeros(var.shape[-2:], '?')
    masknd = mask2d if (var.ndim==2) else N.resize(mask2d, var.shape)
    if hardmask is not None and hardmask.ndim != var.ndim:
        hardmask = N.resize(hardmask, var.shape)
    # Not masked
    if varo.mask is MV2.nomask or not var.mask.any():
        varo[:] = MV2.masked_where(masknd, varo)
        return varo
    # Convergence loop
    oldnmasked = varo.mask.sum()
    i=0
    while maxiter is None or i<maxiter:
        varc = shapiro2d(varo, corners=corners, copy=True, mask='minimal', **kwargs)
        varo[:] = MV2.where(varo.mask, varc, varo)
        if hardmask is not None:
            varo[:] = MV2.masked_where(hardmask, varo, copy=0)
        del varc
        maskc = varo.mask | masknd
        nmasked = maskc.sum()
        if nmasked == oldnmasked: break
        del maskc
        oldnmasked = nmasked
        i+=1
    varo[:] = MV2.masked_where(masknd, varo, copy=0)
    return varo


class Lakes(object):
    """Find lakes in a 2D mask where 0 is water and 1 is land

    :Example:

        >>> from vacumm.misc.grid import Lakes
        >>> import numpy as N
        >>> from pylab import pcolor,show,title
        >>> # Build the mask
        >>> mask=N.ones((500,500))
        >>> mask[3:10,100:102]=0
        >>> mask[103:110,200:210]=0
        >>> mask[203:210,200:220]=0
        >>> # Find the lakes
        >>> lakes = Lakes(mask,nmaxcells=80)
        >>> print 'Number of lakes:', len(lakes.indices())
        Number of lakes: 2
        >>> pcolor(lakes.mask(),shading=False)
        >>> title('Lakes')
        >>> show()
        >>> first_two_lakes = lakes[:2]
    """
    def __init__(self,mask,nmaxcells=None):

        # Inits
        self._nmaxcells = nmaxcells
        self._ny,self._nx = mask.shape
        self._mask = N.array(mask[:], dtype='?')
        self._imask = self._mask.astype('i')
        self._iy, self._ix = N.indices(mask.shape)
        self._np = self._imask.sum()

        # Find lakes using labelling
        import scipy.ndimage
        self._lakes, self.nlakes = scipy.ndimage.label(1-self._imask)
        self._ncells = [N.equal(self._lakes, ilake).astype('i').sum() for ilake in xrange(1, self.nlakes+1)]

        # Compute indices
        self._indices = []
        for ilake in xrange(1, self.nlakes+1):
            mask = self._lakes == ilake
            self._indices.append(zip(self._ix[mask], self._iy[mask]))

        # Sorting argument
        self._argsort = N.argsort(self._ncells)[::-1]


    def __call__(self,**kwargs):
        return self.indices(**kwargs)

    def __len__(self):
        return self.nlakes

    def __getitem__(self, item):
        lakes = N.zeros(self._lakes.shape, 'l')
        for lakeid in self._size2ids_(item):
            lakes[self._lakes==lakeid] = lakeid
        return lakes

    def _size2ids_(self, item):
        ids = N.arange(self.nlakes)[self._argsort[item]]
        ids += 1
        if isinstance(ids, int): ids = N.asarray([ids])
        return ids

    def plot(self, **kwargs):
        """Display the lakes

        Keywords are passed to :func`~matplotlib.pyplot.pcolor`
        """
        ny, nx = self._mask.shape
        xx, yy = N.meshgrid(N.arange(nx+1), N.arange(ny+1))
        import pylab as P
        P.pcolor(xx, yy, self.lakes(), **kwargs)
        P.show()

    def ncells(self):
        """Number of cell point for each lake"""
        return self._ncells


    def indices(self, id=None, nbig=None):
        """Return a list of lake coordinates

        - *id*: Select lake #<id>
        - *nbig*: Consider the first ``nbig`` greatest lakes
        """
        if id is not None:
            return self._indices[id]
        if nbig is None:
            return self._indices
        indices = []
        for lakeid in self._size2ids_(slice(0, nbig)):
            indices.append(self._indices[lakeid])
        return indices

    def lakes(self, id=None, nbig=None):
        """Return an array of same size as masks, but with points in lakes set to its lake id, and others to set to zero

        - *id*: Select lake #<id>
        - *nbig*: Consider the first ``nbig`` greatest lakes
        """
        if id is None:
            if nbig is not None:
                return self[:nbig]
            return self._lakes.copy()
        return N.where(self._lakes==id, self._lakes, 0)

    def mask(self, id=None, nbig=None, **kwargs):
        """Returns a boolean land/sea mask from lakes() (land is True)

        - *id*: Select lake #<id>
        - *nmaxcells*: Do not consider lakes with number of points greater than nmaxcells

        :Example:

        >>> mask_lake2 = GetLakes(mask).mask(2)
        """
        return self.lakes(id=id, nbig=nbig) == 0

    def ocean(self, mask=False):
        """Get the biggest lake or its mask (integer type)

        - *mask*: If True, return the mask, not the lake [default: True]
        """
        if mask:
            return self.mask(nbig=1)
        return self[0]


GetLakes = Lakes

def polygon_mask(gg, polys, mode='intersect', thresholds=[.5, .75],
    ocean=False, fractions=0, yclean=True, premask=None, proj=False):
    """Create a mask on a regular or curvilinear grid according to a polygon list

    :Params:

        - **gg**: A cdms grid or variable or a tuple of (xx,yy).
        - **polys**: A list of polygons or GMT resolutions or Shapes instance like shorelines.
        - **mode**, optional: Way to decide if a grid point is masked. Possible values are:

            - ``intersect``, 1, ``area`` (default): Masked if land area fraction is > ``thresholds[0]``.
              If more than one intersections, leand area fraction must be > ``thresholds[1]``
              to prevent masking straits.
            - else: Masked if grid point inside polygon.

        - **thresholds**, optional: See ``intersect`` mode [default: [.5, .75]]
        - **ocean**, optional: If True, keep only the ocean (= biggest lake).
        - **fractions**: If True or 1, return the total fraction of cells covered by the
          polygons; if 2, returns the total area for each cell.
<<<<<<< HEAD
        - **proj**, optional: Geographical projection function. 
          See :func:`~vacumm.misc.grid.basemap.get_proj`. Use ``False`` to not
          convert coordinates to meters, and speed up the routine.
        
=======

>>>>>>> a5f0a7dd
    :Result:

        A :mod:`numpy` array of boolean (mask) with ``False`` on land.
    """

    # Get proper numeric axes
    gg = M.get_grid(gg)
<<<<<<< HEAD
    proj = get_proj(gg)
    curved = M.isgrid(gg, curv=True) or proj
=======
    curved = M.isgrid(gg, curv=True)
    if proj is not False:
        proj = get_proj(gg)
>>>>>>> a5f0a7dd
    xx, yy = M.get_xy(gg, mesh=True, num=True, proj=proj)

    # Thresholds
    if not isinstance(thresholds, (list, tuple)):
        thresholds = [thresholds, thresholds]
    elif len(thresholds) == 1:
        thresholds += thresholds

    # Bounds if mode is 'intersect'
    bmode = mode in ['intersect', 1, 'area']
    fmode = fractions #mode in [2, 'fractions', 3]
    if fmode:
        bmode = True
        mask = N.zeros(xx.shape)
    else:
        mask = N.zeros(xx.shape, dtype='?')

    xxb = M.bounds2d(xx)
    yyb = M.bounds2d(yy)
    if bmode:
#        yyb[yyb>90.] = 89.99
#        yyb[yyb<-90.] = -89.99
        dx = xxb.ptp()/xxb.shape[1]
        dy = yyb.ptp()/yyb.shape[0]
        clip = (xxb.min()-dx, yyb.min()-dy, xxb.max()+dx, yyb.max()+dy)
        ymins = yyb[:, 0, 0]-dy/10.
        xmin = xxb[0, 0].min()-dx/10.
        xmax = xxb[0, -1].max()+dx/10.
        ymax = yyb[-1, 0].max()+dy/10.
    else:
        dx = xx.ptp()/xx.shape[1]
        dy = yy.ptp()/yy.shape[0]
        clip = (xx.min()-dx, yy.min()-dy, xx.max()+dx, yy.max()+dy)
        ymins = yy[:, 0]-dy/10.
        xmin = xx[0, 0]-dx/10.
        xmax = xx[0, -1]+dx/10.
        ymax = yy[-1, 0]+dy/10.
    if curved:
        xxc, yyc = M.meshcells(xx, yy)
        dxx = N.diff(xxc, axis=1)
        dxy = N.diff(xxc, axis=0)
        dyx = N.diff(yyc, axis=1)
        dyy = N.diff(yyc, axis=0)
        for var in dxx, dxy, dyx, dyy:
            var /= 10.

    if premask is not None:
        premask = N.asarray(premask, 'i')

    # Get instances of Polygons
    polys = polygons(polys, clip=clip, shapetype=2, proj=proj, clip_proj=False)

    # Loop on grid points
    skipped = 0
    for j in xrange(xx.shape[0]):

        # Get polygons of the curent row
        ypolys = []
        if curved:
            # base
            rowdown = N.vstack((xxc[j], yyc[j])).T
            rowup = N.vstack((xxc[j+1], yyc[j+1])).T
            # bottom margin
            rowdown[1:-1, 0] -= .5*(dyx[j, :-1]+dyx[j, 1:])
            rowdown[1:-1, 1] -= dyy[j, 1:-1]
            # top margin
            rowup[1:-1, 0] += .5*(dyx[j, :-1]+dyx[j, 1:])
            rowup[1:-1, 1] += dyy[j, 1:-1]
            # margin at corners
            for ij, ddx, ddy in (0, dxx, dxy), (1, dyx, dyy): # x,y
                rowdown[0, ij] -= ddx[j, 0] + ddy[j, 0]
                rowdown[-1, ij] += ddx[j, -1] - ddy[j, -1]
                rowup[0, ij] -= ddx[j+1, 0] - ddy[j, 0]
                rowup[-1, ij] += ddx[j+1, -1] + ddy[j, -1]
            rowpoly_array = N.vstack((rowdown, rowup[::-1]))
            del rowdown, rowup
        else:
            rowpoly_array = N.array([
                [xmin, yyb[j, 0, 0]-dy/10.], [xmax, yyb[j, 0, 0]-dy/10.],
                [xmax, yyb[j, 0, 3]+dy/10.], [xmin, yyb[j, 0, 3]+dy/10.]])
        rowpoly = Polygon(rowpoly_array)
        for poly in polys:
            try:
                if poly.intersects(rowpoly):
                    ypolys.extend(poly.intersection(rowpoly))
            except:
                pass
        del rowpoly_array, rowpoly

        for i in xrange(xx.shape[1]):

            # Pre-masking
            if premask is not None and premask[j, i] != -1:
                mask[j, i] = premask[j, i]
                skipped += 1
                continue

            # Point is inside
            if not bmode:
                for poly in ypolys:
                    mask[j, i] = Point((xx[j, i],yy[j, i])).within(poly)
                    if mask[j, i]: break
                continue

            # Check the cell
            cell_poly = Polygon(N.asarray([xxb[j, i, :], yyb[j, i, :]]).transpose())
            if isinstance(cell_poly, (LineString, Point)):
                raise TypeError, 'cell'
            intersect_area = 0.
            nintersect = 0
            for ip, poly in enumerate(ypolys):
                if poly is None: continue
                if isinstance(poly, (LineString, Point)):
                    raise TypeError, 'poly'

                # Check X range
                if xxb[j, i, :].max() <= poly.boundary[:, 0].min()  or \
                    xxb[j, i, :].min() >= poly.boundary[:, 0].max():
                        continue

                # Check if polygon covers cell
                if cell_poly.within(poly):
                    nintersect = 1
                    intersect_area = cell_poly.area()
                    break

                # One polygon
                ok = False
                if cell_poly.intersects(poly):

                    # Remove from list of polys if inside cell
                    if poly.within(cell_poly):
                        intersect_area += poly.area()
                        nintersect += 1
                        del ypolys[ip]
                        continue
                    try:
                        intersections = cell_poly.intersection(poly)
                    except:
                        continue
                    for intersection in intersections:
                        if isinstance(intersection, (LineString, Point)):
                            continue
                        # One intersection polygon
                        this_area = intersection.area()
                        intersect_area += this_area
                        nintersect += 1
                        if this_area == poly.area():
                            ok = True
                            break
                    del intersections
                if ok: break

            # Fraction
            land_fraction = intersect_area/cell_poly.area()
            if fmode: # Fraction only
                if fmode==2:
                    mask[j, i] = intersect_area
                else:
                    mask[j, i] = land_fraction
                continue

            # Mask according to fraction (basic masking + strait checking)
            mask[j, i] = land_fraction >= thresholds[nintersect > 1]
#           mask[j, i] = intersect_fraction < thresholds[1] and nintersect > 1
            del cell_poly

        del ypolys

    # Select ocean only
    if ocean:
        return GetLakes(mask).ocean()

    return mask




def masked_polygon(vv, polys, copy=0, reverse=False, **kwargs):
    """Mask a variable according to a polygon list

    :Params:

        - **vv**: The MV2 array.
        - **polys**, optional: Polygons (or something like that, see :func:`polygons`).
        - **copy**, optional: Copy data?.
        - **reverse**, optional: Reverse the mask?
        - Other keywords are passed to :func:`polygon_mask`.
    """
    # Get mask
    mask = polygon_mask(vv, polys, **kwargs)
    if reverse: mask = ~mask

    # Mask the variable
    vv2 = MV2.masked_where(mask, vv, copy=copy)
    vv2.id = vv.id
    del mask
    return vv2

def masked_ocean(vv, polys=None, **kwargs):
    """Remove lakes from a variable to keep only ocean where ocean the the biggest lake

    - **vv**: The variable
    """
    pass


def proj_shape(shape, proj):
    """Project a Point, a Polygon or a LineString shape using a geographical projection
    
    :Params:
    
        - **shape**: A Point, Polygon, or a LineString instance with coordinates in degrees.
        - **proj**: A projection function of instance. 
          See :func:`~vacumm.misc.grid.basemap.get_proj`.
        
    :Return: A similar instance with its coordinates converted to meters
    """
    if not callable(proj): return shape
        
    # Point
    if isinstance(shape, Point):
        return Point(*proj(shape.boundary))
        
    # LineString and Polygon
    return shape.__class__(proj(*shape.boundary.T).T)
 
def clip_shape(shape, clip=None):
    """Clip a :class:`Point`, a :class:`Polygon` or a :class:`LineString` 
    shape using clipping polygon
    
    :Params:
    
        - **shape**: A valid :class:`Point`, a :class:`Polygon` or a 
          :class:`LineString` instance.
        - **clip**, optional: A clipping polygon.
        
    :Return: A possible empty list of intersection shapes.
    """
    if clip is None: return [shape]
    clip = create_polygon(clip)
    shapes = []
    if shape.within(clip):
        return [shape]
    if shape.intersects(clip):
        try:
            return shape.intersection(clip)
        except:
            pass
    return shapes

def clip_shapes(shapes, clip=None):
    """Same as :func:`clip_shape` but applied to a list of shapes"""
    clip = create_polygon(clip)
    shapes = []
    for shape in shapes:
        shapes.extend(clip_shape(shape, clip))
    return shapes

def create_polygon(data, proj=False, mode='poly'):
    """Create a simple :class:`Polygon` instance using data
    
    :Param:
    
        - **data**: Can be either a ``(N,2)`` or ``(2,N)`` array,
          a ``(xmin,ymin,xmax,ymax)`` list, tuple or array, or a Polygon.
        - **proj**, optional: Geographical projection function.
        - **mode**, optional: Output mode. ``"line"`` = :class:`LineString`,
          ``"verts"`` = numpy vertices, else :class:`Polygon`.
        
    """
    if isinstance(data, Polygon): 
        if callable(proj):
            data = data.boundary
        else:
            return data
    
    # Convert to numeric
    data = N.asarray(data, 'float64')
    
    # xmin,ymin,xmax,ymax form
    if data.ndim == 1:
        assert len(data) == 4, '1D form must have 4 elements (xmin,ymin,xmax,ymax), not %i'%len(poly)
        xmin,ymin,xmax,ymax = data
        data =  N.asarray([[xmin, ymin], [xmax, ymin], [xmax, ymax], [xmin, ymax]])
        
    # Check order
    if data.shape[0] == 2:
        data = data.T
        
    # Projection
    if callable(proj):
        xdata, ydata = proj(*data.T)
        data = N.asarray([xdata, ydata]).T
        
    # Create Polygon or LineString
    mode = str(mode)
    if mode.startswith('v'): return data
    shaper = LineString if mode.startswith('l') else Polygon
    return shaper(data)

def plot_polygon(poly, ax=None, **kwargs):
    """Simply plot a polygon on the current plot using :func:`matplotlib.pyplot.plot`
    
    :Params:
    
        - **poly**: A valid :class:`Polygon` instance.
        - Extra keyword are passed to plot function.
    
    """
    xx = poly.boundary[:, 0]
    yy = poly.boundary[:, 1]
    xx = N.concatenate((xx, xx[:1]))
    yy = N.concatenate((yy, yy[:1]))
    if ax is None:
        from matplotlib.pyplot import gca
        ax = gca()
    return ax.plot(xx, yy, **kwargs)
    

def polygons(polys, proj=None, clip=None, shapetype=2, **kwargs):
    """Return a list of Polygon instances

    :Params:

        - **polys**: A tuple or list of polygon proxies (see examples).
        - **shapetype**: 1 = Polygons, 2=Polylines(=LineStrings) [default: 2]
        - **proj**: Geographical projection to convert positions. No projection
          by default.
        - **clip**, optional: Clip all polygons with this one.
<<<<<<< HEAD
        
    
=======

>>>>>>> a5f0a7dd
    :Example:

        >>> import numpy as N
        >>> X = [0,1,1,0]
        >>> Y = N.array([0,0,1,1])
        >>> polygons( [(X,Y)]] )                                # from like grid bounds
        >>> polygons( [zip(X,Y), [X,Y], N.array([X,Y])] )       # cloud
        >>> polygons( [polygons(([X,Y],), polygons(([X,Y],)])   # from polygins
        >>> polygons( [[min(X),min(Y),max(X),max(Y)],] )        # from bounds
    """

    # Input
    if isinstance(polys, (Basemap, str, Polygon, N.ndarray, Shapes, AbstractGrid, tuple)):
        polys = [polys]

    if kwargs.has_key('m'): proj = kwargs['m']
    kwclip = kwfilter(kwargs, 'clip_')

    # Numeric or geos polygons
    out_polys = []
#    gmt_polys = []
    if shapetype == 1:
        shaper = LineString
    else:
        shaper = Polygon
    if clip is not None:
        kwclip.setdefault('proj', proj)
        clip = create_polygon(clip, **kwclip)
        
    # Loop on polygon data
    from misc import isgrid, isrect, curv2rect
    for poly in polys:

        # Grid (cdms var, grid or tuple of axes) -> get envelop
        if cdms2.isVariable(poly) or isgrid(poly) or \
            (isinstance(poly, tuple) and len(poly)==2 and islon(poly[1]) and islat(poly[0])):
            grid = M.get_grid(poly)
            if grid is None: continue
            poly = grid_envelop(grid)

        # It's already a polygon
<<<<<<< HEAD
        if isinstance(poly, Polygon): 
            pp = [poly]
        
=======
        if isinstance(poly, Polygon):
            if clip is not None:
                if poly.intersects(clip):
                    try:
                        out_polys.extend(poly.intersection(clip))
                    except:
                        pass
            else:
                out_polys.append(poly)
            continue

>>>>>>> a5f0a7dd
        # Polygon from GMT
        if isinstance(poly, (str, Basemap)):
            poly = GSHHS_BM(poly)
#           gmt_polys.append(poly)
            out_polys.extend(GSHHS_BM(poly, clip=clip).get_shapes()) # FIXME: proj?
            continue

        # Shapes instance
        if isinstance(poly, Shapes):
            
            # Good polygon?
            if poly.get_type() == 0 or poly.get_type() != shapetype:
                continue
                
#            # Clip
#            poly.clip(clip)
            
            # Append to list
            out_polys.extend(poly.get_shapes())
<<<<<<< HEAD
#            continue
        
        # Make sure to have a polygon with the right projection
        poly = create_polygon(poly, proj=proj, aslinestring=shaper is LineString)
        
        # Clip
=======
            continue

        # Convert to array
        poly = N.asarray(poly, 'float64')

        # xmin,ymin,xmax,ymax form
        if poly.ndim == 1:
            assert len(poly) == 4, '1D form must have 4 elements (xmin,ymin,xmax,ymax), not %i'%len(poly)
            xmin,ymin,xmax,ymax = poly
            poly = N.asarray([[xmin, ymin], [xmax, ymin], [xmax, ymax], [xmin, ymax]])

        # Check order and geographic projection
        if callable(proj):
            poly = poly.copy()
        if poly.shape[0] == 2:
            if callable(proj):
                poly[:] = proj(*poly)
            poly = poly.transpose()
        elif callable(proj):
            poly[:, 0], poly[:, 1] = proj(poly[:, 0], poly[:, 1])

        # Get polygon object
        poly = shaper(poly)
>>>>>>> a5f0a7dd
        if clip is not None:
            out_polys.extend(clip_shape(poly, clip))
        else:
            out_polys.append(poly)

#   # Treat GMT polygons
#   from ...misc.plot import map as Map
#   for poly in gmt_polys:
#       if isinstance(poly, Basemap) and poly.resolution is not None:
#           # We already have all the numeric polygons
#           gmt_m = poly
#       elif isinstance(poly, str):
#           # We must deduce polygons from gmt resolution
#           print 'getting gmt map for mask'
#           assert poly[0] in ['f', 'h', 'i', 'l', 'c'], \
#               "Resolution must be one of ['f', 'h', 'i', 'l', 'c'],  not "+poly[0]
#           # What kind of map?
#           if m is not None:
#               proj = m.projection
#           else:
#               proj = 'cyl'
#           # Ok, get it
#           gmt_m = Map(lon=lon, lat=lat, maponly=True, res=poly[0], projection=proj)
#       else:
#           continue
#       out_polys.extend([Polygon(N.array(p).transpose()) for p in gmt_m.coastpolygons])

    return out_polys


def _trans_(trans, xx, yy):
    #FIXME: see deg2map
    # Nothing to do
    if trans is False: return xx, yy
    # Check if we are sure to not have degrees
    xx = N.asarray(xx)
    yy = N.asarray(yy)
    xmin = xx.min()
    ymin = yy.min()
    xmax = xx.max()
    ymax = yy.max()
    if xmin >= -0.1 and ymin >= -0.1 and (xmax > 720. or ymax > 90.):
        return xx, yy
    # We use a existing basemap instance
    if callable(trans):
        return trans(xx, yy)
    # We create an instance
    lat_center = yy.mean()
    m = Basemap(lat_0=lat_center, lat_ts=lat_center, lon_0=xx.mean(), resolution=None,projection='merc',
        llcrnrlon=xmin,llcrnrlat=ymin,urcrnrlon=xmax,urcrnrlat=ymax)
    return m(xx, yy)
#   return d2m(xx, yy)

def d2m(x, y):
    return deg2m(x, y), deg2m(y)

def polygon_select(xx, yy, polys, zz=None, mask=False):
    """Select unstructered points that are inside polygons

    :Params:

        - **xx**: Positions along X.
        - **yy**: Positions along Y.
        - **polys**: Polygons.
        - **zz**, optional: Values at theses positions.
        - **mask**, optional: Return masked positions and values of True or 1,

    :Examples:

        >>> xs, ys = polygon_select(x, y, [poly1, poly2])
        >>> xs, ys, zs = polygon_select(x, y, [poly1, poly2], z)

        >>> xmasked, ymasked, zmasked = polygon_select(x, y, polys, z, mask=True)
        >>> print N.allclose(xs, xmasked.compressed())

        >>> valid = polygon_select(x, y, polys, mask=2)
        >>> print N.allclose(xs, x[valid])

    :Outputs: Depends on ``mask``

        - False or 0: selected ``x,y`` or ``x,y,z``
        - True/1: the same but as masked arrays
        - 2: boolean array of valid points (the inverse of the mask)
    """

    # Get numeric axes
    xx = N.asarray(xx, 'd')
    yy = N.asarray(yy, 'd')

    # Get a proper polygon list
    polys = polygons(polys, lon=(xx.min(), xx.max()), lat=(yy.min(), yy.max()))

    # Create the mask
    pmask = N.ones(xx.shape, '?')
    for ip, (x, y) in enumerate(zip(xx, yy)):
        for poly in polys:
            if Point((x,y)).within(poly):
                pmask[ip] = False
                break

    # Return mask or masked
    if mask:
        if mask==2:
            return ~pmask
        else:
            return N.ma.masked_where(pmask, xx, copy=0), \
                N.ma.masked_where(pmask, yy, copy=0), \
                N.ma.masked_where(pmask, zz, copy=0)

    # Return selection
    good = ~pmask
    del pmask
    xsel = xx[good]
    ysel = yy[good]
    ret = (xsel, ysel)
    if zz is not None:
        ret += (zz[good], )
    del good
    return ret


def convex_hull(xy, poly=False, method='delaunay'):
    """Get the envelop of cloud of points

    :Params:

        - **xy**: (x,y) or array of size (2,nxy) (see :func:`~vacumm.misc.grid.misc.get_xy`).
        - *poly*:

            - ``True``: Return as Polygon instance.
            - ``False``: Return two 1D arrays ``xpts,ypts``

            - *method*:

                - ``"angles"``: Recursive scan of angles between points.
                - ``"delaunay"``: Use Delaunlay triangulation.

    """

    # Points
    xx, yy = M.get_xy(xy, proj=False)
    xx = N.asarray(xx)
    yy = N.asarray(yy)
    if xx.ndim>1:
        xx = xx.ravel()
        yy = yy.ravel()

    # Various methods
    if method.startswith('delau'):

        # Delaunay
        from matplotlib.delaunay import Triangulation
        xy = uniq(N.asarray([xx, yy]).transpose())
        hull = Triangulation(xy[:, 0], xy[:, 1]).hull
        xe = xy[:, 0][hull]
        ye = xy[:, 1][hull]

    elif method == 'quarters':

        np = len(xx)

        # Most south point
        ip = N.argmin(yy)
        xe = [xx[ip]]
        ye = [yy[ip]]

        # SW
        while True:
            good = xx>xe[-1]
            if not good.any(): break
            ip = N.argmin(yy[good])
            xe.append(xx[ip])
            ye.append(yy[ip])

        # NW
        while True:
            good = yyx>ye[-1]
            if not good.any(): break
            ip = N.argmax(xx[good])
            xe.append(xx[ip])
            ye.append(yy[ip])

        pass
        #TODO: finish convex_hull with quaters

    elif method=='angles':

        # Angles
        np = len(xx)
        xx0 = N.resize(xx, (np, np))
        xx1 = N.resize(xx, (np, np)).transpose()
        dx = xx1-xx0 ; del xx0, xx1
        yy0 = N.resize(yy, (np, np))
        yy1 = N.resize(yy, (np, np)).transpose()
        dy = yy1-yy0 ; del yy0, yy1
        angles = N.arctan2(dx, dy) ; del dx, dy
        idx = N.arange(np)
        angles[idx, idx] = 10.

        # Most south point
        ip0 = ip = N.argmin(yy)
        xe = [xx[ip]]
        ye = [yy[ip]]

        # Recursive search
        ic = 0
        while True:
            ip = N.argmin(angles[ip])
            if ip == ip0: break
            xe.append(xx[ip])
            ye.append(yy[ip])
            ic += 1
            if ic > np: break
        xe = N.asarray(xe)
        ye = N.asarray(ye)

    else:
        raise NotImplementedError

    # Polygon or positions?
    if poly:
        return polygons([(xe, ye)], m=False)[0]
    return xe, ye


def uniq(data):
    """Remove duplicates in data

    :Example:

    >>> import numpy as N
    >>> a = N.arange(20.).reshape((10,2))
    >>> a[5] = a[1]
    >>> b = uniq(a)
    """
    if data.ndim>2:
        wdata = data.reshape((data.shape[0], data.size/data.shape[0]))
    else:
        wdata = data
    keep = N.ones(len(data), '?')
    for i, d in enumerate(data):
        if not keep[i]: continue
        bad = data == d
        if data.ndim>1:
            bad = bad.all(axis=-1)
        bad[i] = False
        keep = keep & ~bad
    return data[keep]


def envelop(*args, **kwargs):
    """Shortcut to :func:`convex_hull`"""
    return convex_hull(*args, **kwargs)

def grid_envelop(gg, centers=False, poly=True):
    """Return a polygon that encloses a grid

    - **gg**: A cdms grid or a tuple of (lat,lon)
    - *centers*:

        - ``True``: The polygon is at the cell center.
        - ``False``: The polygon is at the cell corners.

    - *poly*:

        - ``True``: Return as Polygon instance.
        - ``False``: Return two 1D arrays ``xpts,ypts``
    """
    # Axes
    x, y = M.get_xy(gg, num=True)

    # Rectangular grids
    gg = M.curv2rect(gg,mode=False)
    if M.isgrid(gg, curv=False):
        if centers:
            x0 = x.min() ;  x1 = x.max()
            y0 = y.min() ;  y1 = y.max()
        else:
            xb = M.bounds1d(x)
            yb = M.bounds1d(y)
            x0 = xb.min() ;  x1 = xb.max()
            y0 = yb.min() ;  y1 = yb.max()
        if poly:
            return Polygon(N.array([[x0, y0], [x1, y0], [x1, y1], [x0, y1]], 'd'))
        return N.array([x0, x1]), N.array([y0, y1])

    # Get the 2D axes
    xx, yy = M.meshgrid(x, y)
    xxb, yyb = M.meshbounds(x, y)
    if centers:
        xxref, yyref = xx, yy
    else:
        xxref, yyref = xxb, yyb
    ny, nx = xx.shape

    # Get the limits
    xp = []
    yp = []
    for jslice, islice in (
        (0,  slice(None)), # bottom
        (slice(1, -1),    -1),  # inner-left
        (-1, slice(None, None, -1)), # top
        (slice(-2, 0, -1), 0)): # inner right

        # Border
        xborder = xxref[jslice, islice].tolist()
        yborder = yyref[jslice, islice].tolist()

        # Smart compression
        if isinstance(jslice, int): # Along X
            if jslice: # top
                jb0 = -2 ; jb1 = None
            else: # bottom
                jb0 = 0 ; jb1 = 2
            xpoly = xxb[jb0:jb1, islice][:, ::nx]
            ypoly = yyb[jb0:jb1, islice][:, ::nx]
        else: # Along Y
            if islice: # right
                ib0 = -2 ; ib1 = None
            else: # left
                ib0 = 0 ; ib1 = 2
            xpoly = xxb[jslice, ib0:ib1][::ny-2]
            ypoly = yyb[jslice, ib0:ib1][::ny-2]
        xline = xx[jslice, islice] ; xline = xline[::len(xline)-1]
        yline = yy[jslice, islice] ; yline = yline[::len(yline)-1]
        poly1d = Polygon(N.asarray([[xpoly[0, 0], ypoly[0, 0]],
            [xpoly[0, -1], ypoly[0, -1]], [xpoly[-1, -1], ypoly[-1, -1]],
            [xpoly[-1, 0], ypoly[-1, 0]]], 'd'))
        line1d = LineString(N.asarray([[xline[0], yline[0]], [xline[1], yline[1]]], 'd'))
        if line1d.within(poly1d): # Compression
            xborder = xborder[::len(xborder)-1]
            yborder = yborder[::len(yborder)-1]

        # Add it
        xp += xborder
        yp += yborder

    # Return the polygon or arrays
    if not poly: return N.asarray(xp), N.asarray(yp)
    return Polygon(N.asarray(zip(xp, yp)))

def grid_envelop_mask(ggi, ggo, poly=True, **kwargs):
<<<<<<< HEAD
    """Create a mask on output grid from the bounds of an input grid:
    points of output grid that are not within bounds of input grid are masked.
    
    :Params:
    
        - **ggi**: Input grid or (lon,lat) or cdms variable.
        - **ggo**: Output grid or (lon,lat) or cdms variable.
        - Other keywords are passed to :func:`grid_envelop`
    
=======
    """Create a mask on output grid from the bounds of an input grids:
    points of output grid that are not within these bounds of are masked.

    - **ggi**: Input grid or (lon,lat) or cdms variable.
    - **ggo**: Output grid or (lon,lat) or cdms variable.
    - Other keywords are passed to :func:`grid_envelop`

>>>>>>> a5f0a7dd
    :Returns:
        A mask on output grid, where True means "outside bounds of input grid".
    """

    if M.isgrid(ggi, curv=False): # Rectangular
        x, y = M.get_xy(ggi)
        xb = M.bounds1d(x)
        yb = M.bounds1d(y)
        ggo = M.get_grid(ggo)
        xxo, yyo = M.meshgrid(*M.get_xy(ggo))
        return (xxo<=xb.min())|(xxo>=xb.max())|(yyo<=yb.min())|(yyo>=yb.max())

    elif poly: # Using a polygon

        # Envelop of the input grid
        poly = grid_envelop(ggi, **kwargs)
        # Mask on output grid
        return ~polygon_mask(ggo, [poly], mode='inside')

    else: # Using regridding
        from regridding import regrid2d
        xxb, yyb = M.meshbounds(*M.meshbounds(*M.get_xy(ggi)))
        vari = MV2.asarray(xxb*0.)
        vari[[0, -1]] = 1.
        vari[:, [0, -1]] = 1.
        M.set_grid(vari, M.curv_grid(xxb, yyb))
        varo = regrid2d(vari, ggo, method='nearest', ext=True).filled(1.)
        return varo.astype('?')




def check_poly_islands(mask, polys, offsetmin=.85, offsetmax=1.5, dcell=2):
    """Check that islands as greater as a cell are taken into account

    - **mask**: The initial mask. A cdms variable with X (longitude) and Y (latitude), or a tuple (lon, lat, mask).
    - **polys**: Coastal polygons.
    - *offset*: Islands whose area is > 1-offset and < 1+offset % of the mean cell area are checked [default: .95]
    - *dcell*: dx and dy relative extension from the center of the cell in resolution units.

    """

    # Get mask and axes
    if isinstance(mask, tuple):
        if len(mask) == 3:
            xx, yy, mask = mask
        else:
            gg, mask = mask
            xx, yy = M.get_xy(gg)
    else:
        xx, yy = M.get_xy(mask)

    # Resolution
    dx = N.diff(xx).mean()
    dy = N.diff(yy).mean()
    cell_area = N.sqrt(dx*dy)

    # Loop on islands
    ni = 0
    for island_poly in polygons(polys):

        # Select islands
        island_area = island_poly.area()
        if island_area < cell_area*offsetmin or island_area > cell_area*offsetmax: continue

        # Define cells around
        xisland = island_poly.get_data()[:, 0]
        yisland = island_poly.get_data()[:, 1]
        xcisland = (xisland.min()+xisland.max())/2.
        ycisland = (yisland.min()+yisland.max())/2.
        imin, imax, k = xx.mapInterval((xcisland-dx*dcell*1.1, xcisland+dx*dcell*1.1))
        jmin, jmax, k = xx.mapInterval((ycisland-dy*dcell*1.1, ycisland+dy*dcell*1.1))
        amask = mask[jmin:jmax, imin:imax]
        xxb, yyb = _trans_(trans, bounds2d(amask.getAxis(-1)),  bounds2d(amask.getAxis(-2)))

        # Get intersection areas
        areas = N.zeros(amask.shape, 'f')
        for j in xrange(amask.shape[-2]):
            for i in xrange(amask.shape[-1]):
                cell_poly = Polygon(N.array([xxb[j, i, :].ravel(), yyb[j, i, :].ravel()]).transpose())
                if cell_poly.intersects(island_poly):
                    areas[j, i] = cell_poly.intersection(island_poly).area()

        # It should be masked where area is max
        if not amask.flat[N.argmax(areas)]: ni += 1
        amask.flat[N.argmax(areas)] = True
        mask[jmin:jmax, imin:imax] = amask

    print 'Masked %i islands' % ni
    return mask

def check_poly_straits(mask, polys, dcell=2, threshold=.75):
    """Check that straits are opened by counting the number of polygon intersection in each cell and the area of water

    - **mask**: The initial mask. A cdms variable with X (longitude) and Y (latitude).
    - **polys**: Coastal polygons.
    - *dcell*: dx and dy relative extension from the center of the cell in resolution units.
    - *threshold*: Maximal fraction of cell area that must be covered of land (> .5) [default: .25]
    """

    # Get mask and axes
    if isinstance(mask, tuple):
        if len(mask) == 3:
            xx, yy, mask = mask
        else:
            gg, mask = mask
            xx, yy = M.get_xy(gg)
    else:
        xx, yy = M.get_xy(mask)

    # Get cell bounds
    xxb, yyb = bounds2d(xx),  bounds2d(yy)

    # Loop on coastal points
    ns = 0
    for i, j in get_coastal_indices(mask):

        # Cell polygon
        cell_poly = Polygon(N.array(xxb[j, i, :], yyb[j, i, :]).transpose())
        cell_area = cell_poly.area()

        # Count polygon intersections
        npoly = 0
        area = 0.
        for poly in polys:
            if poly.intersects(cell_poly):
                intersections = poly.intersection(cell_poly)
                npoly += len(intersections)
                for intersection in intersections:
                    area += intersection.area()
                    if area > threshold: break
                else:
                    continue
            break
        else:
            # Several polygons = strait, so open
            mask[j, i] = npoly < 2

    print 'Opened %i straits' %ns
    return mask


def t2uvmasks(tmask, getu=True, getv=True):
    """Compoute masks at U and V points from a mask at T points on a C grid (True is land)

    - **tmask**: A 2D mask.
    - *getu*: Get the mask at U-points
    - *getv*: Get the mask at V-points

    Return umask,vmask OR umask OR vmask depending on getu and getv.
    """
    if not getu and not getv: return
    if getu:
        umask = N.array(tmask) # copy
        umask[..., :, :-1] = tmask[..., :, :-1] | tmask[..., :, 1:]
        if not getv: return umask
    vmask = N.array(tmask)
    vmask[..., :-1, :] = tmask[..., :-1, :] | tmask[..., 1:, :]
    if not getu: return vmask
    return umask, vmask

def mask2d(mask, method='and'):
    """Convert a 3(or more)-D mask to 2D by performing compression on first axes

    .. note::

        Mask is False on ocean

    - **mask**: At least 2D mask
    - *method*: Compression method

        - ``"and"``: Only one point must be unmask to get the compressed dimension unmasked.
        - ``"or"``: All points must be unmask to get the compressed dimension unmasked.
    """
    assert mask.ndim > 1, 'Mask must be at leat 2D'
    if mask.ndim == 2: return mask
    dtype = mask.dtype
    if method.lower() == 'or':
        func = N.logical_or
    else:
        func = N.logical_and
    while mask.ndim != 2:
        mask = func.reduce(mask)
    return mask.astype(dtype)


def _old_rsamp_(x, y, r, z=None, rmean=.7, proj=False, getmask=False):
    """Undersample data points using a radius of proximity

    - **x**: 1D x array.
    - **y**: 1D Y array.
    - **r**: Radius of proximity.
    - *z*: 1D Z array.
    - *proj*: Geographic projection instance to convert coordinates.
    - *method*:

        - ``mean``: Average neighbouring points.
        - ``pickup``: Pickup only the current point within the circle of proximity.
    """
    # Need numpy arrays
    x = N.asarray(x)
    y = N.asarray(y)
    if getmask:
        z = None
    if z is not None:
        z = N.array(z)
    n = x.shape[0]
    dst = x.copy()
    dst[:] = 0.
    close = N.zeros(n, '?')
    good = N.ones(n, '?')
    rmean = N.clip(rmean, 0., 1.)

    # Projection
    if proj is True:
        proj = get_proj((x,y))
    if callable(proj):
        x, y = proj(x, y)

    # Loop on valid points
    for i0 in xrange(n):
        if not good[i0]: continue
        # Search for neighbours
        dst[:] = N.sqrt((x-x[i0])**2+(y-y[i0])**2)
        close[:] = dst < r
        # Average over neighbours
        if z is not None and rmean>0.:
            zclose = z[close]
            z[i0] = zclose[dst[close] < r*rmean].mean()
            del zclose
        # Neighbours no longer valid
        good &= ~close
        good[i0] = True
    del dst, close
    # Only the mask
    if getmask:
        return good
    # Select valid points
    ret = (x[good], y[good])
    if z is not None:
        ret += z[good],
    del good
    return ret

def rsamp(x, y, r, z=None, rmean=.7, proj=False, rblock=3, getmask=False):
    """Undersample data points using a radius of proximity

    - **x**: 1D x array.
    - **y**: 1D Y array.
    - **r**: Radius of proximity.
    - *z*: 1D Z array.
    - *proj*: Geographic projection instance to convert coordinates.
    - *rmean*: Radius of averaging relative to ``r`` (``0<rmean<1``)
    - *rblock*: Size of blocks relative to ``r`` for computation by blocks.
    """
    # Need numpy arrays
    x = N.asarray(x)
    y = N.asarray(y)
    if getmask:
        z = None
    if z is not None:
        z = N.array(z)
    n = x.shape[0]
    good = N.ones(n, '?')
    rmean = N.clip(rmean, 0., 1.)
    rblock = int(max(1, rblock))

    # Projection
    if proj is True:
        proj = get_proj((x,y))
    if callable(proj):
        x, y = proj(x, y)

    # Setup blocks
    xmin = x.min()
    ymin = y.min()
    xmax = x.max()
    ymax = y.max()
    dx = xmax-xmin ; dy = ymax-ymin
    xmin -= .001*dx ; xmax += .001*dx
    ymin -= .001*dy ; ymax += .001*dy
    nxb = max(1, int((xmax-xmin)/(r*(rblock-1))))
    nyb = max(1, int((ymax-ymin)/(r*(rblock-1))))
    rblock *= r
    xgood = N.zeros(n, '?')
    block = N.zeros(n, '?')

    # Loop on x bands
    x0 = xmin+r-rblock
    for ixb in xrange(nxb):
        x0 += rblock-r
        if ixb == nxb-1:
            x1 = xmax
        else:
            x1 = x0 + rblock
        xgood[:] = (x>=x0)&(x<=x1)
        if not xgood.any(): continue

        # Loop on y bands
        y0 = ymin+r-rblock
        for iyb in xrange(nyb):
            y0 += rblock-r
            if iyb == nyb-1:
                y1 = ymax
            else:
                y1 = y0 + rblock

            # Select the block
            block[:] = xgood&(y>=y0)&(y<=y1)
            xx = x[block]
            nn = len(xx)
            if not nn: continue
            yy = y[block]
            if z is not None:
                zz = z[block]
            gg = good[block]

            # Loop on valid points
            for i0 in xrange(nn):
                if not gg[i0]: continue
                # Search for neighbours
                dst = N.sqrt((xx-xx[i0])**2+(yy-yy[i0])**2)
                close = dst < r
                # Average over neighbours
                if z is not None and rmean>0.:
                    zclose = zz[close]
                    zz[i0] = zclose[dst[close] < r*rmean].mean()
                    del zclose
                # Neighbours no longer valid
                gg &= ~close
                gg[i0] = True
                # del
                del dst, close

            # Store results
            good[block] = gg
            if z is not None:
                z[block] = zz
                del zz
            del xx, yy, gg
    # Only the mask
    if getmask:
        return good
    # Select valid points
    ret = (x[good], y[good])
    if proj:
        ret = proj(ret[0], ret[1], inverse=True)
    if z is not None:
        ret += z[good],
    del good
    return ret


def zcompress(z, *xy, **kwargs):
    """Compress 1D arrays according to the mask of the first one

    - **z**: Reference (masked) array
    - *xy*: Additional arrays to be compressed
    - *numpify*: Force convertion to numpy array

    :Example:

    >>> z, x, y = zcompress(z, x, y, numpify=True)
    """
    if hasattr(z, 'mask') and z.mask is not N.ma.nomask:
        good = ~z.mask
        ret = ()
        npf = kwargs.get('numpify', False)
        for var in (z, )+xy:
            # Compress
            if not cdms2.isVariable(var):
                newvar = var[good]
            else:
                newvar = cdms2.createVariable(var.asma()[good])
                cp_atts(var, newvar, id=True)
            # Numpify
            if npf and hasattr(var, 'filled'):
                ret += newvar.filled(),
                del newvar
            else:
                ret += newvar,
        return ret
    ret = z,
    ret += xy
    return ret

def resol_mask(grid, res=None, xres=None, yres=None, xrelres=None, yrelres=None,
    relres=None, scaler=None, compact=False, relmargin=.05, nauto=20):
    """Create a mask based on resolution criteria for undersampling 2D data

    :Params:
        - **grid**: A cdms array with a grid, a cdms grid or a tuple of axes.
        - **res**, optional: Horizontal resolution of arrows
            (in both directions) for undersampling [default: ``None``].
            If ``'auto'``, resolution is computed so as to have at max ``nauto``
            arrow in along an axis. If it is a :class:`complex` type, its imaginary part
            set the ``nauto`` parameter and ``res`` is set to ``'auto'``.

            .. warning::

                Use of ``res`` makes the supposition that X and y units are consistent.

        - **xres**, optional: Same along X [default: ``res``]
        - **yres**, optional: Same along Y [default: ``res``]
        - **relres**, optional: Relative resolution
            (in both directions).

            - If > 0, = ``median(res)*relres``.
            - If < -1, =``min(res)*abs(relres)``.
            - If < 0 and > -1, =max(res)*abs(relres)

        - **xrelres**, optional: Same along X [default: ``relres``]
        - **yrelres**, optional: Same along Y [default: ``relres``]
        - **scaler**, optional: A callable object that transform X and Y coordinates.
          Transformed coordinates are used instead of original coordinates
          if resolutions are negatives.
          A typical scaler is for example a geographic projection that convert degrees
          to meters (like a :class:`~mpl_toolkits.basemap.Basemap` instance).

        - **compact**, optional: If no unsersampling is efective, returns ``False``.

    .. note:: A resolution value set to ``False`` implies no undersampling.

    :Example:

        >>> mask = resol_mask((x2d, y2d), relres=2.5) # sampling=2.5
        >>> mask = resol_mask(var.getGrid(), xres=2., scaler=mymap, yres=-100.) # 100m
        >>> mask = resol_mask(var.getGrid(), res=20j) # at max 20 arrows per axis
        >>> mask = resol_mask(var.getGrid(), res='auto', nauto=20) # equivalent

    .. note::

        It is usually better to regrid with a convenient method
        instead of unsersample because of aliasing.

    """
    # Params
    if isinstance(res, complex):
        if int(res.imag)>1:
            nauto = int(res.imag)
            res = 'auto'
        else:
            res = None
    if nauto is None: nauto = 20


    # Get numeric axes
    xx, yy = M.get_xy(grid, num=True, mesh=True, m=False)

    # Scaler
    if scaler is None:
        scaler = get_proj((xx, yy))
    if callable(scaler):
        xxs, yys = scaler(xx, yy)
    else:
        xxs, yys = xx, yy

    # Guess reference resolution
    if res is not None:
        if xres is None: xres = res
        if yres is None: yres = res
    if relres is not None:
        if xrelres is None: xrelres = relres
        if yrelres is None: yrelres = relres
    if xres is False or xx.shape[1]<3: xres = None
    if yres is False or yy.shape[1]<3: yres = None
    if xrelres is False: xrelres = None
    if yrelres is False: yrelres = None
    if (xrelres is not None and xres is None) or (yrelres is not None and yres is None):
        xmode = 'median'
        ymode = 'median'
        if xrelres is not None:
            if xrelres < -1:
                xmode = 'min'
            elif xrelres < 0:
                xmode = 'max'
        if yrelres is not None:
            if yrelres < -1:
                ymode = 'min'
            elif yrelres < 0:
                ymode = 'max'
        xr = M.resol(xx, axis=1, mode=xmode) if xres is None else xres
        yr = M.resol(yy, axis=0, mode=ymode) if yres is None else yres
        if N.abs(N.log10(xres/yres))<2: # similar coordinates
            xr, yr = M.resol(xxs, yys, mode=(xmode, ymode))
            if xres is None: xres = -xr
            if yres is None: yres = -yr
        else:
            if xres is None: xres = xr
            if yres is None: yres = yr
    if xres=='auto' or yres=='auto':
        x2d = xxs
        y2d = yys
    else:
        x2d = xx if xres > 0 else xxs
        y2d = yy if yres > 0 else yys
    if xres is not None or yres is not None:
        xbres, ybres = M.resol((x2d, y2d), mode='raw')
    if xres=='auto' or yres=='auto':
        xcres = N.ma.cumsum(xbres, axis=1)
        ycres = N.ma.cumsum(ybres, axis=0)
        xares = -1.*xcres.max()/nauto
        yares = -1.*ycres.max()/nauto
        xres = yres = min(xares, yares)
    else:
        x2d = y2d = xbres = ybres = xcres = ycres = None

    # Resolution along X
    if xres=='auto':
        xres = res
    if xres is not None: # From absolute resolution
        if xrelres is None: xrelres = 1.
        xbres /= N.abs(xres*N.abs(xrelres))
        if xcres is None:
            xcres = N.ma.cumsum(xbres, axis=1).astype('i')
        else:
            xcres /= N.abs(xres*N.abs(xrelres))
            xcres = xcres.astype('i')
        xdres = N.ma.diff(xcres, axis=1)
        xmask = N.ones(xx.shape, '?')
        xmask[:, 0] = False
        xmask[:, 1] = (xcres[:, 0]==0).filled(True)
        xmask[:, 2:] = (xdres==0).filled(True)
        xmask[:, 1:] &= (xbres<=1-relmargin)
        del xcres, xdres, xbres
    else:
        xmask = False

    # Resolution along Y
    if yres=='auto':
        yres = res
    if yres is not None: # From absolute resolution
        if yrelres is None: yrelres = 1.
        ybres /= N.abs(yres*N.abs(yrelres))
        if ycres is None:
            ycres = N.ma.cumsum(ybres, axis=0).astype('i')
        else:
            ycres /= N.abs(yres*N.abs(yrelres))
            ycres = ycres.astype('i')
        ydres = N.ma.diff(ycres, axis=0)
        ymask = N.ones(yy.shape, '?')
        ymask[0] = False
        ymask[1] = (ycres[0]==0).filled(True)
        ymask[2:] = (ydres==0).filled(True)
        ymask[1:] &= (ybres<=1-relmargin)
        del ycres, ydres, ybres
    else:
        ymask = False


    return xmask | ymask

def get_avail_rate(data, num=True, mode='rate'):
    """Get the availability rate of a masked array along its forst dimension

    :Params:

        - **data**: Mask or masked array.
        - **num**, optional: Get result as pure numpy array or formatted
          as input array when possible (MV2 array).
        - **mode**, optional:

            - "rate": Output is between 0 and 1.
            - "pct": Same but in percents from 0 to 100.
            - "count": Count valid data.
    """
    # Get the mask
    mask = N.ma.getmaskarray(data) if N.ma.isMA(data) else data

    # Count
    rate = mask.sum(axis=0)
    if mode=="rate" or mode=='pct':
        rate = rate.astype('f')/rate.shape[0]
        if mode=='pct':
            rate *= 100

    # Format?
    if not num and cdms2.isVariable(data):
        rate = MV2.array(rate, copy=0)
        if data.getGrid() is not None:
            M.set_grid(rate, data.getGrid())
        if mode=="rate":
            rate.long_name = 'Availability rate'
        elif mode=='pct':
            rate.long_name = 'Availability rate'
            rate.units = "%"
        else:
            rate.long_name = 'Number of valid data'

    return rate



######################################################################
######################################################################
import misc as M
from ...misc.axes import islon, islat
from ...misc.phys.units import deg2m
from ...misc.io import Shapes
from .basemap import GSHHS_BM, get_proj
from ...misc.misc import cp_atts, kwfilter<|MERGE_RESOLUTION|>--- conflicted
+++ resolved
@@ -53,20 +53,12 @@
 from genutil import minmax
 cdms = cdms2
 
-<<<<<<< HEAD
-__all__ = ['get_coast', 'get_coastal_indices', 'GetLakes', 'polygon_mask', 'masked_polygon', 
-    'polygons', 'd2m', 'polygon_select', 'envelop', 'check_poly_islands', 
-    'check_poly_straits','t2uvmasks', 'mask2d', 'grid_envelop', 'convex_hull', 
-    'uniq', 'rsamp', 'zcompress', 'Lakes', 'erode_coast', 'resol_mask', 
-    'get_dist_to_coast', 'get_avail_rate', 'grid_envelop_mask', 'create_polygon', 
-    'clip_shape', 'proj_shape', 'plot_polygon', 'clip_shapes']
-=======
 __all__ = ['get_coast', 'get_coastal_indices', 'GetLakes', 'polygon_mask', 'masked_polygon',
     'polygons', 'd2m', 'polygon_select', 'envelop', 'check_poly_islands',
     'check_poly_straits','t2uvmasks', 'mask2d', 'grid_envelop', 'convex_hull',
     'uniq', 'rsamp', 'zcompress', 'Lakes', 'erode_coast', 'resol_mask',
-    'get_dist_to_coast', 'get_avail_rate']
->>>>>>> a5f0a7dd
+    'get_dist_to_coast', 'get_avail_rate', 'grid_envelop_mask', 'create_polygon', 
+    'clip_shape', 'proj_shape', 'plot_polygon', 'clip_shapes']
 __all__.sort()
 
 def get_coast(mask, land=True, b=True, borders=True, corners=True):
@@ -409,14 +401,10 @@
         - **ocean**, optional: If True, keep only the ocean (= biggest lake).
         - **fractions**: If True or 1, return the total fraction of cells covered by the
           polygons; if 2, returns the total area for each cell.
-<<<<<<< HEAD
         - **proj**, optional: Geographical projection function. 
           See :func:`~vacumm.misc.grid.basemap.get_proj`. Use ``False`` to not
           convert coordinates to meters, and speed up the routine.
-        
-=======
-
->>>>>>> a5f0a7dd
+
     :Result:
 
         A :mod:`numpy` array of boolean (mask) with ``False`` on land.
@@ -424,14 +412,9 @@
 
     # Get proper numeric axes
     gg = M.get_grid(gg)
-<<<<<<< HEAD
-    proj = get_proj(gg)
-    curved = M.isgrid(gg, curv=True) or proj
-=======
-    curved = M.isgrid(gg, curv=True)
     if proj is not False:
         proj = get_proj(gg)
->>>>>>> a5f0a7dd
+    curved = M.isgrid(gg, curv=True) or proj
     xx, yy = M.get_xy(gg, mesh=True, num=True, proj=proj)
 
     # Thresholds
@@ -762,12 +745,7 @@
         - **proj**: Geographical projection to convert positions. No projection
           by default.
         - **clip**, optional: Clip all polygons with this one.
-<<<<<<< HEAD
-        
-    
-=======
-
->>>>>>> a5f0a7dd
+
     :Example:
 
         >>> import numpy as N
@@ -809,23 +787,9 @@
             poly = grid_envelop(grid)
 
         # It's already a polygon
-<<<<<<< HEAD
-        if isinstance(poly, Polygon): 
+        if isinstance(poly, Polygon):
             pp = [poly]
-        
-=======
-        if isinstance(poly, Polygon):
-            if clip is not None:
-                if poly.intersects(clip):
-                    try:
-                        out_polys.extend(poly.intersection(clip))
-                    except:
-                        pass
-            else:
-                out_polys.append(poly)
-            continue
-
->>>>>>> a5f0a7dd
+
         # Polygon from GMT
         if isinstance(poly, (str, Basemap)):
             poly = GSHHS_BM(poly)
@@ -845,38 +809,12 @@
             
             # Append to list
             out_polys.extend(poly.get_shapes())
-<<<<<<< HEAD
 #            continue
-        
+
         # Make sure to have a polygon with the right projection
         poly = create_polygon(poly, proj=proj, aslinestring=shaper is LineString)
-        
+
         # Clip
-=======
-            continue
-
-        # Convert to array
-        poly = N.asarray(poly, 'float64')
-
-        # xmin,ymin,xmax,ymax form
-        if poly.ndim == 1:
-            assert len(poly) == 4, '1D form must have 4 elements (xmin,ymin,xmax,ymax), not %i'%len(poly)
-            xmin,ymin,xmax,ymax = poly
-            poly = N.asarray([[xmin, ymin], [xmax, ymin], [xmax, ymax], [xmin, ymax]])
-
-        # Check order and geographic projection
-        if callable(proj):
-            poly = poly.copy()
-        if poly.shape[0] == 2:
-            if callable(proj):
-                poly[:] = proj(*poly)
-            poly = poly.transpose()
-        elif callable(proj):
-            poly[:, 0], poly[:, 1] = proj(poly[:, 0], poly[:, 1])
-
-        # Get polygon object
-        poly = shaper(poly)
->>>>>>> a5f0a7dd
         if clip is not None:
             out_polys.extend(clip_shape(poly, clip))
         else:
@@ -1219,25 +1157,15 @@
     return Polygon(N.asarray(zip(xp, yp)))
 
 def grid_envelop_mask(ggi, ggo, poly=True, **kwargs):
-<<<<<<< HEAD
     """Create a mask on output grid from the bounds of an input grid:
     points of output grid that are not within bounds of input grid are masked.
-    
+
     :Params:
-    
+
         - **ggi**: Input grid or (lon,lat) or cdms variable.
         - **ggo**: Output grid or (lon,lat) or cdms variable.
         - Other keywords are passed to :func:`grid_envelop`
     
-=======
-    """Create a mask on output grid from the bounds of an input grids:
-    points of output grid that are not within these bounds of are masked.
-
-    - **ggi**: Input grid or (lon,lat) or cdms variable.
-    - **ggo**: Output grid or (lon,lat) or cdms variable.
-    - Other keywords are passed to :func:`grid_envelop`
-
->>>>>>> a5f0a7dd
     :Returns:
         A mask on output grid, where True means "outside bounds of input grid".
     """
