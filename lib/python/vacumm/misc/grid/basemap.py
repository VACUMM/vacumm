# -*- coding: utf8 -*-
"""Utilities derived from mpl_toolkits.basemap"""

<<<<<<< HEAD
# Copyright or © or Copr. Actimar (contributor(s) : Stephane Raynaud) (2010)
#
# raynaud@actimar.fr
#
=======
# Copyright or © or Copr. Actimar/IFREMER (2010-2015)
>>>>>>> 6ec47ca9
#
# This software is a computer program whose purpose is to provide
# utilities for handling oceanographic and atmospheric data,
# with the ultimate goal of validating the MARS model from IFREMER.
#
# This software is governed by the CeCILL license under French law and
# abiding by the rules of distribution of free software.  You can  use,
# modify and/ or redistribute the software under the terms of the CeCILL
# license as circulated by CEA, CNRS and INRIA at the following URL
# "http://www.cecill.info".
#
# As a counterpart to the access to the source code and  rights to copy,
# modify and redistribute granted by the license, users are provided only
# with a limited warranty  and the software's author,  the holder of the
# economic rights,  and the successive licensors  have only  limited
# liability.
#
# In this respect, the user's attention is drawn to the risks associated
# with loading,  using,  modifying and/or developing or reproducing the
# software by the user in light of its specific status of free software,
# that may mean  that it is complicated to manipulate,  and  that  also
# therefore means  that it is reserved for developers  and  experienced
# professionals having in-depth computer knowledge. Users are therefore
# encouraged to load and test the software's suitability as regards their
# requirements in conditions enabling the security of their systems and/or
# data to be ensured and,  more generally, to use and operate it in the
# same conditions as regards security.
#
# The fact that you are presently reading this means that you have had
# knowledge of the CeCILL license and that you accept its terms.
#
__all__  = ['gshhs_reslist', 'gshhs_autores', 'cached_map', 'cache_map', 'get_map',
'GSHHS_BM', 'merc', 'proj', 'clean_cache', 'reset_cache', 'get_map_dir', 'get_proj',
'create_map']
__all__.sort()

import numpy as N
from mpl_toolkits.basemap import Basemap, __version__ as basemap_version
from mpl_toolkits.basemap.proj import Proj
from matplotlib import get_configdir
import os, cPickle, stat
from _geoslib import Polygon
#FIXME:imports
from genutil import minmax
from ...misc.io import Shapes
from misc import get_xy
from ...misc.phys.constants import R as rsphere_mean
from ...misc.misc import kwfilter, dict_check_defaults
from vacumm.config import get_config_value

#: Earth radius of wgs84 ellipsoid
rshpere_wgs84 = (6378137.0,6356752.3141)

#: GSHHS shorelines letters
gshhs_reslist = ['f', 'h', 'i', 'l', 'c']

def gshhs_autores(lon_min, lon_max, lat_min, lat_max):
    """Guess best resolution from lon/lat bounds"""
    testresol=((lon_max-lon_min)+(lat_max-lat_min))/2.0
    ires = N.array([-1.,1. ,5.,15.,50.]).searchsorted(testresol)-1
    return gshhs_reslist[ires]

# Cached maps
def cached_map(m=None, mapdir=None, verbose=False, **kwargs):
    """Check if we have a cached map

    - *m*: A Basemap instance [Default: None]
    - *mapdir*: Where are stored the cached maps. If ``None``, :func:`matplotlib.get_configdir` is used as a parent directory, which is the matplotlib configuration directory (:file:`~/.matplotlib` undex linux), and :file:`basemap/cached_maps` as the subdirectory.

    :Example:

    >>> m = cached_map(lon_min=-5, lon_max=6, lat_min=40, lat_max=50, projection='lcc', resolution='f')
    >>> m = cached_map(m) # Does only caching of map
    """

    # We already have one in live memory
    if isinstance(m, Basemap):
        # Save it
        cache_map(m, mapdir=mapdir)
        # Get it
        return m
    # Guess
    file = _cached_map_file_(mapdir=mapdir, **kwargs)
    if file is None: return None
    if verbose: print 'Checking', file, os.path.exists(file)
    if not os.path.exists(file): return None
    if verbose: print 'Loadind cached map from '+os.path.basename(file)
    try:
        f = open(file)
        m = cPickle.load(f)
        f.close()
        return m
    except:
        os.remove(file)
        return None

def cache_map(m, mapdir=None):
    """Cache a map if still not cached"""
    if m is None or m.resolution is None: return
    file = _cached_map_file_(m, mapdir=mapdir)
    if file is None: return
    if not os.path.exists(file):

        # Dump
        f = open(file, 'wb')
        m.ax = None
        cPickle.dump(m, f)
        f.close()

        # Access to all if not in user directory
        if not file.startswith(os.path.expanduser("~")):
            os.chmod(file, stat.S_IROTH+stat.S_IWOTH+stat.S_IWGRP+stat.S_IRGRP+stat.S_IWUSR+stat.S_IRUSR)

        # Clean
        clean_cache()


def clean_cache(mapdir=None, maxsize=None):
    """Clean cache directory by checking its size

    :Params:

        - **mapdir**, optional: Directory where maps are cached
        - **maxsize**, optional: Maximal size of directory in bytes.
          Default value from :confopt:`[vacumm.misc.grid.basemap]max_cache_size`
          configuration value.
    """
    from ...misc.misc import dirsize
    mapdir = get_map_dir(mapdir)
    if mapdir is None:
        mapdir = os.path.join(get_configdir(), 'basemap', 'cached_maps')
    cache_size = dirsize(mapdir)
    if maxsize is None:
        maxsize = eval(get_config_value('vacumm.misc.grid.basemap', 'max_cache_size'))
    if cache_size>maxsize:
        files = [os.path.join(mapdir, ff) for ff in os.listdir(mapdir)]
        files.sort(cmp=lambda f1, f2: cmp(os.stat(f1)[8], os.stat(f2)[8]))
        for ff in files:
            cache_size -= os.path.getsize(ff)
            os.remove(ff)
            if cache_size<=maxsize: break

def reset_cache(mapdir=None):
    """Remove all cached maps"""
    mapdir = get_map_dir(mapdir)
    for file in [os.path.join(mapdir, ff) for ff in os.listdir(mapdir)]:
        os.remove(file)

def get_map_dir(mapdir=None):
    """Get the directory where cqched maps are stored"""
    if mapdir is None:
        mapdir = os.path.join(get_configdir(), 'basemap', 'cached_maps')
    return mapdir

def _cached_map_file_(m=None, mapdir=None, **kwargs):
    mapdir = get_map_dir(mapdir)
    if not os.path.exists(mapdir):
        os.makedirs(mapdir)
    if m is None:
        if kwargs.has_key('resolution') and kwargs['resolution'] is None:
            return None
        res = kwargs['resolution']
        kwargs['resolution'] = None
        m = Basemap(**kwargs)
    elif m.resolution is None:
        return None
    else:
        res = m.resolution
    srs = m.srs.replace(' ', '')+'+res='+res
    szone = '+%.5f+%.5f+%.5f+%.5f' % (m.llcrnrlon, m.llcrnrlat, m.urcrnrlon, m.urcrnrlat)
#    bversion = '.'.join(basemap_version.split('.')[:2])
    return os.path.join(mapdir, 'basemap-%s.%s.%s.pyk' % (basemap_version, srs, szone))


def create_map(lon_min=-180., lon_max=180., lat_min=-90., lat_max=90., projection='cyl', resolution='auto',
    lon_center=None, lat_center=None, lat_ts=None, zoom=None, ax=None,
    overlay=False, fullscreen=False, nocache=False, cache_dir=None, **kwargs):
    """Generic creation of a :class:`Basemap` instance with caching

    .. todo:: Merge :func:`get_map` with :func:`create_map`
    """
    kwmap = kwfilter(kwargs, 'basemap', defaults={'area_thresh':0.})
    kwmap.update(kwfilter(kwargs, 'map_'))

    # Map arguments
    kwargs.setdefault('area_thresh', 0.)
    kwargs.setdefault('rsphere', rshpere_wgs84) # WGS-84
    if kwargs['rsphere'] in [None, False, True]: del kwargs['rsphere']
    projection = kwargs.pop('proj', projection)
    if lon_center is None: lon_center = .5*(lon_min+lon_max)
    if lat_center is None: lat_center = .5*(lat_min+lat_max)
    if lat_ts is None: lat_ts = lat_center
    if lon_max-lon_min<1.e-5:
        lon_min = lon_center-1
        lon_max = lon_center+1
    if lat_max-lat_min<1.e-5:
        lat_min = N.clip(lat_center-1, 0, 90)
        lat_max = N.clip(lat_center+1, 0, 90)
    if isinstance(zoom, (int, float)):
        lon_min, lat_min, lon_max, lat_max = zoombox([lon_min, lat_min, lon_max, lat_max], zoom)

    # Special overlay case
    if overlay:
        projection = 'merc'
        resolution = None
        lat_center = 0
        lon_center = 0
    elif projection == None:
        projection = 'cyl'

    # Guess resolution
    res = kwargs.pop('res', resolution)
    if res is True:
        res = 'auto'
    elif res is False:
        res = None
    elif isinstance(res, int):
        if res < 0:
            res= 'auto'
        else:
            res = gshhs_reslist[4-res]
    if res == 'auto':
        res = gshhs_autores(lon_min, lon_max, lat_min, lat_max)
    if res in gshhs_reslist:
        kwargs.setdefault('resolution', res)
    else:
        kwargs['resolution'] = None

    # Basemap args
    if isinstance(projection, str) and projection.lower() == 'rgf93' :
        # RGF93
        kwargs.update(lon_0=3, lat_0=46.5, lat_1=44, lat_2=49, rsphere=rshpere_wgs84, projection='lcc')
    else:
        # standard
        kwargs.setdefault('lon_0', lon_center)
        kwargs.setdefault('lat_0', N.clip(lat_center, -90, 90))
        kwargs.setdefault('lat_1', kwargs['lat_0'])
        kwargs.setdefault('lat_2', kwargs['lat_1'])
        kwargs.setdefault('lat_ts', N.clip(lat_center, -90, 90))
        kwargs.setdefault('projection', projection)
    kwargs.setdefault('llcrnrlon', lon_min)
    kwargs.setdefault('urcrnrlon', lon_max)
    kwargs.setdefault('llcrnrlat', N.clip(lat_min, -90, 90))
    kwargs.setdefault('urcrnrlat', N.clip(lat_max, -90, 90))

    # Check the cache
    kwcache = kwargs.copy()
    if cache_dir is not None:
        kwcache['mapdir'] = cache_dir
    if not nocache:
        mymap = cached_map(**kwcache)
    else:
        mymap = None

    # Create the map object
    if mymap is None:
        mymap = Basemap(ax=ax, **kwargs)

        # Cache it?
        if int(nocache)<=1:
            if cache_dir is not None:
                kwcache = {'mapdir':cache_dir}
            else:
                kwcache = {}
            cache_map(mymap, **kwcache)
    elif ax is not None:
        mymap.ax = ax
    mymap.res = res
    return mymap


def get_map(gg=None, proj=None, res=None, auto=False, **kwargs):
<<<<<<< HEAD
    """Quickly create :class:`Basemap` instance

    :Params:

        - **gg**, optional: cdms grid or variable, or (xx,yy).
        - **res**, optional: Resolution.
        - **proj**, optional: Projection [default: None->'merc']
        - **auto**, optional: If True, get geo specs according to grid. If False, whole earth.
          If None, auto = res is None.
=======
    """Get a suitable map for converting degrees to meters

    :Params:

        - **gg**: cdms grid or variable, or (xx,yy).
        - *res*: Resolution [default: None]
        - *proj*: Projection [default: None->'merc']
        - *auto*: If True, get geo specs according to grid. If False, whole earth. If None, auto = res is None [default: False]
>>>>>>> 6ec47ca9

    .. todo:: Merge with :func:`create_map`
    """
    from vacumm.misc.grid import misc
    if proj is None:
        proj = 'merc'
    if auto is None:
        auto = res is not None
    if gg is None: auto = False
    kwmap = dict(resolution=res, projection=proj)
    if auto:
        xx, yy = misc.get_xy(gg, proj=False)
        lat_center = yy.mean()
        lon_center = xx.mean()
        kwmap.update(
            llcrnrlon = xx.min(),
            urcrnrlon = xx.max(),
            llcrnrlat = yy.min(),
            urcrnrlat = yy.max())
    else:
        lat_center = 0.
        lon_center = 0.
    return Basemap(lat_ts=lat_center, lat_0=lat_center, lon_0=lon_center,  **kwmap)

class GSHHS_BM(Shapes):
    """Shoreline from USGS using Basemap

<<<<<<< HEAD
    Initialized with a valid Basemap instance with resolution not equal to None,
    or thanks to arguments passed to :func:`create_mapplot.map`

    - *input*: Basemap or Shapes instance [default: None]

    """
    def __init__(self, input=None, clip=None, sort=True, reverse=True, proj=False, **kwargs):

        # From another Shapes instance
        if isinstance(input, Shapes):
            if clip is None: # m is not None and
                clip = [input.xmin, input.ymin, input.xmax, input.ymax]
            input = input._m

        # Get the map without projection
        if not isinstance(input, Basemap):

            # Base to create the map
            kwmap = kwargs.copy()
            if isinstance(input, str):
                kwmap['res'] = input
            elif isinstance(input, dict):
                kwmap.update(input)

            # Clipping zone
=======
    Initialized with a valid Basemap instance with resolution not equal to None, or thanks to arguments passed to :func:`vacumm.misc.plot.map()`

    - *m*: Basemap instance [default: None]

    """
    def __init__(self, input=None, clip=None, sort=True, reverse=True, proj=False, **kwargs):
        # Clipping argument
        if clip is not None:
            clip = polygons([clip])[0]

        from_map = not isinstance(input, Shapes)
        if not from_map:
            # Already a Shapes instance
            self._m = input._m
            self._proj = input._proj
            polys = input._shapes
        else:
            # Get the map
            if isinstance(input, Basemap):
                assert input.resolution is not None, 'Your map needs its resolution to be set'
                m = input
            else:
                if isinstance(input, str):
                    kwargs['res'] = input
                elif isinstance(input, dict):
                    kwargs.update(input)

                # Map extension from clip bounds
                if clip is not None:
                    bb = clip.boundary
                    kwargs.setdefault('lon_min', bb[:, 0].min())
                    kwargs.setdefault('lon_max', bb[:, 0].max())
                    kwargs.setdefault('lat_min', bb[:, 1].min())
                    kwargs.setdefault('lat_max', bb[:, 1].max())

                # Default resolution is 'i' if nothing to estimate it
                if not kwargs.has_key('res') and not kwargs.has_key('resolution') and \
                    (   (not kwargs.has_key('lon') and
                            (not kwargs.has_key('lon_min') or not kwargs.has_key('lon_max'))) or
                        (not kwargs.has_key('lat') and
                            (not kwargs.has_key('lat_min') or not kwargs.has_key('lat_max')))):
                    kwargs['res'] = 'i'

                # Check lats
                if kwargs.has_key('lat_min'): kwargs['lat_min'] = max(kwargs['lat_min'], -90)
                if kwargs.has_key('lat_max'): kwargs['lat_max'] = min(kwargs['lat_max'], 90)

                # Build the map
                m = create_map(**kwargs)
            polys = m.coastpolygons
            self._m = m
            self._proj = m.projtran

        # Convert to GEOS polygons and clip
        self._shapes = []
        for i, pp in enumerate(polys):

            # Get the polygon
            if not from_map:
                poly = pp
            else:
                if m.coastpolygontypes[i] in [2,4]: continue # Skip lakes
#                if callable(self._proj):
#                    pp = self._proj(pp[0], pp[1])
                poly = Polygon(N.asarray(pp,'float64').transpose())

            # Clip it
>>>>>>> 6ec47ca9
            if clip is not None:

                # Vertices
                clip = create_polygon(clip, mode='verts')

                # Map extension from clip bounds
                kwmap.setdefault('lon_min', clip[:, 0].min())
                kwmap.setdefault('lon_max', clip[:, 0].max())
                kwmap.setdefault('lat_min', clip[:, 1].min())
                kwmap.setdefault('lat_max', clip[:, 1].max())

            # Default resolution is 'i' if nothing to estimate it
            if not 'res' in kwmap and not 'resolution' in kwmap and \
                (   (not 'lon' in kwmap and
                        (not 'lon_min' in kwmap or not 'lon_max' in kwmap)) or
                    (not 'lat' in kwmap and
                        (not 'lat_min' in kwmap or not 'lat_max' in kwmap))):
                kwmap['res'] = 'i'

            # Check lats
            if 'lat_min' in kwmap: kwmap['lat_min'] = max(kwmap['lat_min'], -89.99)
            if 'lat_max' in kwmap: kwmap['lat_max'] = min(kwmap['lat_max'], 89.99)

            # Build the map
            m = create_map(**kwmap)
            self.res = m.resolution

        else:
<<<<<<< HEAD

            clip = False
            m = input

        # Get unprojected polygons vertices
        self.res = m.resolution
        assert m.resolution is not None, 'Your map needs its resolution to be set'
        all_verts = []
        for i, verts in enumerate(m.coastpolygons):
            if m.coastpolygontypes[i] in [2,4]: continue # Skip lakes
            if m.projection!='cyl': # Project back
                verts = m.projtran(verts[0], verts[1], inverse=True)
            all_verts.append(N.asarray(verts).T)

        # Final initialization
        Shapes.__init__(self, all_verts, m=m, clip=clip, sort=sort, proj=proj,
            shapetype=Shapes.POLYGON, **kwargs)


#    def __init__(self, input=None, clip=None, sort=True, reverse=True, proj=False, **kwargs):
#        # Clipping argument
#        if clip is not None:
#            clip = create_polygon(clip)
#
#        from_map = not isinstance(input, Shapes)
#        if not from_map:
#            # Already a Shapes instance
#            self._m = input._m
#            self._proj = input.get_proj(proj)
#            polys = input.get_shapes(proj=proj)
#
#        else:
#            # Get the map
#            if isinstance(input, Basemap):
#                assert input.resolution is not None, 'Your map needs its resolution to be set'
#                m = input
#            else:
#                if isinstance(input, str):
#                    kwargs['res'] = input
#                elif isinstance(input, dict):
#                    kwargs.update(input)
#
#                # Map extension from clip bounds
#                if clip is not None:
#                    bb = clip.boundary
#                    kwargs.setdefault('lon_min', bb[:, 0].min())
#                    kwargs.setdefault('lon_max', bb[:, 0].max())
#                    kwargs.setdefault('lat_min', bb[:, 1].min())
#                    kwargs.setdefault('lat_max', bb[:, 1].max())
#
#                # Default resolution is 'i' if nothing to estimate it
#                if not kwargs.has_key('res') and not kwargs.has_key('resolution') and \
#                    (   (not kwargs.has_key('lon') and
#                            (not kwargs.has_key('lon_min') or not kwargs.has_key('lon_max'))) or
#                        (not kwargs.has_key('lat') and
#                            (not kwargs.has_key('lat_min') or not kwargs.has_key('lat_max')))):
#                    kwargs['res'] = 'i'
#
#                # Check lats
#                if kwargs.has_key('lat_min'): kwargs['lat_min'] = max(kwargs['lat_min'], -90)
#                if kwargs.has_key('lat_max'): kwargs['lat_max'] = min(kwargs['lat_max'], 90)
#
#                # Build the map
#                m = create_map(**kwargs)
#
#
#            polys = m.coastpolygons
#            self._m = m
#            self._proj = proj
#
#        # Convert to GEOS polygons and clip
#        self._shapes = []
#        for i, pp in enumerate(polys):
#
#            # Get the polygon with good projection
#            if not from_map:
#                poly = pp
#            else:
#                if m.coastpolygontypes[i] in [2,4]: continue # Skip lakes
#                if callable(proj) and m.projection!='cyl': # Project back for reprojection
#                    pp = m.projtran(pp[0], pp[1], inverse=True)
#                poly = create_polygon(pp, proj=proj)
#
#            # Clip it
#            self._shapes.extend(clip_shape(poly, clip))
#
#        # Save some info
#        self._info = []
#        self._type = 2
#        self._shaper = Polygon
#        if self._shapes:
#            xy = N.concatenate([s.boundary for s in self._shapes])
#            self.xmin = xy[:, 0].min()
#            self.xmax = xy[:, 0].max()
#            self.ymin = xy[:, 1].min()
#            self.ymax = xy[:, 1].max()
#            del xy
#        else:
#            xmin = N.inf
#            xmax = -N.inf
#            ymin = N.inf
#            ymax = -N.inf
#
#        # Sort polygons?
#        if sort:
#            self.sort(reverse=reverse)
=======
            xmin = N.inf
            xmax = -N.inf
            ymin = N.inf
            ymax = -N.inf

        # Sort polygons?
        if sort:
            self.sort(reverse=reverse)
>>>>>>> 6ec47ca9

def merc(lon=None, lat=None, **kwargs):
    """Mercator map

    - Extra keywords are passed to :class:`mpl_toolkits.basemap.Basemap`
    - *lon*: Longitudes to define ``llcrnrlon`` and ``urcrnrlon``
    - *lat*: Latitudes to define  ``lat_ts``, ``llcrnrlat`` and ``urcrnrlat``
    """
    kwargs.setdefault('resolution', None)
    if lon is not None:
        lon = N.asarray(lon)
        kwargs.setdefault('llcrnrlon', lon.min())
        kwargs.setdefault('urcrnrlon', lon.max())
    if lat is not None:
        lat = N.asarray(lat)
        kwargs.setdefault('llcrnrlat', lat.min())
        kwargs.setdefault('urcrnrlat', lat.max())
        lat_ts = N.median(lat)
    else:
        lat_ts = 0.
    kwargs.setdefault('lat_ts',lat_ts)
    return Basemap(projection='merc', **kwargs)

#proj = merc()

def get_proj(gg=None, **kwargs):
    """Setup a default projection using x,y coordinates and
    :class:`~mpl_toolkits.basemap.proj.Proj`

<<<<<<< HEAD
    Projection is set by default to "laea" and cover the coordinates.
=======
    Projection is set by default to Mercator and cover the coordinates.
>>>>>>> 6ec47ca9

    :Params:

        - **gg**, optional: Grid or coordinates (see :func:`~vacumm.misc.grid.misc.get_xy`).
<<<<<<< HEAD
          If not provided, lon bounds are set to (-180,180) and lat bounds to (-89.99,89.99).
        - Other keywords are passed to :class:`~mpl_toolkits.basemap.proj.Proj`. One of
          them is the projection type, which defaults to configuration option
          :confopt:`[vacumm.misc.grid.basemap] proj`.

    :Return: A :class:`mpl_toolkits.basemap.proj.Proj` instance.

    :Examples:

        >>> proj = get_proj(sst.getGrid(), proj='laea')
        >>> x, y = proj(lon, lat)

        >>> proj = get_proj((lon, lat))
        >>> xx, yy = N.meshgrid(lon, lat)
        >>> xx, yy = proj(xx, yy)
        >>> print proj(xx, yy, inverse=True)

        >>> proj = get_proj(R=6000000.)
=======
          If not provided, lon bounds are set to (-180,180) and lat bounds to (-90,90).
        - Other keywords are passed to :class:`~mpl_toolkits.basemap.proj.Proj`

    :Examples:

        >>> proj = get_proj(sst.getGrid())
        >>> x, y = proj(lon, lat)

        >>> proj = get_proj((lon,lat))
        >>> xx, yy = N.meshgrid(lon,lat)
        >>> xx,yy = proj(xx,yy)
>>>>>>> 6ec47ca9
    """
    if gg is not None:
        x,y = get_xy(gg, num=True)
        xmin, ymin, xmax, ymax = x.min(), y.min(), x.max(), y.max()
    else:
        xmin, ymin, xmax, ymax = -180, -90, 180, 90
        y = [0]
    projparams = kwargs.copy()
    ymax = min(ymax, 89.99)
    ymin = max(ymin, -89.99)
    dict_check_defaults(projparams, R=rsphere_mean, units='m',
        proj=get_config_value('vacumm.misc.grid.basemap', 'proj'),
        lat_ts = N.median(y) if len(y)>10 else N.mean(y))
    return Proj(projparams, xmin, ymin, xmax, ymax)
<<<<<<< HEAD
=======

>>>>>>> 6ec47ca9


from masking import polygons, create_polygon, proj_shape, clip_shape<|MERGE_RESOLUTION|>--- conflicted
+++ resolved
@@ -1,14 +1,7 @@
 # -*- coding: utf8 -*-
 """Utilities derived from mpl_toolkits.basemap"""
 
-<<<<<<< HEAD
-# Copyright or © or Copr. Actimar (contributor(s) : Stephane Raynaud) (2010)
-#
-# raynaud@actimar.fr
-#
-=======
 # Copyright or © or Copr. Actimar/IFREMER (2010-2015)
->>>>>>> 6ec47ca9
 #
 # This software is a computer program whose purpose is to provide
 # utilities for handling oceanographic and atmospheric data,
@@ -281,7 +274,6 @@
 
 
 def get_map(gg=None, proj=None, res=None, auto=False, **kwargs):
-<<<<<<< HEAD
     """Quickly create :class:`Basemap` instance
 
     :Params:
@@ -291,16 +283,6 @@
         - **proj**, optional: Projection [default: None->'merc']
         - **auto**, optional: If True, get geo specs according to grid. If False, whole earth.
           If None, auto = res is None.
-=======
-    """Get a suitable map for converting degrees to meters
-
-    :Params:
-
-        - **gg**: cdms grid or variable, or (xx,yy).
-        - *res*: Resolution [default: None]
-        - *proj*: Projection [default: None->'merc']
-        - *auto*: If True, get geo specs according to grid. If False, whole earth. If None, auto = res is None [default: False]
->>>>>>> 6ec47ca9
 
     .. todo:: Merge with :func:`create_map`
     """
@@ -328,7 +310,6 @@
 class GSHHS_BM(Shapes):
     """Shoreline from USGS using Basemap
 
-<<<<<<< HEAD
     Initialized with a valid Basemap instance with resolution not equal to None,
     or thanks to arguments passed to :func:`create_mapplot.map`
 
@@ -354,79 +335,11 @@
                 kwmap.update(input)
 
             # Clipping zone
-=======
-    Initialized with a valid Basemap instance with resolution not equal to None, or thanks to arguments passed to :func:`vacumm.misc.plot.map()`
-
-    - *m*: Basemap instance [default: None]
-
-    """
-    def __init__(self, input=None, clip=None, sort=True, reverse=True, proj=False, **kwargs):
-        # Clipping argument
-        if clip is not None:
-            clip = polygons([clip])[0]
-
-        from_map = not isinstance(input, Shapes)
-        if not from_map:
-            # Already a Shapes instance
-            self._m = input._m
-            self._proj = input._proj
-            polys = input._shapes
-        else:
-            # Get the map
-            if isinstance(input, Basemap):
-                assert input.resolution is not None, 'Your map needs its resolution to be set'
-                m = input
-            else:
-                if isinstance(input, str):
-                    kwargs['res'] = input
-                elif isinstance(input, dict):
-                    kwargs.update(input)
-
-                # Map extension from clip bounds
-                if clip is not None:
-                    bb = clip.boundary
-                    kwargs.setdefault('lon_min', bb[:, 0].min())
-                    kwargs.setdefault('lon_max', bb[:, 0].max())
-                    kwargs.setdefault('lat_min', bb[:, 1].min())
-                    kwargs.setdefault('lat_max', bb[:, 1].max())
-
-                # Default resolution is 'i' if nothing to estimate it
-                if not kwargs.has_key('res') and not kwargs.has_key('resolution') and \
-                    (   (not kwargs.has_key('lon') and
-                            (not kwargs.has_key('lon_min') or not kwargs.has_key('lon_max'))) or
-                        (not kwargs.has_key('lat') and
-                            (not kwargs.has_key('lat_min') or not kwargs.has_key('lat_max')))):
-                    kwargs['res'] = 'i'
-
-                # Check lats
-                if kwargs.has_key('lat_min'): kwargs['lat_min'] = max(kwargs['lat_min'], -90)
-                if kwargs.has_key('lat_max'): kwargs['lat_max'] = min(kwargs['lat_max'], 90)
-
-                # Build the map
-                m = create_map(**kwargs)
-            polys = m.coastpolygons
-            self._m = m
-            self._proj = m.projtran
-
-        # Convert to GEOS polygons and clip
-        self._shapes = []
-        for i, pp in enumerate(polys):
-
-            # Get the polygon
-            if not from_map:
-                poly = pp
-            else:
-                if m.coastpolygontypes[i] in [2,4]: continue # Skip lakes
-#                if callable(self._proj):
-#                    pp = self._proj(pp[0], pp[1])
-                poly = Polygon(N.asarray(pp,'float64').transpose())
-
-            # Clip it
->>>>>>> 6ec47ca9
             if clip is not None:
 
                 # Vertices
                 clip = create_polygon(clip, mode='verts')
+
 
                 # Map extension from clip bounds
                 kwmap.setdefault('lon_min', clip[:, 0].min())
@@ -451,7 +364,6 @@
             self.res = m.resolution
 
         else:
-<<<<<<< HEAD
 
             clip = False
             m = input
@@ -558,16 +470,6 @@
 #        # Sort polygons?
 #        if sort:
 #            self.sort(reverse=reverse)
-=======
-            xmin = N.inf
-            xmax = -N.inf
-            ymin = N.inf
-            ymax = -N.inf
-
-        # Sort polygons?
-        if sort:
-            self.sort(reverse=reverse)
->>>>>>> 6ec47ca9
 
 def merc(lon=None, lat=None, **kwargs):
     """Mercator map
@@ -597,16 +499,11 @@
     """Setup a default projection using x,y coordinates and
     :class:`~mpl_toolkits.basemap.proj.Proj`
 
-<<<<<<< HEAD
     Projection is set by default to "laea" and cover the coordinates.
-=======
-    Projection is set by default to Mercator and cover the coordinates.
->>>>>>> 6ec47ca9
 
     :Params:
 
         - **gg**, optional: Grid or coordinates (see :func:`~vacumm.misc.grid.misc.get_xy`).
-<<<<<<< HEAD
           If not provided, lon bounds are set to (-180,180) and lat bounds to (-89.99,89.99).
         - Other keywords are passed to :class:`~mpl_toolkits.basemap.proj.Proj`. One of
           them is the projection type, which defaults to configuration option
@@ -625,19 +522,6 @@
         >>> print proj(xx, yy, inverse=True)
 
         >>> proj = get_proj(R=6000000.)
-=======
-          If not provided, lon bounds are set to (-180,180) and lat bounds to (-90,90).
-        - Other keywords are passed to :class:`~mpl_toolkits.basemap.proj.Proj`
-
-    :Examples:
-
-        >>> proj = get_proj(sst.getGrid())
-        >>> x, y = proj(lon, lat)
-
-        >>> proj = get_proj((lon,lat))
-        >>> xx, yy = N.meshgrid(lon,lat)
-        >>> xx,yy = proj(xx,yy)
->>>>>>> 6ec47ca9
     """
     if gg is not None:
         x,y = get_xy(gg, num=True)
@@ -652,10 +536,6 @@
         proj=get_config_value('vacumm.misc.grid.basemap', 'proj'),
         lat_ts = N.median(y) if len(y)>10 else N.mean(y))
     return Proj(projparams, xmin, ymin, xmax, ymax)
-<<<<<<< HEAD
-=======
-
->>>>>>> 6ec47ca9
 
 
 from masking import polygons, create_polygon, proj_shape, clip_shape