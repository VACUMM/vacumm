--- conflicted
+++ resolved
@@ -49,7 +49,6 @@
 import genutil
 from _geoslib import Point, Polygon
 
-<<<<<<< HEAD
 from vacumm import VACUMMError, VACUMMWarning
 import vacumm.misc.grid.kriging
 import vacumm.misc.grid.misc
@@ -60,22 +59,6 @@
 
 #MA = N.oldnumeric.ma
 MA = N.ma
-MV=MV2
-cdms=cdms2
-=======
-from ...__init__ import VACUMMError, VACUMMWarning
-from .kriging import krig as _krig_
-from .misc import (axis1d_from_bounds, get_xy, isgrid, t2uvgrids, get_grid, 
-    set_grid, bounds1d, bounds2d, get_axis, 
-    meshgrid, create_grid, resol, meshcells, curv2rect, merge_axis_slice, 
-    get_axis_slices, get_axis, transect_specs, create_axes2d,
-    get_distances)
-from .. import axes as A
-from ...misc.misc import cp_atts, intersect, kwfilter, get_atts, set_atts, closeto
-from ...misc.atime import are_same_units, ch_units
-from .basemap import get_proj
->>>>>>> 6258b5ca
-
 MV=MV2
 cdms=cdms2
 
@@ -2089,7 +2072,7 @@
             sel[-1] = 0
             oaxis = iaxis
         else: # space -> (nz,nd=nl)
-            sel[iaxis] = 0 
+            sel[iaxis] = 0
             oaxis = -1
         var = var_square[tuple(sel)].clone()
 
