--- conflicted
+++ resolved
@@ -5,14 +5,7 @@
 
     Tutorials: :ref:`user.tut.misc.grid.regridding`
 """
-<<<<<<< HEAD
-# Copyright or © or Copr. Actimar (contributor(s) : Stephane Raynaud) (2010-2014)
-#
-# raynaud@actimar.fr
-#
-=======
 # Copyright or © or Copr. Actimar/IFREMER (2010-2015)
->>>>>>> 6ec47ca9
 #
 # This software is a computer program whose purpose is to provide
 # utilities for handling oceanographic and atmospheric data,
