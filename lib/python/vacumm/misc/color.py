# -*- coding: utf8 -*-
"""Variables and utilities about colors and color maps

List of all available colormaps in matplotlib, including VACUMM colormaps
(plotted with :func:`plot_cmaps`)

.. image:: misc-color-cmaps.png

"""
# Copyright or © or Copr. Actimar/IFREMER (2010-2016)
#
# This software is a computer program whose purpose is to provide
# utilities for handling oceanographic and atmospheric data,
# with the ultimate goal of validating the MARS model from IFREMER.
#
# This software is governed by the CeCILL license under French law and
# abiding by the rules of distribution of free software.  You can  use,
# modify and/ or redistribute the software under the terms of the CeCILL
# license as circulated by CEA, CNRS and INRIA at the following URL
# "http://www.cecill.info".
#
# As a counterpart to the access to the source code and  rights to copy,
# modify and redistribute granted by the license, users are provided only
# with a limited warranty  and the software's author,  the holder of the
# economic rights,  and the successive licensors  have only  limited
# liability.
#
# In this respect, the user's attention is drawn to the risks associated
# with loading,  using,  modifying and/or developing or reproducing the
# software by the user in light of its specific status of free software,
# that may mean  that it is complicated to manipulate,  and  that  also
# therefore means  that it is reserved for developers  and  experienced
# professionals having in-depth computer knowledge. Users are therefore
# encouraged to load and test the software's suitability as regards their
# requirements in conditions enabling the security of their systems and/or
# data to be ensured and,  more generally, to use and operate it in the
# same conditions as regards security.
#
# The fact that you are presently reading this means that you have had
# knowledge of the CeCILL license and that you accept its terms.
#
import re
import os
import glob
import colorsys

import numpy as N
from matplotlib.cm import ScalarMappable
from matplotlib.colors import (Colormap, Normalize, LinearSegmentedColormap,
    ColorConverter, makeMappingArray)
import pylab as P
from matplotlib.cm import cmap_d
import matplotlib.cbook as cbook
from mpl_toolkits.basemap import cm as basemap_cm
from genutil import minmax

import vacumm
from .misc import kwfilter, broadcast

ma = N.ma

# Color definitions

#: Land color
bistre = tuple([246./256.,223./256.,180./256.])

#: Alias for land color
land = bistre

#: Alias for land color
jean_pierre = bistre

#: Alias for land color
decimaitre = jean_pierre

#: Ocean color
ocean = (.6, .8, 1)

#: Alias for ocean color
sea = ocean

#: Basic list of colors
simple_colors =  ['k', 'b', 'g', 'r', 'c', 'm', 'y']
#colors = simple_colors

_cpt_dir = os.path.join(os.path.dirname(__file__), 'cpt')

RGB = ColorConverter().to_rgb
RGBA = ColorConverter().to_rgba

__all__ = ['cmap_custom', 'cmap_bwr', 'cmap_bwre', 'cmap_br', 'cmap_wr', 'cmap_wre', 'cmap_bathy',
    'cmap_jete', 'cmap_ajete', 'cmap_jets', 'cmap_wjets', 'cmap_ajets', 'cmap_smoothed_steps',
    'cmap_smoothed_regular_steps', 'cmap_ss', 'cmap_steps', 'cmap_regular_steps', 'cmap_rs',
    'cmap_wjet', 'cmap_pe', 'cmap_grey', 'show_cmap', 'cmaps_mpl', 'cmaps_gmt', 'cmap_gmt',
    'cmaps_vacumm', 'print_cmaps_gmt',  'darken', 'whiten', 'to_shadow', 'StepsNorm',
    'bistre', 'land', 'jean_pierre', 'decimaitre', 'RGB', 'RGBA', 'cmap_srs', 'cmap_rs',
    'cmap_linear', 'ocean', 'sea', 'plot_cmap', 'plot_cmaps', 'get_cmap', 'simple_colors',
    'cmap_land', 'cmap_topo', 'auto_cmap_topo', 'cmap_jet', 'cmap_rainbow', 'rainbow',
    'cmap_magic', 'cmap_mg', 'RangedLinearSegmentedColormap','Scalar2RGB', 'cmap_chla',
    'cmap_previmer', 'cmap_rnb2_hymex','cmap_rainbow_sst_hymex','cmap_dynamic_cmyk_hymex',
    'cmap_white_centered_hymex','cmap_red_tau_hymex', 'cmap_previmer2', 'cmap_ssec',
    'cmap_ncview_rainbow', 'cmap_eke', 'cmap_rb', 'cmap_currents', 'cmaps_registered',
    'cmap_br2','cmap_nice_gfdl', 'anamorph_cmap', 'discretize_cmap']
__all__.sort()

# Color maps
# ----------
def rainbow(n=None, mode='auto', first=None, last=None, middle=None, stretcher=None):
    """Get a list of nice rainbow colors

    :Params:

        - **n**, optional: Number of requested colors. It should be > 1. Defaults to ``None``
        - **mode**, optional: Mode for choosing extreme colors.

            - ``"strict"``: Blue and red are first and last colors.
            - ``"first"``: ``(.5, 0, 1)`` is inserted as first color.
            - ``"last"``: ``(1, 0, .5)`` is inserted as last color.
            - ``"auto"`` or None: Switch to ``"extended"`` if ``n>6``.
            - ``"extended"`` or anything else: Like ``"first"`` and ``"last"``.
        - **stretcher**, optional: Function that alter color steps
          from their range [0.->1.] to [0.->1.]. This must be used
          for example to enhance a part of the colormap.
          Its value may also be a predefined function:

            - ``"reduced_green"``: Shrink the green band.

          .. note::

            This function must return a monotonic array of increasing
            values included in the [0,1] interval.


    """
    # Special cases
    if n is None: n=5
    if n==0: return []
    if n==1: return ['.5']

    # Base colors
    rbcols = [(0., 0., 1.), (0., 1., 1.), (0., 1., 0.), (1., 1., 0.), (1., 0., 0.)]
    rbfirst = (.5, 0., 1.)
    rblast = (1., 0., .5)
    rbcyclic = (1., 0, 1.)

    # Mode
    if mode is None: mode = 'auto'
    if mode == 'auto':
        if n>6:
            mode = 'extended'
        else:
            mode = 'strict'
    if mode!='strict':
        if mode=='last':
            rbcols =rbcols+[rblast]
        elif mode=='first':
            rbcols = [rbfirst]+rbcols
        elif mode=='cyclic':
            rbcols = [rbcyclic]+rbcols+[rbcyclic]
        else:
            rbcols = [rbfirst]+rbcols+[rblast]

    # Rainbow colors expanded to n colors
    base_cmap = cmap_custom(_regular_(rbcols, steptype='bounds'), ncol=512)
    positions = N.linspace(0., 1., n)
    if stretcher in ['reduced_green']:
        stretcher = eval('_stretcher_%s_'%stretcher)
    if callable(stretcher):
        positions = N.clip(stretcher(positions), 0, 1)
    colors = [base_cmap(p)[:3] for p in positions]

    # Special values
    if first is not None:
        colors[0] = first
    if last is not None:
        colors[-1] = last
    if middle is not None and n%2:
        colors[int(n/2)] = middle

    return colors

def _stretcher_reduced_green_(x):
    xx = (x-.5)*20
    return .2*P.exp(-N.abs(xx))*xx+x

def _nlev_(n):
    if hasattr(n,  '__len__'):
        lev = n
        n = max(0, len(n)-1)
    else:
        lev = None
    if n is None: n = 5
    elif n==0: n = 1
    return n, lev

def cmap_rainbow(n=None, name='vacumm_rainbow', smoothed=True, mode='auto', **kwargs):
    """Rainbow colormap

    :Params:

        - **n**, optional: Number of colors used (keyword passed to :func:`rainbow`).
        - **stretcher**, **first**, **last**, **middle**, optional: See :func:`rainbow`.
        - **rainbow_<param>**, optional: ``<param>`` is passed to func:`rainbow`
        - Extra keywords are passed to :func:`cmap_rs` or :func:`cmap_srs`

    :Example:

        >>> cmap = cmap_magic(10, first='.5', mode='last')
        >>> cmap = cmap_magic([5.,6.,7,8,9], stretcher='reduced_green')


    :Sample: .. image:: misc-color-vacumm_rainbow.png
    """
    kwrb = kwfilter(kwargs, 'rainbow_')
    for att in 'first', 'last', 'middle', 'stretcher':
        kwrb[att] = kwargs.pop(att, None)
    n, pos = _nlev_(n)
    colors = rainbow(n=n, mode=mode, **kwrb)
    if False and pos is not None:
        func = cmap_ss if smoothed else cmap_steps
        norm = kwargs.pop('norm', None)
        if norm is None:
            norm = Normalize(vmin=pos[0], vmax=pos[-1])
        colors = [(c, norm(p)) for (p, c) in zip(pos, colors)]
    else:
        func = cmap_srs if smoothed else cmap_rs
    return func(colors, name=name, **kwargs)
def cmap_rb(*args, **kwargs):
    """Shortcut to :func:`cmap_rainbow`"""
    return cmap_rainbow(*args, **kwargs)

def cmap_magic(n=None, stretch = 0.4, mode='normal', white='.95', name='vacumm_magic', **kwargs):
    """Magic rainbow colormap

    Based upon :func:`cmap_rainbow` with specificities:

        - ``n`` may be for example an array of levels.
        - ``smoothed`` is set to ``False`` by default.
        - ``stretch`` is set negative by default (``-attenuation``).

    :Params:

        - **n**, optional: Number of colors used or
          object with a length (like an array of levels).
        - Extra keywords are passed to :func:`rainbow`

    :Example:

        >>> ssta = MV2.arange(-2.6, 3.1, .1)
        >>> cmap = cmap_magic(ssta, anomaly=True)
        >>> cmap = cmap_magic(len(ssta))

    :Samples:

        - .. image:: misc-color-vacumm_magic.png
        - .. image:: misc-color-vacumm_magic-n10.png
        - .. image:: misc-color-vacumm_magic-anom.png
        - .. image:: misc-color-vacumm_magic-pos.png
        - .. image:: misc-color-vacumm_magic-neg.png
    """
    #print 'cmap_magic n in',n
    n, pos = _nlev_(n)
    kwargs.setdefault('smoothed', False)
    for att in 'positive', 'negative', 'anomaly',  'symetric': # compat
        if kwargs.has_key(att):
            if kwargs[att]:
                mode = att
            del kwargs[att]
    if mode.startswith('anom'): mode = 'symetric'
    if mode.startswith('norm'):
        kwargs['lstretch'] = -stretch
    elif mode.startswith('pos'):
        kwargs['first'] = white
        kwargs['lstretch'] = [0]+broadcast(-stretch, n-1)
        kwargs['rstretch'] = [-stretch]+[0]*(n-1)
    elif mode.startswith('neg'):
        kwargs['last'] = white
        kwargs['lstretch'] = [0]*(n-1)+[-stretch]
        kwargs['rstretch'] = broadcast(-stretch, n-1)+[0]
    elif mode.startswith('sym'):
        keepc = broadcast(None, n)
        mid = int(n/2)
        if n%2: # odd
            kwargs['lstretch'] = [0]*mid+broadcast(-stretch, mid+1)
            kwargs['rstretch'] = kwargs['lstretch'][::-1]
            kwargs['middle'] = '.8'
            keepc[mid] = False
        else:
            kwargs['lstretch'] = [0]*(mid)+[.98]+broadcast(-stretch, mid-1)
            kwargs['rstretch'] = kwargs['lstretch'][::-1]
            keepc[mid:mid+2] = False, False
    #print 'cmap_magic n out',n
    if pos is not None:
        n = pos
    return cmap_rainbow(n, name=name, **kwargs)

def cmap_mg(*args, **kwargs):
    """Shortcut to :func:`cmap_magic`"""
    return cmap_magic(*args, **kwargs)

def cmap_custom(colors, name='mycmap', ncol=256, ranged=False, register=True, **kwargs):
    """Quick colormap creation

    :Params:

        - **colors**: Like [(color1, position1),(color2, position2), etc...] or
          dict(red=((pos1,r1a,r1b), (pos2,r2a,r2b)),etc...)
        - **ncol/N**: Discretization.
        - **register**: Register the colormap into matplotlib to be accessible with its name?
    """
    ncol = kwargs.pop('N', ncol)
    if isinstance(colors, dict):
        for cname, cvals in colors.items():
            cvals = tuple(cvals)
            if cvals[0][0] != 0:
                colors[cname] = ((0, cvals[0][1], cvals[0][2]), ) + cvals
            if cvals[-1] != 1:
                colors[cname] = cvals + ((1, cvals[-1][1], cvals[-1][2]), )
    else:
        if isinstance(colors, tuple): colors = list(colors)
        tcolors = colors
        colors = dict(red=(), green=(), blue=())
        if tcolors[0][1] != 0:
            tcolors.insert(0, (tcolors[0][0], 0))
        if tcolors[-1][1] != 1:
            tcolors.append((tcolors[-1][0], 1))
        for col, pos in tcolors:
            r, g, b = RGB(col)
            colors['red'] += ((pos, r, r), )
            colors['green'] += ((pos, g, g), )
            colors['blue'] += ((pos, b, b), )
    if ranged:
        cmap = RangedLinearSegmentedColormap(name,colors,ncol, **kwargs)
    else:
        cmap = LinearSegmentedColormap(name,colors,ncol)
    P.register_cmap(name, cmap)
    return cmap

def cmap_linear(c, **kwargs):
    """Basic linear map between colors"""
    kwargs['stretch'] = 0
    return cmap_srs(c, **kwargs)

# blue -> white -> red
def cmap_bwr(wpos=0.5, wcol='w', name='vacumm_bwr'):
    """Blue->white->red colormap

    :Params:

        - *white*: relative position of white color in the map [default: 0.5]

    :Sample: .. image:: misc-color-vacumm_bwr.png
    """
    return cmap_custom((('b', 0), (wcol, wpos), ('r', 1)), name)


# blue -> white -> red for Extremes : violet and pink and ends
def cmap_bwre(wpos=0.5,gap=0.1, wcol='w', name='vacumm_bwre', **kwargs):
    """Returns a violet->blue->white->red colormap->yellow

    - **white**, optional: relative position of white color in the map [default: 0.5]
    - **gap**, optional: Relative width of the pure central white gap [default: 0.1]

    :Sample: .. image:: misc-color-vacumm_bwre.png
    """
    wstart = wpos*(1-gap)
    wstop = wpos + (1.-wpos)*gap
    return  cmap_custom((((1, 0, 1), 0), ('b', .1), (wcol, wstart),
        (wcol, wstop), ('r', .9), ((1, 1, 0), 1)), name, **kwargs)

# blue -> red
def cmap_br(sep=0.5, name='vacumm_br', **kwargs):
    """Blue->red colormap

    :Params:

        - **sep**, optional: relative position of the blue/red transition in the map [default: 0.5]

    :Sample: .. image:: misc-color-vacumm_br.png
    """
    return cmap_custom( (('b', 0), ((.5, 0, .5), sep), ('r', 1)), name, **kwargs)

def cmap_br2(sep=0.5, white=.7, name="vacumm_br2", **kwargs):
    """Blue->light blue|light red-> red

    :Params:

        - **sep**, optional: relative position of the blue/red transition in the map [default: 0.5]
        - **white**, optional: Strenght of the whitening (see :func:`whiten`).

    :Sample: .. image:: misc-color-vacumm_br.png
    """
    bsep = whiten('b', white)
    rsep = whiten('r', white)
    cdict =   {'red':   ((0,1,1),(sep,bsep[0],rsep[0]), (1,0,0)),
               'green': ((0,0,0),(sep,bsep[1],rsep[1]), (1,0,0)),
               'blue':  ((0,0,0),(sep,bsep[2],rsep[2]), (1,1,1)),
               }
    return cmap_custom(cdict, name, **kwargs)

# white -> red
def cmap_wr(name='vacumm_wr', **kwargs):
    """White->red colormap

    :Sample: .. image:: misc-color-vacumm_wr.png
    """
    return cmap_custom((('w', 0), ('r', 1)), name, **kwargs)

# white -> red
def cmap_wre(name='vacumm_wre', **kwargs):
    """White->red->yellow colormap for positive extremes

    :Sample: .. image:: misc-color-vacumm_wre.png
    """
    cdict = {'red':  ((0.,1.,1.),(.8,1.,1.),(1.,1.,1.)),
           'green':((0.,1.,1.),(.8,0.,0.),(1.,1.,1.)),
           'blue': ((0.,1.,1.),(.8,0.,0.),(1.,0.,0.))}
    return cmap_custom(cdict, name, **kwargs)

cy = 0.6 # cyan
ye = 0.95 # yellow
vi = 0.35 # violet
_colors_bathy = (('k',0), ((0,.1,.9),vi), ((0,.8,.8),cy), ((.9,.9,.6),.9), ((.9,.9,.8),1))
def cmap_bathy(start=0., stop=1., name='vacumm_bathy', **kwargs):
    """Colormap for bathymetry maps

    :Sample: .. image:: misc-color-vacumm_bathy.png
    """
    this_cmap = cmap_custom(_colors_bathy, name, ranged=True, start=start, stop=stop, **kwargs)
    this_cmap.set_bad(bistre)
    this_cmap.set_under(bistre)
    this_cmap.set_over(bistre)
    return this_cmap

_colors_land = ((_colors_bathy[-1][0], 0), ('#145D0A',.2),('#62CF60', .4), ('#A1A156',.6),('#6D461D', .85), ('#eeeeff', 1.))
def cmap_land(start=0., stop=1., name='vacumm_land', **kwargs):
    """Colormap for land maps

    :Params:

        - **start/stop**, optional: Positions for a zoom in colormap.

    :Sample: .. image:: misc-color-vacumm_land.png
    """
    this_cmap = cmap_custom(_colors_land, name, ranged=True, start=start, stop=stop, **kwargs)
    this_cmap.set_bad(ocean)
    this_cmap.set_under(ocean)
    this_cmap.set_over(ocean)
    return this_cmap

def cmap_topo(start=0., stop=1., name='vacumm_topo', zero=.5, over=_colors_bathy[0][0],
    under=_colors_land[-1][0], bad='0.5', **kwargs):
    """Colormap for bathy+land maps

    :Params:

        - **start/stop**, optional: Positions for a zoom in colormap.
        - **zero**, optional: Position of 0-depth color.
        - **over**, optional: Color for values over maximal range
          (see :meth:`~matplotlib.colors.Colormap.set_over`).
        - **under**, optional: Color for values under maximal range
          (see :meth:`~matplotlib.colors.Colormap.set_under`).
        - **bad**, optional: Color for bad values
          (see :meth:`~matplotlib.colors.Colormap.set_bad`).

    :Sample: .. image:: misc-color-vacumm_topo.png

    :See also: :func:`cmap_bathy` :func:`cmap_land`
    """
    mycolors = tuple([(c[0], zero*c[1]) for c in _colors_bathy])
    mycolors += tuple([(c[0], zero+(1-zero)*c[1]) for c in _colors_land[1:]])
    this_cmap = cmap_custom(mycolors, name, ranged=True, start=start, stop=stop, **kwargs)
    this_cmap.set_bad(bad)
    this_cmap.set_under(under)
    this_cmap.set_over(over)
    return this_cmap

def auto_cmap_topo(varminmax=(0., 1.), gzoom=1., xzoom=1., **kwargs):
    """Adjusted :func:`cmap_topo` colormap so that altitude 0 fall on center of full colormap by defaut

    :Params:

        - **varminmax**: Define the min and max of topo ; it can be either :

            - a topo variable (array) from which min and max are computed
            - a tuple of (min, max) fo topo

        - **gzoom**, optional: Global zoom in the colormap (>1.)
        - **xzoom**, optional: Zoom out

            - the land colormap if more ocean,
            - the ocean colormap if more land.
    """
    # Data range
    if isinstance(varminmax, tuple):
        topomin, topomax = varminmax
    else:
        topomin = N.asarray(varminmax, 'f').min()
        topomax = N.asarray(varminmax, 'f').max()
    topomin = float(min(topomin, 0))
    topomax = float(max(topomax, 0))
    # More land or ocean?
    xzoom = N.clip(xzoom, 0., 1.)
    if abs(topomin) < topomax:
        # More land
        alpha = -topomin/topomax
        if xzoom<alpha: xzoom=alpha
        zero = xzoom/(1.+xzoom)
        start = zero*(1-alpha)
        stop = 1.
    else:
        # More ocean
        alpha = -topomax/topomin
        if xzoom<alpha: xzoom=alpha
        zero = 1/(1.+xzoom)
        start = 0.
        stop = zero*(1+alpha)
    # Global zoom
    if gzoom<1: gzoom=1.
    start = zero - (zero-start)/gzoom
    stop = zero + (stop-zero)/gzoom
    kwargs.setdefault('register', False)
    return cmap_topo(start, stop, 'vacumm_auto_cmap_topo', zero=zero, **kwargs)



def cmap_jete(name='vacumm_jete', **kwargs):
    """Jet colormap with extremes

    :Sample: .. image:: misc-color-vacumm_jete.png
    """
    cdict =   {'red':((0.,.75,.75),(0.22,0,0),  (0.4,0,0),(0.6,1,1),        (.78,1,1),  (1,1,1)),
               'green':((0.,0.,0.),(0.22,0,0),  (0.375,1,1),(0.64,1,1), (.78,0,0),  (1,0,0)),
               'blue':((0.,1.,1.),(0.22,1,1),   (0.4,1,1),(0.6,0,0),        (.78,0,0),  (1,.75,.75))}
    return cmap_custom(cdict, name, **kwargs)

def cmap_ajete(w=.02, name='vacumm_ajete', **kwargs):
    """Jet colormap with white at center and extremes, for anomaly plots

    :Sample: .. image:: misc-color-vacumm_ajete.png
    """
    cdict =   {'red':((0.,.75,.75),(0.21,0,0),  (0.33,0,0),(.5-w/2,1,1),(.5+w/2,1,1),(0.67,1,1),        (.79,1,1),  (1,1,1)),
               'green':((0.,0.,0.),(0.21,0,0),  (0.3,1,1),(.5-w/2,1,1),(.5+w/2,1,1),(0.71,1,1),     (.79,0,0),  (1,0,0)),
               'blue':((0.,1.,1.),(0.21,1,1),   (0.33,1,1),(.5-w/2,1,1),(.5+w/2,1,1),(0.67,0,0),        (.79,0,0),  (1,.75,.75))}
    return cmap_custom(cdict, name, **kwargs)

def cmap_jet(smoothed=False, name='vacumm_jet', **kwargs):
    """Jet colormap"""
    colors = [(.75,0,1),(0,0,1),(0,1,1),(0,1,0),(1,1,0),(1,.5,0),(1,0,0)]
    kwargs.setdefault('stretch', 0)
    if not smoothed:
        cmap = cmap_regular_steps(colors, name=name, **kwargs)
    else:
        cmap = cmap_srs(colors, name=name, **kwargs)
    return cmap

def cmap_jets(name='vacumm_jets', **kwargs):
    """Jet colormap with smoothed steps

    :Params: Passed to :func:`cmap_smoothed_regular_steps`

    :Samples:

        - .. image:: misc-color-vacumm_jets.png
        - .. image:: misc-color-vacumm_jets+60.png
        - .. image:: misc-color-vacumm_jets-60.png

    :See also: :func:`cmap_smoothed_regular_steps`
    """
    colors = [(.75,0,1),(0,0,1),(0,1,1),(0,1,0),(1,1,0),(1,.5,0),(1,0,0)]
    kwargs.setdefault('stretch', 0)
    return cmap_smoothed_regular_steps(colors,name=name,**kwargs)

def cmap_wjets(wcol=".95", name='vacumm_wjets', **kwargs):
    """White jet colormap with smoothed steps

    :Params:

        - **wcol**, optional: color of "white"
        - other options are passed to :func:`cmap_smoothed_regular_steps`

    :Sample: .. image:: misc-color-vacumm_wjets.png
    """
##  colors = [(1,1,1),(0,0,1),(0,1,1),(0,1,0),(1,1,0),(1,.5,0),(1,0,0),(1,0,.75)]
    wcol = kwargs.get('first_color', wcol)
    colors = [RGB(wcol),(0,1,1),(0,1,0),(1,1,0),(1,.5,0),(1,0,0),(1,0,.75)]
    kwargs.setdefault('stretch', 0)
#   return cmap_linear(colors,name='cmap_wjets',**kwargs)
    return cmap_smoothed_regular_steps(colors, name=name, **kwargs)

def cmap_ajets(wcol="w", name='vacumm_ajets', **kwargs):
    """Jet colormap with smoothed steps and white at center (for anomalies)

    :Params:

        - **wcol**, optional: color of "white"
        - other options are passed to :func:`cmap_smoothed_regular_steps`

    :Sample: .. image:: misc-color-vacumm_ajets.png
    """
##  colors = [(.75,0,1),(0,0,1),(0,1,1),(0,1,0),(1,1,0),(1,.5,0),(1,0,0)]
    colors = [(.75,0,1),(0,0,1),(0,1,1),RGB(wcol),(1,1,0),(1,.5,0),(1,0,0)]
    kwargs.setdefault('stretch', 0)
    return cmap_smoothed_regular_steps(colors,name=name,**kwargs)

def _stretch_(value, stretch):
    """ 0 = no stretch
    -1 = black
    1 = white
    """
    stretch = N.clip(stretch, -1, 1)
    if stretch == 0: return value
    if stretch < 0:
        return (1+stretch) * value
    return value + stretch * (1-value)

def cmap_smoothed_steps(colors, stretch=None, rstretch=0, lstretch=0, name='vacumm_css',
    asdict=False, **kwargs):
    """Smoothed steps

    :Params:

        - **colors**, optional: Central positions for each colors [(col1,pos1),...]

   :See also:

        :func:`cmap_steps` :func:`cmap_regular_steps` :func:`cmap_smoothed_regular_steps`
    """
    if stretch is not None: # compat
        if isinstance(stretch, tuple):
            if len(stretch)>1:
                lstretch, rstretch = stretch[:2]
            else:
                lstretch = stretch[0]
    ns = len(colors)
    lstretch = broadcast(lstretch, ns)
    rstretch = broadcast(rstretch, ns)
    rr = [] ; gg = [] ; bb = []
    for i,(col,pos) in enumerate(colors):
        r, g, b = RGB(col)
        if i == 0:
            rr = [(0,r,r)]
            gg = [(0,g,g)]
            bb = [(0,b,b)]
        else:
            pcol,ppos = colors[i-1]
            pr,pg,pb = RGB(pcol)
            npos = .5*(pos+ppos)
            rr.append((npos,_stretch_(.5*(r+pr),lstretch[i]),_stretch_(.5*(r+pr),rstretch[i])))
            gg.append((npos,_stretch_(.5*(g+pg),lstretch[i]),_stretch_(.5*(g+pg),rstretch[i])))
            bb.append((npos,_stretch_(.5*(b+pb),lstretch[i]),_stretch_(.5*(b+pb),rstretch[i])))
        if i == (len(colors)-1):
            pos = 1
        rr.append((pos,r,r))
        gg.append((pos,g,g))
        bb.append((pos,b,b))

    cdict = {'red':rr,'green':gg,'blue':bb}
    if asdict: return cdict
    return cmap_custom(cdict, name, **kwargs)

def cmap_ss(*args, **kwargs):
    """Shortcut to :func:`cmap_smoothed_steps`"""
    return cmap_smoothed_steps(*args, **kwargs)



def cmap_smoothed_regular_steps(colors, steptype='center', **kwargs):
    """Smoothed regular steps

    :Params:

        - **colors**: [(r1,g1,b1),...]
        - Other keywords are passed to :func:`cmap_smoothed_steps()`

    :See also:

        :func:`cmap_steps` :func:`cmap_smoothed_steps` :func:`cmap_regular_steps`
        (:func:`cmap_regular_jets` for an example)
    """
    return cmap_smoothed_steps(_regular_(colors,steptype=steptype),**kwargs)

def cmap_srs(*args, **kwargs):
    """Shortcut to :func:`cmap_smoothed_regular_steps`"""
    return cmap_smoothed_regular_steps(*args, **kwargs)


def _regular_(colors, steptype='center', posmin=0., posmax=1.):
    rcolors = []
    dpos = posmax-posmin*1.
    step = dpos/len(colors)
    if steptype == 'center':
        offset = .5
    else:
        if steptype == 'bounds':
            step = dpos/(len(colors)-1)
        offset = 0
    for i,col in enumerate(colors):
        col = RGB(col)
        pos = posmin+(i+offset)*step
#       pos = int(255*pos)/256.
        rcolors.append((col,pos))
    return rcolors

def cmap_steps(cols, stretch=None, lstretch=0., rstretch=0., keepc=None, name='cmap_steps',
    **kwargs):
    """Colormap by steps

    :Params:

        - **cols**: [(col1,pos1),(col2,pos2),...]
        - **lstretch**, optional: Color darkening (<0) or whitening at start of steps (left)
        - **rstretch**, optional: Same but at end of steps (right)
        - **keepc**, optional: If ``lstretch`` and ``rstretch`` are both different from zero,
          it keeps center of steps intact, else it becomes a mean
          of left and right.
        - **ncol/N**: Discretization.

    .See also:

        :func:`cmap_regular_steps` :func:`cmap_smoothed_steps` :func:`cmap_smoothed_regular_steps`
    """
    if stretch is not None: # compat
        if isinstance(stretch, tuple):
            if len(stretch)>1:
                lstretch, rstretch = stretch[:2]
            else:
                lstretch = stretch[0]
    ns = len(cols)
    lstretch = broadcast(lstretch, ns)
    rstretch = broadcast(rstretch, ns)
    keepc = broadcast(keepc, ns)
    rr = [] ; gg = [] ; bb = []
    pcol, ppos = cols[0]
    pr, pg, pb = RGB(pcol)
    pr = _stretch_(pr, lstretch[0])
    pg = _stretch_(pg, lstretch[0])
    pb = _stretch_(pb, lstretch[0])
    apos = [p for (c, p) in cols]+[1.]
    for i,(col,pos) in enumerate(cols):
        r, g, b = RGB(col)
        if i == 0:
            pos = 0.
        else:
            pr = _stretch_(pr, rstretch[i-1])
            pg = _stretch_(pg, rstretch[i-1])
            pb = _stretch_(pb, rstretch[i-1])
        rr.append((pos, pr, _stretch_(r, lstretch[i])))
        gg.append((pos, pg, _stretch_(g, lstretch[i])))
        bb.append((pos, pb, _stretch_(b, lstretch[i])))
        if keepc[i] is None:
            keepc[i] = lstretch[i] != 0 and rstretch[i] != 0
        if keepc[i]:
            rr.append((.5*(pos+apos[i+1]), r, r))
            gg.append((.5*(pos+apos[i+1]), g, g))
            bb.append((.5*(pos+apos[i+1]), b, b))
        pr, pg, pb = r,g,b
    r = _stretch_(r, rstretch[-1])
    g = _stretch_(g, rstretch[-1])
    b = _stretch_(b, rstretch[-1])
    rr.append((1, r, r))
    gg.append((1, g, g))
    bb.append((1, b, b))
    cdict = {'red':rr,'green':gg,'blue':bb}
    return cmap_custom(cdict, name, **kwargs)

def cmap_regular_steps(colors, steptype='stair', **kwargs):
    """Colormap by regular steps

    :Params:

        - **cols**: [col1,col2,...]
        - **stretch**, optional: Color darkening (<0) or whitening within steps [default: -.6]
        - **steptype**, optional: 'center', 'stair' or 'bounds' [default: 'center']
        - Other keywords are passed to :func:`cmap_steps()`

    :See also:

        :func:`cmap_steps` :func:`cmap_smoothed_steps` :func:`cmap_smoothed_regular_steps`
    """
    return cmap_steps(_regular_(colors, steptype=steptype), **kwargs)

def cmap_rs(*args, **kwargs):
    """Shortcut to :func:`cmap_regular_steps`"""
    return cmap_regular_steps(*args, **kwargs)

def cmap_wjet(wcol='.95', smoothed=True, name='vacumm_wjet', **kwargs):
    """jet colormap with white (or another color) at beginning

    :Sample: .. image:: misc-color-vacumm_wjet.png
    """
    wcol = kwargs.get('first_color', wcol)
    func = cmap_regular_steps if not smoothed else cmap_smoothed_regular_steps
    colors = [wcol, 'b', (0, 1, 1), (0, 1, 0), (1, 1, 0), (1, 0, 0), (1, 0, .74)]
    return func(colors, name=name, **kwargs)

#    wcol = kwargs.get('first_color', wcol)
#    colors = [RGB(wcol),(0,1,1),(0,1,0),(1,1,0),(1,.5,0),(1,0,0),(1,0,.75)]



def cmap_pe(red=.8, name="vacumm_pe", **kwargs):
    """Colomap for positive extremes (white->grey->red)

    :Sample: .. image:: misc-color-vacumm_pe.png
    """
    cdict = {'red':  ((0.,1.,1.),(red,.7,.7),(1.,1.,1.)),
           'green':((0.,1.,1.),(red,.7,.7),(1.,0.,0.)),
           'blue': ((0.,1.,1.),(red,.7,.7),(1.,0.,0.))}
    return cmap_custom(cdict, name, **kwargs)

def cmap_grey(start=0, end=1., name="vacumm_grey", **kwargs):
    """Grey colormap from position ``start`` to position ``end``

    :Sample: .. image:: misc-color-vacumm_grey.png
    """
    cdict = {'red':  ((0.,start,start),(1.,end,end)),
           'green':((0.,start,start),(1.,end,end)),
           'blue': ((0.,start,start),(1.,end,end))}
    return cmap_custom(cdict, name, **kwargs)

def cmap_chla(name='vacumm_chla', smoothed=True, **kwargs):
    """Colormap for Chlorophyll A

    :Sample: .. image:: misc-color-vacumm_chla.png

    :Source: IDL code from F. Gohin.
    """
    # From?
#    rgb =  [(144, 8, 240), (112, 8, 240), (80, 8, 240), (8, 8, 240), (8, 8, 224), (8, 8, 208), (8, 8, 192), (8, 8, 176), (8, 8, 152), (8, 32, 120), (8, 56, 104), (8, 80, 104), (8, 104, 112), (8, 96, 120), (8, 104, 152), (8, 120, 160), (8, 136, 160), (8, 152, 168), (8, 168, 168), (8, 184, 184), (8, 200, 200), (8, 216, 216), (8, 224, 224), (8, 232, 232), (8, 240, 240), (8, 240, 216), (8, 232, 200), (8, 232, 144), (8, 224, 112), (8, 216, 120), (8, 200, 120), (8, 184, 112), (8, 176, 80), (8, 160, 80), (8, 144, 80), (8, 128, 80), (8, 144, 56), (8, 136, 8), (56, 152, 8), (56, 168, 8), (72, 184, 8), (88, 200, 8), (112, 208, 8), (136, 216, 8), (160, 224, 8), (192, 232, 8), (232, 232, 8), (224, 224, 8), (224, 208, 8), (224, 184, 8), (224, 160, 8), (224, 136, 8), (224, 112, 8), (224, 88, 8), (224, 64, 8), (224, 40, 8), (216, 8, 8), (200, 8, 8), (176, 8, 8), (152, 8, 8), (128, 8, 8), (104, 8, 8)]
#    cc = [(r/255.,  g/255., b/255.) for r, g, b in rgb]
#    colors = _regular_(cc, steptype='bounds', posmax=220./256)
#    colors.append(((200./255, )*3, 1.))

    # From F. gohin (IDL)
    param_red = N.array([0.00,0.00,0.00,0.00,0.00,0.53,0.45,0.35,0.48,
        0.43,0.53,0.67,0.80,0.50,0.60,0.72,0.80,0.87,
        0.43,0.60,0.12,0.00,0.00,0.00,0.00,0.00,0.00,
        0.00,0.00,0.00,0.00,0.00,0.00,0.00,0.78,0.78,
        0.62,0.62,0.62,0.62,0.62,0.77,0.87,1.00,1.00,
        0.95,1.00,1.00,1.00,1.00,1.00,1.00,1.00,1.00,
        1.00,1.00,1.00,0.87,0.75,0.60,0.53,0.65,0.72,
        0.82,0.92,1.00,1.00,1.00,1.00,0.87,0.80,0.72,
        0.65,0.60,0.57,0.57,0.93,0.80,0.70,0.50,0.40])

    param_green = N.array([0.00,0.00,0.00,0.00,0.00,0.00,0.00,0.00,0.00,
        0.45,0.55,0.70,0.80,0.80,0.87,0.95,0.97,0.97,
        0.97,0.97,0.97,0.97,0.97,0.97,0.97,1.00,0.88,
        0.75,0.60,0.55,0.65,0.75,0.85,0.93,0.78,0.96,
        0.70,0.70,0.70,0.70,0.00,0.88,0.95,1.00,1.00,
        0.95,1.00,1.00,0.95,0.90,0.83,0.75,0.65,0.58,
        0.50,0.30,0.00,0.00,0.00,0.00,0.38,0.50,0.58,
        0.68,0.78,0.85,0.00,0.65,0.80,0.72,0.65,0.57,
        0.50,0.35,0.28,0.17,0.92,0.80,0.70,0.50,0.40])

    param_blue = N.array([0.55,0.67,0.80,0.90,0.00,0.97,0.87,0.77,0.77,
        0.82,0.92,0.97,0.97,0.97,0.97,0.97,0.97,0.97,
        0.97,0.97,0.90,0.80,0.62,0.48,0.22,0.00,0.00,
        0.00,0.00,0.53,0.57,0.67,0.75,0.82,0.70,0.60,
        0.04,0.16,0.38,0.52,0.62,0.40,0.48,0.62,0.80,
        0.82,0.42,0.00,0.72,0.65,0.62,0.50,0.38,0.20,
        0.00,0.00,0.00,0.00,0.00,0.00,0.00,0.00,0.00,
        0.00,0.00,0.00,0.00,0.00,0.00,0.75,0.65,0.70,
        0.60,0.50,0.40,0.18,0.93,0.80,0.70,0.50,0.40])

    indtab = N.array([51,127,124,118,117,116,114,113,
        112,108,109,107,106,94,98,99,100,101,
        102,104,92,86,85,83,84,81,80,79,
        78,77,76,75,74,73,72,70,69,68,
        067,47, 47])
    indtab = -(indtab - 127)

    param_red = param_red[indtab]
    param_green = param_green[indtab]
    param_blue = param_blue[indtab]

    colors = zip(param_red,param_green,param_blue)

    func = cmap_regular_steps if not smoothed else cmap_smoothed_regular_steps
    return func(colors, name=name, **kwargs)

def cmap_previmer(name='vacumm_previmer', **kwargs):
    """Colormap from PREVIMER Website (http://www.previmer.org)

    :Sample: .. image:: misc-color-vacumm_previmer.png

    :Source: http://www.previmer.org (F. Lecornu, G. Charria)
    """
    post = N.array([2,3,4,5,6,7,8,9,10,10.5,11,11.5,12,12.5,13,13.5,14,14.5,15,15.5,16,16.5,17,17.5,18,18.5,19,19.5,20,20.5,21,22,23,24])
    norm = StepsNorm(post)

    r1=N.array([212,191,165,153,97,83,65,48,34,12,8,24,42,56,75,90,105,122,132,134,175,216,250,252,252,252,252,245,231,213,200,185,167,152])
    r1 = r1/255.
    v1=N.array([154,117,95,66,29,46,61,78,94,114,134,150,165,182,199,216,231,244,250,250,250,250,247,231,207,174,141,118,101,87,70,55,40,22])
    v1 = v1/255.
    b1=N.array([229,213,208,209,159,173,119,205,222,242,252,252,252,252,252,252,252,252,228,155,132,132,126,105,82,49,15,4,4,4,4,4,4,4])
    b1 = b1/255.
    colors = []
    for icolor in N.arange(len(r1)):
      colors.append(((r1[icolor],v1[icolor],b1[icolor]),norm.positions[icolor]))
    kwargs.setdefault('ncol', len(colors)-1)
    return cmap_custom(colors, name=name, **kwargs)

def cmap_previmer2(name='vacumm_previmer2', **kwargs):
    """Colormap from PREVIMER Website (http://www.previmer.org)

    Same as :func:`cmap_previmer` but extremes are used for
    :meth:`set_under` and :meth`set_over`.

    :Sample: .. image:: misc-color-vacumm_previmer.png

    :Source: http://www.previmer.org (F. Lecornu, G. Charria)
    """
    r = N.array([212,191,165,153,97,83,65,48,34,12,8,24,42,56,75,90,105,122,132,134,175,216,250,252,252,252,252,245,231,213,200,185,167,152.])
    r /= 255.
    g = N.array([154,117,95,66,29,46,61,78,94,114,134,150,165,182,199,216,231,244,250,250,250,250,247,231,207,174,141,118,101,87,70,55,40,22.])
    g /= 255.
    b = N.array([229,213,208,209,159,173,119,205,222,242,252,252,252,252,252,252,252,252,228,155,132,132,126,105,82,49,15,4,4,4,4,4,4,4.])
    b /= 255.
    colors = zip(r,g,b)
    cmap = cmap_srs(colors[1:-1], name=name, **kwargs)
    cmap.set_under(colors[0])
    cmap.set_over(colors[-1])
    return cmap


def cmap_ssec(name='vacumm_ssec', **kwargs):
    """ Colormap from Ncview (http://fossies.org/dox/ncview-2.1.2/colormaps__ssec_8h_source.html)


    :Source: http://fossies.org/dox/ncview-2.1.2/colormaps__ssec_8h_source.html (ncview-2.1.2, G. Charria)
    """


    d = N.array([0,0,45, 0,1,46, 0,2,47, 0,3,48, 0,5,49, 0,6,50, 0,7,51, 0,9,52,
    0,10,53, 0,11,54, 0,13,55, 0,14,56, 0,15,57, 0,17,58, 0,18,59, 0,19,60,
    0,21,62, 0,22,63, 0,23,64, 0,25,65, 0,26,66, 0,27,67, 0,29,68, 0,30,69,
    0,31,70, 0,33,71, 0,34,72, 0,35,73, 0,37,74, 0,38,75, 0,39,76, 0,40,77,
    0,42,79, 0,43,80, 0,44,81, 0,46,82, 0,47,83, 0,48,84, 0,50,85, 0,51,86,
    0,52,87, 0,54,88, 0,55,89, 0,56,90, 0,58,91, 0,59,92, 0,60,93, 0,62,94,
    0,63,96, 0,64,97, 0,66,98, 0,67,99, 0,68,100, 0,70,101, 0,71,102, 0,72,103,
    0,74,104, 0,75,105, 0,76,106, 0,77,107, 0,79,108, 0,80,109, 0,81,110, 0,83,111,
    0,84,113, 0,85,114, 0,87,115, 0,88,116, 0,89,117, 0,91,118, 0,92,119, 0,93,120,
    0,95,121, 0,96,122, 0,97,123, 0,99,124, 0,100,125, 0,101,126, 0,103,127, 0,104,128,
    0,105,130, 0,107,131, 0,108,132, 0,109,133, 0,111,134, 0,112,135, 0,113,136, 0,114,137,
    0,116,138, 0,117,139, 0,118,140, 0,120,141, 0,121,142, 0,122,143, 0,124,144, 0,125,145,
    0,126,147, 0,128,148, 0,129,149, 0,130,150, 0,132,151, 0,133,152, 0,134,153, 0,136,154,
    0,137,155, 0,138,156, 0,140,157, 0,141,158, 0,142,159, 0,144,160, 0,145,161, 0,146,162,
    0,148,164, 0,149,165, 0,150,166, 0,151,167, 0,153,168, 0,154,169, 0,155,170, 0,157,171,
    0,158,172, 0,159,173, 0,161,174, 0,162,175, 0,163,176, 0,165,177, 0,166,178, 0,167,180,
    0,169,181, 0,170,182, 0,171,183, 0,173,184, 0,174,185, 0,175,186, 0,177,187, 0,178,188,
    0,179,189, 0,181,190, 0,182,191, 0,183,192, 0,185,193, 0,186,194, 0,187,195, 0,188,197,
    0,190,198, 0,191,199, 0,192,200, 0,194,201, 0,195,202, 0,196,203, 0,198,204, 0,199,205,
    0,200,206, 0,202,207, 0,203,208, 0,204,209, 0,206,210, 0,207,211, 0,208,212, 0,210,214,
    0,211,215, 0,212,216, 0,214,217, 0,215,218, 0,216,219, 0,218,220, 0,219,221, 0,220,222,
    0,222,223, 0,223,224, 0,224,225, 0,225,226, 0,227,227, 0,228,228, 0,229,229, 8,230,222,
    17,231,214, 26,232,206, 34,233,198, 43,234,190, 52,235,182, 61,236,174, 70,236,166, 78,237,158,
    87,238,150, 96,239,143, 105,240,135, 114,241,127, 122,242,119, 131,242,111, 140,243,103, 149,244,95,
    157,245,87, 166,246,79, 175,247,71, 184,248,63, 193,248,55, 201,249,47, 210,250,39, 219,251,32,
    228,252,24, 237,253,16, 245,254,8, 254,254,0, 255,250,0, 255,245,0, 255,240,0, 255,236,0,
    255,231,0, 255,226,0, 255,221,0, 255,217,0, 255,212,0, 255,207,0, 255,202,0, 255,198,0,
    255,193,0, 255,188,0, 255,183,0, 255,179,0, 255,174,0, 255,169,0, 255,164,0, 255,160,0,
    255,155,0, 255,150,0, 255,145,0, 255,141,0, 255,136,0, 255,131,0, 255,126,0, 255,122,0,
    253,117,0, 249,113,0, 246,109,0, 242,105,0, 239,101,0, 236,97,0, 232,93,0, 229,89,0,
    225,85,0, 222,81,0, 219,77,0, 215,73,0, 212,69,0, 208,65,0, 205,61,0, 202,57,0,
    198,53,0, 195,49,0, 191,45,0, 188,41,0, 185,37,0, 181,33,0, 178,29,0, 175,24,0])
    r = d[0::3]/255.
    g = d[1::3]/255.
    b = d[2::3]/255.

    colors = zip(r,g,b)
    cmap = cmap_srs(colors[1:-1], name=name, **kwargs)
    cmap.set_under(colors[0])
    cmap.set_over(colors[-1])
    return cmap

def cmap_ncview_rainbow(name='vacumm_ncview_rainbow', **kwargs):
    """ Colormap Rainbow from Ncview (http://fossies.org/dox/ncview-2.1.2/colormaps__rainbow_8h_source.html)


    :Source: http://fossies.org/dox/ncview-2.1.2/colormaps__rainbow_8h_source.html (ncview-2.1.2, G. Charria)
    """


    d = N.array([38,  0, 50,  38,  0, 51,  38,  0, 51,
         38,  0, 51,  39,  0, 52,  39,  0, 52,  39,  0, 53,  40,  0, 54,  41,  0, 55,
         41,  0, 57,  42,  0, 58,  43,  0, 60,  44,  0, 61,  45,  0, 63,  46,  0, 65,
         47,  0, 67,  48,  0, 70,  50,  0, 72,  51,  0, 75,  52,  0, 77,  53,  0, 80,
         54,  0, 83,  56,  0, 86,  57,  0, 89,  58,  0, 92,  59,  0, 96,  60,  0, 99,
         61,  0,103,  62,  0,106,  63,  0,110,  64,  0,114,  65,  0,117,  65,  0,121,
         66,  0,125,  66,  0,129,  66,  0,133,  66,  0,137,  66,  0,141,  66,  0,145,
         65,  0,150,  65,  0,154,  64,  0,158,  63,  0,162,  62,  0,166,  60,  0,170,
         59,  0,174,  57,  0,179,  55,  0,183,  52,  0,187,  50,  0,191,  47,  0,195,
         44,  0,198,  41,  0,202,  38,  0,206,  34,  0,210,  30,  0,213,  26,  0,217,
         21,  0,220,  17,  0,223,  12,  0,226,   7,  0,229,   2,  0,232,   0,  3,235,
         0,  8,237,   0, 14,240,   0, 20,242,   0, 26,244,   0, 33,246,   0, 39,247,
         0, 46,249,   0, 52,250,   0, 59,251,   0, 66,252,   0, 73,253,   0, 80,253,
         0, 86,253,   0, 93,253,   0,100,253,   0,107,253,   0,114,253,   0,121,253,
         0,128,253,   0,136,252,   0,143,252,   0,150,252,   0,157,252,   0,165,252,
         0,172,252,   0,180,252,   0,187,252,   0,194,251,   0,202,251,   0,210,251,
         0,217,251,   0,225,250,   0,232,250,   0,240,250,   0,247,250,   0,249,244,
         0,249,235,   0,248,227,   0,248,219,   0,247,210,   0,247,202,   0,246,193,
         0,245,185,   0,245,176,   0,244,167,   0,243,159,   0,241,150,   0,240,141,
         0,238,132,   0,237,123,   0,235,114,   0,232,105,   0,229, 96,   0,226, 87,
         0,222, 78,   0,217, 69,   0,212, 61,   0,206, 52,   0,198, 43,   0,190, 35,
         0,181, 27,   0,172, 20,   0,163, 13,   0,157,  7,   0,153,  2,   2,153,  0,
         7,157,  0,  13,163,  0,  20,172,  0,  27,181,  0,  35,190,  0,  43,198,  0,
        52,206,  0,  61,212,  0,  69,217,  0,  78,222,  0,  87,226,  0,  96,229,  0,
       105,232,  0, 114,235,  0, 123,237,  0, 132,238,  0, 141,240,  0, 150,241,  0,
       159,243,  0, 167,244,  0, 176,245,  0, 185,245,  0, 193,246,  0, 202,247,  0,
       210,247,  0, 219,248,  0, 227,248,  0, 235,249,  0, 244,249,  0, 250,247,  0,
       250,240,  0, 250,232,  0, 250,225,  0, 251,217,  0, 251,210,  0, 251,202,  0,
       251,194,  0, 252,187,  0, 252,180,  0, 252,172,  0, 252,165,  0, 252,157,  0,
       252,150,  0, 252,143,  0, 252,136,  0, 253,128,  0, 253,121,  0, 253,114,  0,
       253,107,  0, 253,100,  0, 253, 93,  0, 253, 86,  0, 253, 80,  0, 253, 73,  0,
       252, 66,  0, 251, 59,  0, 250, 52,  0, 249, 46,  0, 247, 39,  0, 246, 33,  0,
       244, 26,  0, 242, 20,  0, 240, 14,  0, 237,  8,  0, 235,  3,  0, 232,  0,  2,
       229,  0,  7, 226,  0, 12, 223,  0, 17, 220,  0, 21, 217,  0, 26, 213,  0, 30,
       210,  0, 34, 206,  0, 38, 202,  0, 41, 198,  0, 44, 195,  0, 47, 191,  0, 50,
       187,  0, 52, 183,  0, 55, 179,  0, 57, 174,  0, 59, 170,  0, 60, 166,  0, 62,
       162,  0, 63, 158,  0, 64, 154,  0, 65, 150,  0, 65, 145,  0, 66, 141,  0, 66,
       137,  0, 66, 133,  0, 66, 129,  0, 66, 125,  0, 66, 121,  0, 65, 117,  0, 65,
       114,  0, 64, 110,  0, 63, 106,  0, 62, 103,  0, 61,  99,  0, 60,  96,  0, 59,
        92,  0, 58,  89,  0, 57,  86,  0, 56,  83,  0, 54,  80,  0, 53,  77,  0, 52,
        75,  0, 51,  72,  0, 50,  70,  0, 48,  67,  0, 47,  65,  0, 46,  63,  0, 45,
        61,  0, 44,  60,  0, 43,  58,  0, 42,  57,  0, 41,  55,  0, 41,  54,  0, 40,
        53,  0, 39,  52,  0, 39,  52,  0, 39,  51,  0, 38,  51,  0, 38,  51,  0, 38,50,  0, 38])
    r = d[0::3]/255.
    g = d[1::3]/255.
    b = d[2::3]/255.

    colors = zip(r,g,b)
    cmap = cmap_srs(colors[1:-1], name=name, **kwargs)
    cmap.set_under(colors[0])
    cmap.set_over(colors[-1])
    return cmap

def cmap_nice_gfdl(name='vacumm_nice_gfdl', **kwargs):
    """ GFDL colormap (http://www.gfdl.noaa.gov/visualization)


    :Source: http://www.ncl.ucar.edu/Document/Graphics/ColorTables/nice_gfdl.shtml (included by G. Charria)
    """


    d = N.array([0.996078, 0.984314, 0.964706,
    0.925490, 0.929412, 0.945098,
    0.905882, 0.909804, 0.925490,
    0.862745, 0.882353, 0.901961,
    0.835294, 0.854902, 0.874510,
    0.811765, 0.823529, 0.858824,
    0.784314, 0.796078, 0.831373,
    0.749020, 0.772549, 0.811765,
    0.729412, 0.749020, 0.788235,
    0.694118, 0.717647, 0.768627,
    0.670588, 0.690196, 0.741176,
    0.639216, 0.666667, 0.725490,
    0.611765, 0.639216, 0.698039,
    0.580392, 0.607843, 0.666667,
    0.560784, 0.588235, 0.647059,
    0.517647, 0.560784, 0.623529,
    0.490196, 0.537255, 0.596078,
    0.462745, 0.517647, 0.576471,
    0.435294, 0.490196, 0.545098,
    0.400000, 0.447059, 0.525490,
    0.384314, 0.431373, 0.509804,
    0.352941, 0.407843, 0.486275,
    0.325490, 0.380392, 0.458824,
    0.294118, 0.356863, 0.443137,
    0.270588, 0.329412, 0.415686,
    0.247059, 0.301961, 0.396078,
    0.223529, 0.282353, 0.372549,
    0.196078, 0.254902, 0.360784,
    0.168627, 0.223529, 0.325490,
    0.133333, 0.203922, 0.301961,
    0.113725, 0.180392, 0.274510,
    0.094118, 0.149020, 0.250980,
    0.074510, 0.125490, 0.227451,
    0.050980, 0.109804, 0.203922,
    0.047059, 0.105882, 0.196078,
    0.050980, 0.117647, 0.203922,
    0.062745, 0.129412, 0.219608,
    0.074510, 0.141176, 0.235294,
    0.086275, 0.156863, 0.254902,
    0.094118, 0.176471, 0.258824,
    0.105882, 0.188235, 0.274510,
    0.121569, 0.207843, 0.298039,
    0.133333, 0.219608, 0.309804,
    0.137255, 0.243137, 0.325490,
    0.145098, 0.254902, 0.337255,
    0.160784, 0.270588, 0.356863,
    0.176471, 0.286275, 0.372549,
    0.180392, 0.301961, 0.380392,
    0.196078, 0.313725, 0.396078,
    0.203922, 0.325490, 0.407843,
    0.219608, 0.341176, 0.423529,
    0.223529, 0.360784, 0.427451,
    0.247059, 0.384314, 0.450980,
    0.247059, 0.396078, 0.458824,
    0.262745, 0.415686, 0.478431,
    0.282353, 0.439216, 0.490196,
    0.290196, 0.447059, 0.498039,
    0.298039, 0.462745, 0.513725,
    0.309804, 0.478431, 0.529412,
    0.313725, 0.501961, 0.533333,
    0.329412, 0.517647, 0.549020,
    0.333333, 0.529412, 0.560784,
    0.349020, 0.549020, 0.580392,
    0.356863, 0.564706, 0.592157,
    0.372549, 0.580392, 0.607843,
    0.392157, 0.603922, 0.631373,
    0.403922, 0.615686, 0.643137,
    0.403922, 0.631373, 0.643137,
    0.423529, 0.654902, 0.666667,
    0.431373, 0.662745, 0.674510,
    0.447059, 0.678431, 0.694118,
    0.454902, 0.698039, 0.705882,
    0.474510, 0.717647, 0.725490,
    0.482353, 0.725490, 0.733333,
    0.501961, 0.749020, 0.756863,
    0.505882, 0.772549, 0.752941,
    0.517647, 0.788235, 0.764706,
    0.525490, 0.807843, 0.784314,
    0.541176, 0.819608, 0.800000,
    0.549020, 0.839216, 0.811765,
    0.564706, 0.858824, 0.831373,
    0.580392, 0.874510, 0.847059,
    0.596078, 0.894118, 0.862745,
    0.596078, 0.905882, 0.862745,
    0.596078, 0.905882, 0.862745,
    0.576471, 0.890196, 0.819608,
    0.564706, 0.878431, 0.811765,
    0.549020, 0.866667, 0.760784,
    0.541176, 0.858824, 0.752941,
    0.529412, 0.847059, 0.729412,
    0.517647, 0.835294, 0.713725,
    0.498039, 0.827451, 0.662745,
    0.478431, 0.807843, 0.643137,
    0.470588, 0.803922, 0.607843,
    0.454902, 0.784314, 0.588235,
    0.443137, 0.776471, 0.556863,
    0.431373, 0.764706, 0.545098,
    0.415686, 0.749020, 0.501961,
    0.407843, 0.741176, 0.494118,
    0.392157, 0.729412, 0.458824,
    0.380392, 0.713725, 0.447059,
    0.368627, 0.701961, 0.415686,
    0.352941, 0.682353, 0.400000,
    0.345098, 0.678431, 0.360784,
    0.329412, 0.662745, 0.345098,
    0.317647, 0.647059, 0.325490,
    0.305882, 0.635294, 0.313725,
    0.282353, 0.623529, 0.270588,
    0.274510, 0.615686, 0.262745,
    0.262745, 0.592157, 0.223529,
    0.258824, 0.584314, 0.215686,
    0.247059, 0.576471, 0.180392,
    0.243137, 0.572549, 0.176471,
    0.270588, 0.584314, 0.149020,
    0.282353, 0.600000, 0.160784,
    0.313725, 0.619608, 0.117647,
    0.329412, 0.639216, 0.129412,
    0.372549, 0.654902, 0.098039,
    0.384314, 0.666667, 0.109804,
    0.419608, 0.686275, 0.070588,
    0.435294, 0.701961, 0.086275,
    0.478431, 0.721569, 0.023529,
    0.494118, 0.741176, 0.050980,
    0.529412, 0.756863, 0.000000,
    0.545098, 0.772549, 0.000000,
    0.588235, 0.788235, 0.000000,
    0.603922, 0.807843, 0.000000,
    0.635294, 0.811765, 0.000000,
    0.658824, 0.835294, 0.000000,
    0.698039, 0.850980, 0.000000,
    0.721569, 0.874510, 0.000000,
    0.756863, 0.878431, 0.000000,
    0.780392, 0.905882, 0.000000,
    0.823529, 0.909804, 0.000000,
    0.847059, 0.933333, 0.000000,
    0.878431, 0.945098, 0.000000,
    0.901961, 0.968627, 0.000000,
    0.933333, 0.972549, 0.000000,
    0.960784, 1.000000, 0.000000,
    1.000000, 1.000000, 0.000000,
    1.000000, 1.000000, 0.000000,
    1.000000, 0.984314, 0.000000,
    1.000000, 0.972549, 0.000000,
    1.000000, 0.921569, 0.000000,
    1.000000, 0.905882, 0.000000,
    1.000000, 0.862745, 0.000000,
    1.000000, 0.847059, 0.000000,
    1.000000, 0.803922, 0.000000,
    1.000000, 0.788235, 0.000000,
    1.000000, 0.749020, 0.000000,
    1.000000, 0.733333, 0.000000,
    1.000000, 0.694118, 0.000000,
    1.000000, 0.678431, 0.000000,
    1.000000, 0.631373, 0.000000,
    1.000000, 0.619608, 0.000000,
    1.000000, 0.580392, 0.000000,
    1.000000, 0.568627, 0.000000,
    1.000000, 0.529412, 0.000000,
    1.000000, 0.509804, 0.000000,
    1.000000, 0.466667, 0.000000,
    1.000000, 0.458824, 0.000000,
    1.000000, 0.431373, 0.000000,
    1.000000, 0.407843, 0.000000,
    1.000000, 0.376471, 0.000000,
    0.980392, 0.360784, 0.000000,
    0.952941, 0.333333, 0.000000,
    0.929412, 0.313725, 0.000000,
    0.909804, 0.290196, 0.000000,
    0.886275, 0.270588, 0.000000,
    0.862745, 0.243137, 0.000000,
    0.843137, 0.231373, 0.000000,
    0.819608, 0.203922, 0.000000,
    0.792157, 0.184314, 0.000000,
    0.772549, 0.160784, 0.000000,
    0.749020, 0.145098, 0.000000,
    0.725490, 0.121569, 0.023529,
    0.721569, 0.117647, 0.019608,
    0.686275, 0.125490, 0.023529,
    0.674510, 0.117647, 0.011765,
    0.631373, 0.117647, 0.035294,
    0.627451, 0.117647, 0.031373,
    0.603922, 0.109804, 0.031373,
    0.592157, 0.101961, 0.023529,
    0.549020, 0.105882, 0.035294,
    0.545098, 0.101961, 0.031373,
    0.505882, 0.101961, 0.027451,
    0.501961, 0.098039, 0.023529,
    0.474510, 0.101961, 0.035294,
    0.466667, 0.098039, 0.031373,
    0.431373, 0.094118, 0.039216,
    0.427451, 0.090196, 0.035294,
    0.392157, 0.094118, 0.039216,
    0.388235, 0.090196, 0.035294,
    0.360784, 0.086275, 0.039216,
    0.349020, 0.078431, 0.031373,
    0.313725, 0.086275, 0.047059,
    0.301961, 0.078431, 0.043137,
    0.290196, 0.078431, 0.043137,
    0.278431, 0.070588, 0.039216,
    0.239216, 0.074510, 0.039216,
    0.235294, 0.070588, 0.039216,
    0.215686, 0.066667, 0.043137,
    0.207843, 0.062745, 0.039216,
    0.180392, 0.062745, 0.043137,
    0.160784, 0.050980, 0.031373,
    0.141176, 0.054902, 0.035294,
    0.137255, 0.050980, 0.031373,
    0.113725, 0.050980, 0.035294,
    0.101961, 0.043137, 0.023529,
    0.082353, 0.043137, 0.031373,
    0.070588, 0.031373, 0.019608,
    0.058824, 0.031373, 0.023529,
    0.058824, 0.031373, 0.023529,
    0.054902, 0.031373, 0.019608,
    0.050980, 0.031373, 0.015686,
    0.047059, 0.023529, 0.019608,
    0.050980, 0.027451, 0.023529,
    0.043137, 0.027451, 0.019608,
    0.039216, 0.015686, 0.000000,
    0.035294, 0.019608, 0.015686,
    0.031373, 0.011765, 0.000000,
    0.023529, 0.015686, 0.000000,
    0.023529, 0.015686, 0.000000,
    0.000000, 0.000000, 0.000000,
    0.000000, 0.000000, 0.000000])
    r = d[0::3]
    g = d[1::3]
    b = d[2::3]

    colors = zip(r,g,b)
    cmap = cmap_srs(colors[1:-1], name=name, **kwargs)
    cmap.set_under(colors[0])
    cmap.set_over(colors[-1])
    return cmap


def cmap_eke(name='vacumm_eke', **kwargs):
    """ Colormap for Eddy Kinetic Energy (from Barnier et al., 2006)

    Added by G. Charria
    """


    r = N.array([1,
    0.98792,
    0.97584,
    0.96376,
    0.95169,
    0.93961,
    0.92753,
    0.91545,
    0.90337,
    0.89129,
    0.87922,
    0.86714,
    0.85506,
    0.84298,
    0.8309,
    0.81882,
    0.80675,
    0.79467,
    0.78259,
    0.77051,
    0.75843,
    0.74635,
    0.73427,
    0.7222,
    0.71012,
    0.69804,
    0.68596,
    0.67388,
    0.6618,
    0.64973,
    0.63765,
    0.62557,
    0.61349,
    0.60141,
    0.58933,
    0.57725,
    0.56518,
    0.55122,
    0.53584,
    0.52047,
    0.5051,
    0.48973,
    0.47435,
    0.45898,
    0.44361,
    0.42824,
    0.41286,
    0.39749,
    0.38212,
    0.36675,
    0.35137,
    0.336,
    0.32063,
    0.30525,
    0.28988,
    0.27451,
    0.25914,
    0.24376,
    0.22839,
    0.21302,
    0.19765,
    0.18227,
    0.1669,
    0.15153,
    0.13616,
    0.12078,
    0.10541,
    0.090039,
    0.074667,
    0.059294,
    0.043922,
    0.028549,
    0.013176,
    0,
    0,
    0,
    0,
    0,
    0,
    0,
    0,
    0,
    0,
    0,
    0,
    0,
    0,
    0,
    0,
    0,
    0,
    0,
    0,
    0,
    0,
    0,
    0,
    0,
    0,
    0,
    0,
    0,
    0,
    0,
    0,
    0,
    0,
    0,
    0,
    0,
    0.0035294,
    0.0084706,
    0.013412,
    0.018353,
    0.023294,
    0.028235,
    0.033176,
    0.038118,
    0.043059,
    0.048,
    0.052941,
    0.057882,
    0.062824,
    0.067765,
    0.072706,
    0.077647,
    0.082588,
    0.087529,
    0.092471,
    0.097412,
    0.10235,
    0.10729,
    0.11224,
    0.11718,
    0.12212,
    0.12706,
    0.132,
    0.13694,
    0.14188,
    0.14682,
    0.15176,
    0.15671,
    0.16165,
    0.16659,
    0.17153,
    0.17647,
    0.18643,
    0.20894,
    0.23145,
    0.25396,
    0.27647,
    0.29898,
    0.32149,
    0.344,
    0.36651,
    0.38902,
    0.41153,
    0.43404,
    0.45655,
    0.47906,
    0.50157,
    0.52408,
    0.54659,
    0.5691,
    0.59161,
    0.61412,
    0.63663,
    0.65914,
    0.68165,
    0.70416,
    0.72667,
    0.74918,
    0.77169,
    0.7942,
    0.81671,
    0.83922,
    0.86173,
    0.88424,
    0.90675,
    0.92925,
    0.95176,
    0.97427,
    0.99678,
    1,
    1,
    1,
    1,
    1,
    1,
    1,
    1,
    1,
    1,
    1,
    1,
    1,
    1,
    1,
    1,
    1,
    1,
    1,
    1,
    1,
    1,
    1,
    1,
    1,
    1,
    1,
    1,
    1,
    1,
    1,
    1,
    1,
    1,
    1,
    1,
    0.98824,
    0.96078,
    0.93333,
    0.90588,
    0.87843,
    0.85098,
    0.82353,
    0.79608,
    0.76863,
    0.74118,
    0.71373,
    0.68627,
    0.65882,
    0.63137,
    0.60392,
    0.57647,
    0.54902,
    0.52157,
    0.49412,
    0.46667,
    0.43922,
    0.41176,
    0.38431,
    0.35686,
    0.32941,
    0.30196,
    0.27451,
    0.24706,
    0.21961,
    0.19216,
    0.16471,
    0.13725,
    0.1098,
    0.082353,
    0.054902,
    0.027451,
    0])
    g = N.array([1,
    0.97749,
    0.95498,
    0.93247,
    0.90996,
    0.88745,
    0.86494,
    0.84243,
    0.81992,
    0.79741,
    0.7749,
    0.75239,
    0.72988,
    0.70737,
    0.68486,
    0.66235,
    0.63984,
    0.61733,
    0.59482,
    0.57231,
    0.5498,
    0.52729,
    0.50478,
    0.48227,
    0.45976,
    0.43725,
    0.41475,
    0.39224,
    0.36973,
    0.34722,
    0.32471,
    0.3022,
    0.27969,
    0.25718,
    0.23467,
    0.21216,
    0.18965,
    0.19286,
    0.21537,
    0.23788,
    0.26039,
    0.2829,
    0.30541,
    0.32792,
    0.35043,
    0.37294,
    0.39545,
    0.41796,
    0.44047,
    0.46298,
    0.48549,
    0.508,
    0.53051,
    0.55302,
    0.57553,
    0.59804,
    0.62055,
    0.64306,
    0.66557,
    0.68808,
    0.71059,
    0.7331,
    0.75561,
    0.77812,
    0.80063,
    0.82314,
    0.84565,
    0.86816,
    0.89067,
    0.91318,
    0.93569,
    0.9582,
    0.98071,
    0.99608,
    0.96863,
    0.94118,
    0.91373,
    0.88627,
    0.85882,
    0.83137,
    0.80392,
    0.77647,
    0.74902,
    0.72157,
    0.69412,
    0.66667,
    0.63922,
    0.61176,
    0.58431,
    0.55686,
    0.52941,
    0.50196,
    0.47451,
    0.44706,
    0.41961,
    0.39216,
    0.36471,
    0.33725,
    0.3098,
    0.28235,
    0.2549,
    0.22745,
    0.2,
    0.17255,
    0.1451,
    0.11765,
    0.090196,
    0.062745,
    0.035294,
    0.0078431,
    0.01549,
    0.037176,
    0.058863,
    0.080549,
    0.10224,
    0.12392,
    0.14561,
    0.16729,
    0.18898,
    0.21067,
    0.23235,
    0.25404,
    0.27573,
    0.29741,
    0.3191,
    0.34078,
    0.36247,
    0.38416,
    0.40584,
    0.42753,
    0.44922,
    0.4709,
    0.49259,
    0.51427,
    0.53596,
    0.55765,
    0.57933,
    0.60102,
    0.62271,
    0.64439,
    0.66608,
    0.68776,
    0.70945,
    0.73114,
    0.75282,
    0.77451,
    0.79165,
    0.79741,
    0.80318,
    0.80894,
    0.81471,
    0.82047,
    0.82624,
    0.832,
    0.83776,
    0.84353,
    0.84929,
    0.85506,
    0.86082,
    0.86659,
    0.87235,
    0.87812,
    0.88388,
    0.88965,
    0.89541,
    0.90118,
    0.90694,
    0.91271,
    0.91847,
    0.92424,
    0.93,
    0.93576,
    0.94153,
    0.94729,
    0.95306,
    0.95882,
    0.96459,
    0.97035,
    0.97612,
    0.98188,
    0.98765,
    0.99341,
    0.99918,
    0.97647,
    0.94902,
    0.92157,
    0.89412,
    0.86667,
    0.83922,
    0.81176,
    0.78431,
    0.75686,
    0.72941,
    0.70196,
    0.67451,
    0.64706,
    0.61961,
    0.59216,
    0.56471,
    0.53725,
    0.5098,
    0.48235,
    0.4549,
    0.42745,
    0.4,
    0.37255,
    0.3451,
    0.31765,
    0.2902,
    0.26275,
    0.23529,
    0.20784,
    0.18039,
    0.15294,
    0.12549,
    0.098039,
    0.070588,
    0.043137,
    0.015686,
    0,
    0,
    0,
    0,
    0,
    0,
    0,
    0,
    0,
    0,
    0,
    0,
    0,
    0,
    0,
    0,
    0,
    0,
    0,
    0,
    0,
    0,
    0,
    0,
    0,
    0,
    0,
    0,
    0,
    0,
    0,
    0,
    0,
    0,
    0,
    0,
    0])
    b = N.array([1,
    0.99424,
    0.98847,
    0.98271,
    0.97694,
    0.97118,
    0.96541,
    0.95965,
    0.95388,
    0.94812,
    0.94235,
    0.93659,
    0.93082,
    0.92506,
    0.91929,
    0.91353,
    0.90776,
    0.902,
    0.89624,
    0.89047,
    0.88471,
    0.87894,
    0.87318,
    0.86741,
    0.86165,
    0.85588,
    0.85012,
    0.84435,
    0.83859,
    0.83282,
    0.82706,
    0.82129,
    0.81553,
    0.80976,
    0.804,
    0.79824,
    0.79247,
    0.79329,
    0.79906,
    0.80482,
    0.81059,
    0.81635,
    0.82212,
    0.82788,
    0.83365,
    0.83941,
    0.84518,
    0.85094,
    0.85671,
    0.86247,
    0.86824,
    0.874,
    0.87976,
    0.88553,
    0.89129,
    0.89706,
    0.90282,
    0.90859,
    0.91435,
    0.92012,
    0.92588,
    0.93165,
    0.93741,
    0.94318,
    0.94894,
    0.95471,
    0.96047,
    0.96624,
    0.972,
    0.97776,
    0.98353,
    0.98929,
    0.99506,
    1,
    1,
    1,
    1,
    1,
    1,
    1,
    1,
    1,
    1,
    1,
    1,
    1,
    1,
    1,
    1,
    1,
    1,
    1,
    1,
    1,
    1,
    1,
    1,
    1,
    1,
    1,
    1,
    1,
    1,
    1,
    1,
    1,
    1,
    1,
    1,
    1,
    0.98039,
    0.95294,
    0.92549,
    0.89804,
    0.87059,
    0.84314,
    0.81569,
    0.78824,
    0.76078,
    0.73333,
    0.70588,
    0.67843,
    0.65098,
    0.62353,
    0.59608,
    0.56863,
    0.54118,
    0.51373,
    0.48627,
    0.45882,
    0.43137,
    0.40392,
    0.37647,
    0.34902,
    0.32157,
    0.29412,
    0.26667,
    0.23922,
    0.21176,
    0.18431,
    0.15686,
    0.12941,
    0.10196,
    0.07451,
    0.047059,
    0.019608,
    0.0021961,
    0.0098824,
    0.017569,
    0.025255,
    0.032941,
    0.040627,
    0.048314,
    0.056,
    0.063686,
    0.071373,
    0.079059,
    0.086745,
    0.094431,
    0.10212,
    0.1098,
    0.11749,
    0.12518,
    0.13286,
    0.14055,
    0.14824,
    0.15592,
    0.16361,
    0.17129,
    0.17898,
    0.18667,
    0.19435,
    0.20204,
    0.20973,
    0.21741,
    0.2251,
    0.23278,
    0.24047,
    0.24816,
    0.25584,
    0.26353,
    0.27122,
    0.2789,
    0.27341,
    0.26573,
    0.25804,
    0.25035,
    0.24267,
    0.23498,
    0.22729,
    0.21961,
    0.21192,
    0.20424,
    0.19655,
    0.18886,
    0.18118,
    0.17349,
    0.1658,
    0.15812,
    0.15043,
    0.14275,
    0.13506,
    0.12737,
    0.11969,
    0.112,
    0.10431,
    0.096627,
    0.088941,
    0.081255,
    0.073569,
    0.065882,
    0.058196,
    0.05051,
    0.042824,
    0.035137,
    0.027451,
    0.019765,
    0.012078,
    0.0043922,
    0,
    0,
    0,
    0,
    0,
    0,
    0,
    0,
    0,
    0,
    0,
    0,
    0,
    0,
    0,
    0,
    0,
    0,
    0,
    0,
    0,
    0,
    0,
    0,
    0,
    0,
    0,
    0,
    0,
    0,
    0,
    0,
    0,
    0,
    0,
    0,
    0])


    colors = zip(r,g,b)
    cmap = cmap_srs(colors[1:-1], name=name, **kwargs)
    cmap.set_under(colors[0])
    cmap.set_over(colors[-1])
    return cmap

def _local_cmap_cpt_(name, **kwargs):
    """Get a cmap stored in a GMT format in file _cpt_dir/<name>.cpt"""
    if name in cmap_d:
        return cmap_d[name]
    sname = name[7:] if name.startswith('vacumm_') else name
    return cmap_gmt(os.path.join(_cpt_dir, sname+'.cpt'), register='vacumm_'+sname, **kwargs)


def cmap_currents(name='vacumm_currents', **kwargs):
    """A colormap for displaying currents"""
    return _local_cmap_cpt_(name, **kwargs)

def cmap_rnb2_hymex(name="vacumm_rnb2_hymex", **kwargs):
    """RNB2 Colormap for HYMEX

    .. note:: This colormap is registered in matplotlib under the name "vacumm_rnb2_hymex".

    :Sample: .. image:: misc-color-vacumm_rnb2_hymex.png
    """
    data = [
        ((0., 0, .6), 0.),
        ((0, 0.2, 1), .12),
        ((.2, .7, 1), .16),
        ((0, .8, 0), .27),
        ((1, 1, 0), .5),
        ((1, .1, .1), .82),
        ((.8, .1, .1), .9),
        ((.6, .25, .6), 1.)]
    cmap = cmap_smoothed_steps(data, name=name, **kwargs)
    cmap.set_under(data[0][0])
    cmap.set_over(data[-1][0])
    return cmap

def cmap_rainbow_sst_hymex(name="vacumm_rainbow_sst_hymex", **kwargs):
    """RAINBOW_SST Colormap for HYMEX

    .. note:: This colormap is registered in matplotlib under the name "vacumm_rainbow_sst_hymex".

    :Sample: .. image:: misc-color-vacumm_rainbow_sst_hymex.png
    """
    data = [
        ((0., 0, .52), 0.),
        ((0, 0.41, 1), .2),
        ((.09, .98, 0.91), .39),
        ((0.61, 1., 0.38), .53),
        ((1, 0.95, 0), .66),
        ((1, .2, 0), .85),
        ((.61, 0, 0), 1.)]
    cmap = cmap_smoothed_steps(data, name=name, **kwargs)
    cmap.set_under(data[0][0])
    cmap.set_over(data[-1][0])
    return cmap

def cmap_dynamic_cmyk_hymex(name="vacumm_dynamic_cmyk_hymex", **kwargs):
    """DYNAMIC_CMYK Colormap for HYMEX

    .. note:: This colormap is registered in matplotlib under the name "vacumm_dynamic_cmyk_hymex".

    :Sample: .. image:: misc-color-vacumm_dynamic_cmyk_hymex.png
    """
    data = [
        ((0.94902, 0.94510, 0.94902), 0.),
        ((0.94510, 0.88627, 0.94118), .1),
        ((0.69804, 0.62745, 0.80392), .2),
        ((0.50196, 0.65098, 0.80784), .3),
        ((0.40392, 0.75686, 0.60784), .4),
        ((0.33725, 0.69412, 0.20000), .5),
        ((0.80000, 0.90588, 0.04314), .6),
        ((0.98039, 0.96078, 0.09804), .7),
        ((0.97255, 0.50980, 0.06667), .8),
        ((0.98039, 0.07059, 0.04706), .9),
        ((0.59608, 0.05882, 0.03137), 1.)]
    cmap = cmap_smoothed_steps(data, name=name, **kwargs)
    cmap.set_under(data[0][0])
    cmap.set_over(data[-1][0])
    return cmap

def cmap_white_centered_hymex(name="vacumm_white_centered_hymex", **kwargs):
    """RNB2 Colormap for HYMEX

    .. note:: This colormap is registered in matplotlib under the name "vacumm_white_centered_hymex".

    :Sample: .. image:: misc-color-vacumm_white_centered_hymex.png
    """
    data = [
        ((0, 1, 1), 0.),
        ((0.2, 0.2, 1), .2),
        ((1, 1, 1), .35),
        ((1, 1, 1), .65),
        ((1,0.2,0.2), .8),
        ((1, 1, 0), 1.)]
    cmap = cmap_smoothed_steps(data, name=name, **kwargs)
    cmap.set_under(data[0][0])
    cmap.set_over(data[-1][0])
    return cmap

def cmap_red_tau_hymex(name="vacumm_red_tau_hymex", **kwargs):
    """RNB2 Colormap for HYMEX

    .. note:: This colormap is registered in matplotlib under the name "vacumm_red_tau_hymex".

    :Sample: .. image:: misc-color-vacumm_red_tau_hymex.png
    """
    data = [
        ((1.0, 1.0, 1.0), 0.),
        ((1.0, 1.0,   0), .2),
        ((1.0, 0.8,0.05), .4),
        ((1.0, 0.6, 0.1), .6),
        ((1.0, 0.3, 0.1), .9),
        ((1.0, 0.0,   0), 1.)]
    cmap = cmap_smoothed_steps(data, name=name, **kwargs)
    cmap.set_under(data[0][0])
    cmap.set_over(data[-1][0])
    return cmap


def get_cmap(cmap=None, **kwargs):
    """A simple way to get a VACUMM, GMT or MPL colormap

    :Example:

        >>> get_cmap('jet')         # Matplotlib
        >>> pylab.jet()             # Matplotlib
        >>> pylab.get_cmap('jet')   # Matplotlib
        >>> get_cmap('cmap_grey',start=.2)   # VACUMM
        >>> get_cmap('vacumm_grey')   # VACUMM (registered in MPL)
        >>> cmap_grey(start=.2)     # VACUMM
        >>> get_cmap('gmt_gebco')   # GMT (registered in MPL)
        >>> cmap_gmt('gebco')       # GMT (registered in MPL)

    :See also:

        :func:`cmap_gmt` :func:`matplotlib.pyplot.get_cmap`
    """
    if isinstance(cmap, Colormap):
       return cmap
    if isinstance(cmap, basestring):
        if not kwargs: # Try an already registered colormap
            try:
                return P.get_cmap(cmap)
            except:
                pass
        if cmap.startswith('cmap_'):
            cmap = eval(cmap)(**kwargs)
        elif cmap.startswith('gmt_') or cmap.endswith('.cpt'):
            cmap = cmap_gmt(cmap)
        elif  cmap.startswith('vacumm_') and kwargs:
            cmap = eval('cmap_'+cmap[7:])(**kwargs)
        else:
            cmap = P.get_cmap(cmap)
    else:
        cmap = P.get_cmap()
    return cmap


def plot_cmap(cmap, ncol=None, smoothed=True,  ax=None, figsize=(5, .25), fig=None,
        show=True, aspect=.05, title=None, title_loc=(.5, .5),
        sa=dict(left=.0, right=1, top=1, bottom=.0),
        savefig=None, savefigs=None, close=True, **kwargs):
    """Display a colormap"""
<<<<<<< HEAD
=======
    from vacumm.misc import kwfilter, dict_check_defaults
>>>>>>> 07bbd194
    cmap = get_cmap(cmap)
    if ax is None:
        if fig is None:
            fig = P.figure()
        ax = fig.gca()
    else:
        fig = ax.get_figure()
    if figsize:
        fig.set_size_inches(figsize, forward=True)
    ax.set_aspect('auto', anchor='C')
    ax.axis("off")
    if ncol is None:
        ncol = cmap.N if hasattr(cmap, 'N') else 256.
    x = N.arange(0,ncol,1.)
    dx = x[1]-x[0]
    interp = 'bilinear' if smoothed else "nearest"
    p = ax.imshow(N.outer(N.ones(1),x), aspect=aspect*ncol,
        cmap=cmap, origin="lower",
        interpolation=interp, vmin=-.5, vmax=x[-1]+0.5)
    ax.fill([x[0]-dx/2, x[0]-dx/2, x[0]-dx/2-ncol/20.], [-.5, .5, 0],
        facecolor=p.to_rgba(-1), edgecolor='none', linewidth=0)
    ax.fill([x[-1]+dx/2, x[-1]+dx/2, x[-1]+dx/2+ncol/20.], [-.5, .5, 0],
        facecolor=p.to_rgba(ncol+2), edgecolor='none', linewidth=0)
    if title is None: title = cmap.name
    if title is not None and title is not False:
<<<<<<< HEAD
        from vacumm.misc.core_plot import add_glow
        add_glow(P.text(ncol/2., 0., title, color='k', ha='center', va='center'), alpha=0.5)
=======
        kwtitle = kwfilter(kwargs, 'title_')
        dict_check_defaults(kwtitle, alpha=.8, ha='center', va='center',
            transform=ax.transAxes, size=9, color='k')
        ax.text(title_loc[0], title_loc[1], title, **kwtitle)
    if sa:
        fig.subplots_adjust(**sa)
>>>>>>> 07bbd194

    # Save and show
    if savefig is not None:
        fig.savefig(savefig, **kwfilter(kwargs, 'savefig'))
    if savefigs is not None:
<<<<<<< HEAD
        from vacumm.misc.plot import savefigs
        savefigs(savefigs, **kwfilter(kwargs, 'savefigs'))
=======
        from plot import savefigs as Savefigs
        Savefigs(savefigs, fig=fig, **kwfilter(kwargs, 'savefigs'))
>>>>>>> 07bbd194
    if show:
        #fig.show()
        P.show()
    if close:
        P.close(fig)


def plot_cmaps(cmaps=None, figsize=None, show=True, savefig=None, ncol=5,
    savefigs=None, aspect=0.05, fig=None, close=True, **kwargs):
    """Display a list of or all colormaps"""

    kwsf = kwfilter(kwargs, 'savefig')
    kwsfs = kwfilter(kwargs, 'savefigs')
    kwargs.pop('nrow', None)

    # Default colormap list
    if cmaps is None:
        cmaps = cmaps_mpl(names=False)
    elif isinstance(cmaps, str):
        if cmaps.startswith('vacumm'):
            cmaps = cmaps_vacumm(names=False)
        elif cmaps == 'mpl':
            cmaps = cmaps_mpl(names=False, vacumm=False)
        elif cmaps == 'gmt':
            cmaps = cmaps_gmt()
        else:
            cmaps = [cmaps]

    # Check validity
    goodcmaps = []
    for cmap in cmaps:
        try:
            cmap = get_cmap(cmap)
            if cmap is not None:
                goodcmaps.append(cmap)
        except:
            continue
    cmaps = goodcmaps

    # Uniq
    oldcmaps = cmaps
    cmaps = []
    names = []
    for cmap in oldcmaps:
        if cmap.name not in names:
            cmaps.append(cmap)
            names.append(cmap.name)
    ncmap = len(cmaps)
    assert ncmap, 'No valid cmap'

    # Sort
    cmaps.sort(cmp=lambda a, b: cmp(a.name, b.name))

    # Setup figure
    if fig is None:
        fig = P.figure()
    ncol = min(ncmap, ncol)
    nrow = (ncmap-1)/ncol+1
#    nrow = min(ncmap, nrow)
#    ncol = (ncmap-1)/nrow+1
    if N.isscalar(figsize):
        figwidth = figsize
        figsize = None
    else:
        figwidth = 6.
    if figsize is None:
        onecol = figwidth / ncol
        onerow = figwidth * aspect * .8
        figheight = onerow * nrow
        figsize = (figwidth, figheight)
    if figsize is not False:
        fig.set_size_inches(figsize, forward=True)

    # Loop on colormaps
    ip = N.arange(ncol*nrow).reshape((nrow,ncol)).T.ravel()+1
    for i, cmap in enumerate(cmaps):
        ax = fig.add_subplot(nrow, ncol, ip[i])
        plot_cmap(cmap, show=False, ax=ax, figsize=False,
            aspect=aspect, close=False, title_loc=(.5, 2), title_alpha=1,
            **kwargs)
        ax.set_anchor('C')
#    fig.tight_layout(pad=0, h_pad=0, w_pad=0)
    fig.subplots_adjust(wspace=0.0, hspace=0, top=0.98, bottom=0.02, left=0.02, right=0.98)

    # Save and show
    if savefig is not None:
        P.savefig(savefig, fig=fig, **kwsf)
    if savefigs is not None:
<<<<<<< HEAD
        from vacumm.misc.plot import savefigs
        savefigs(savefigs, **kwsfs)
    if show: P.show()
=======
        from plot import savefigs as _savefigs
        _savefigs(savefigs, fig=fig, **kwsfs)
    if show: fig.show()
    if close: P.close(fig)
>>>>>>> 07bbd194

def show_cmap(cmap, *args, **kwargs):
    """Alias for :func:`plot_cmap`"""
    return plot_cmap(cmap, *args, **kwargs)

def cmaps_registered(include=None, exclude=None, names=True):
    """List colormap registered in matplotlib

    :Params:

        - **include**: Include only colormaps that have one of these prefixes.
        - **include**: Exclude colormaps that have one of these prefixes.
        - **names**: Return names OR colormaps.
    """
    cmap_names = cmap_d.keys()
    cmap_names.sort()
    if include is None: include = []
    elif isinstance(include, basestring): include = [include]
    if exclude is None: exclude = []
    elif isinstance(exclude, basestring): exclude = [exclude]
    for inc in include:
        cmap_names = [name for name in cmap_names if name.startswith(inc)]
    for exc in exclude:
        cmap_names = [name for name in cmap_names if not name.startswith(exc)]
    if not names:
        return [cmap_d[name] for name in cmap_names]
    return cmap_names

def cmaps_mpl(vacumm=True, gmt=True, names=True):
    """List available registered colormaps available directly from Matplotlib

    :See also:

        :func:`get_cmap`
    """
    exclude = []
    if not vacumm: exclude.append('vacumm_')
    if not gmt: exclude.append('GMT_')
    return cmaps_registered(exclude=exclude, names=names)

def cmaps_vacumm(names=True):
    """List available VACUMM colormaps

    :See also:

        :func:`get_cmap`
    """
    return cmaps_registered(include='vacumm_', names=names)
cmaps_act = cmaps_vacumm

def cmaps_gmt(names=True):
    """List available GMT colormaps

    :See also:

        :func:`cmap_gmt` :func:`print_cmaps_gmt` :func:`get_cmap`
    """
    return cmaps_registered(include='GMT_', names=names)
#    cmaps = []
#    for file in glob.glob(os.path.join(_gmt_cpt_dir, '*.cpt')):
#        f = open(file)
#        lines = f.readlines()
#        f.close()
#        cmaps.append(os.path.basename(file)[:-4])
#    return cmaps

def print_cmaps_gmt():
    """List available gmt colormaps

    :See also:

        :func:`cmap_gmt` :func:`cmaps_gmt` :func:`get_cmap`
    """
    print 'List of available GMT colormaps: '+', '.join(cmaps_gmt(names=True))
#    for file in glob.glob(os.path.join(_gmt_cpt_dir, '*.cpt')):
#        f = open(file)
#        lines = f.readlines()
#        f.close()
#        name = os.path.basename(file)[:-4]
#        description = lines[2].strip('# \t\n')
#        print '%s %s' % ((name+':').ljust(20),description)

_re_split_gmt = re.compile(r'[\t/\-]+').split
def cmap_gmt(name, register=True, **kwargs):
    """Get a colormap from GMT

    :Params:

        - **name**: GMT colormap name OR .cpt file name.

    :See also:

        :func:`cmaps_gmt` :func:`print_cmaps_gmt` :func:`get_cmap`
    """
    # Already registered
    if not name.endswith('.cpt'):

#        name = name.lower()
        if name.startswith('gmt_'): name = 'GMT_'+name[4:]
        mname = ('GMT_'+name) if not name.startswith('GMT_') else name
        if mname not in cmaps_gmt():
            raise vacumm.VACUMMError('Invalid GMT colormap: %s. '%name +
                'Please print available name with: print_cmaps_gmt()')
        return P.get_cmap(mname)

    # From file
    filePath = name
    name = os.path.basename(name[:-4])#.lower()

    if not os.path.exists(filePath):
        raise vacumm.VACUMMError("Wrong GMT colormap file: "+filePath)

    f = open(filePath)
    lines = f.readlines()
    f.close()

    x = []
    r = []
    g = []
    b = []
    colorModel = "RGB"
    for l in lines:
        ls = _re_split_gmt(l.strip())
#        ls = l.split()
        if l[0] == "#":
            if ls[-1] == "HSV":
                colorModel = "HSV"
                continue
            else:
                continue
        if len(ls)==0: continue
        if ls[0] == "B" or ls[0] == "F" or ls[0] == "N":
            pass
        elif len(ls)==8:
            x.append(float(ls[0]))
            r.append(float(ls[1]))
            g.append(float(ls[2]))
            b.append(float(ls[3]))
            xtemp = float(ls[4])
            rtemp = float(ls[5])
            gtemp = float(ls[6])
            btemp = float(ls[7])
#        else:
#            return


    x.append(xtemp)
    r.append(rtemp)
    g.append(gtemp)
    b.append(btemp)

    nTable = len(r)
    x = N.array( x , 'f')
    r = N.array( r , 'f')
    g = N.array( g , 'f')
    b = N.array( b , 'f')
    if colorModel == "HSV":
        for i in range(r.shape[0]):
            rr,gg,bb = colorsys.hsv_to_rgb(r[i]/360.,g[i],b[i])
            r[i] = rr ; g[i] = gg ; b[i] = bb
    if colorModel == "HSV":
        for i in range(r.shape[0]):
            rr,gg,bb = colorsys.hsv_to_rgb(r[i]/360.,g[i],b[i])
            r[i] = rr ; g[i] = gg ; b[i] = bb
    if colorModel == "RGB":
        r = r/255.
        g = g/255.
        b = b/255.
    xNorm = (x - x[0])/(x[-1] - x[0])

    red = []
    blue = []
    green = []
    for i in range(len(x)):
        red.append([xNorm[i],r[i],r[i]])
        green.append([xNorm[i],g[i],g[i]])
        blue.append([xNorm[i],b[i],b[i]])
    colorDict = {"red":red, "green":green, "blue":blue}
    if register:
        if isinstance(register, basestring): name = register
    return cmap_custom(colorDict, name, register=register, **kwargs)


def darken(c, f):
    """Darken a color 'c' by a factor 'f' (max when f=1)

    :Params:

        - **c**: Color
        - **f**: Factor between 0 and 1

    :Sample:

        >>> darken('r',0)
        (1.0, 0.0, 0.0)
        >>> darken('r',.5)
        (0.5, 0.0, 0.0)

    :See also: :func:`whiten`
    """
    if isinstance(c, Colormap):
        c._init()
        c._lut[:-3, :-1] = [darken(rgb,f) for rgb in c._lut[:-3, :-1]]
        for att in '_under', '_over', '_bad':
            col = getattr(c, '_rgba'+att, None)
            if col is not None:
                func = getattr(c, 'set'+att)
                func(darken(col,f)+(col[3], ))
        return c
    r,g,b,a = RGBA(c)
    f = 1-f
    r = f*r
    g = f*g
    b = f*b
    return r,g,b

def whiten(c, f):
    """Whiten a color 'c' by a factor 'f' (max when f=1)

    :Params:

        - **c**: Color
        - **f**: Factor between 0 and 1

    :Sample:

        >>> whiten('r',.5)
        (1.0, 0.5, 0.5)
        >>> whiten('r',0)
        (1.0, 0.0, 0.0)

    :See also: :func:`whiten`
    """
    if isinstance(c, Colormap):
        c._init()
        c._lut[:-3, :-1] = [whiten(rgb,f) for rgb in c._lut[:-3, :-1]]
        for att in '_under', '_over', '_bad':
            col = getattr(c, '_rgba'+att, None)
            if col is not None:
                func = getattr(c, 'set'+att)
                func(whiten(col,f)+(col[3], ))
        return c
    r,g,b,a = RGBA(c)
    f = 1-f
    r = 1.-f*(1-r)
    g = 1.-f*(1-g)
    b = 1.-f*(1-b)
    return r,g,b


def to_shadow(c,att=.3):
    """Return the shadow color of a color

    .. note::

        This is a simple shortcut to :func:`darken`
        with ``f=.3`` be default.

    :Params:

        - **c**: Color.
        - **att**, optional: Attenuation factor
    """
    return darken(c, 1-att)



class StepsNorm(Normalize):
    """Normalize a given value to the 0-1 range on a stepped linear or log scale

    See tutorial :ref:`user.tut.misc.plot.advanced.stepsnorm`
    """
    def __init__(self, levels, log=False, masked=True, **kwargs):
        levels = N.array(levels)
        Normalize.__init__(self, **kwargs)
        if self.vmin is None:
            self.vmin = levels.min()
        if self.vmax is None:
            self.vmax = levels.max()
        self.levels = N.unique(N.clip(levels, self.vmin, self.vmax)).astype('d')
        self.positions = N.linspace(0, 1., len(self.levels))
        self.log = log
        if self.vmin > self.vmax:
            raise ValueError("minvalue must be less than or equal to maxvalue")
        elif self.log and self.vmin <= 0.:
            raise ValueError("minvalue must be greater than 0 when using log scale")
        self._masked = masked


    @staticmethod
    def process_value(value):
        """
        Homogenize the input *value* for easy and efficient normalization.

        *value* can be a scalar or sequence.

        Returns *result*, *is_scalar*, where *result* is a
        masked array matching *value*.  Float dtypes are preserved;
        integer types with two bytes or smaller are converted to
        N.float32, and larger types are converted to N.float.
        Preserving float32 when possible, and using in-place operations,
        can greatly improve speed for large arrays.

        Experimental; we may want to add an option to force the
        use of float32.
        """
        if cbook.iterable(value):
            is_scalar = False
            result = ma.asarray(value)
            if result.dtype.kind == 'f':
                if isinstance(value, N.ndarray):
                    result = result.copy()
            elif result.dtype.itemsize > 2:
                result = result.astype(N.float)
            else:
                result = result.astype(N.float32)
        else:
            is_scalar = True
            result = ma.array([value]).astype(N.float)
        return result, is_scalar


    def __call__(self, value, clip=None):
        if clip is None:
            clip = self.clip

        result, is_scalar = self.process_value(value)
        val = result.copy()
        self.autoscale_None(result)
        vmin, vmax = self.vmin, self.vmax
        mask = ma.getmaskarray(val)

        # if theses 4 lines are not present, color of the 2D scalar field
        # in map2 is black for the values whose range is over the max value in colorbar
#        if cbook.iterable(value):
#            val = N.asarray(value).astype(N.float)
#        else:
#            val = N.array([value]).astype(N.float)
        #

        if vmin==vmax:
            result.fill(0.)
        else:
            if clip:
                result = ma.array(N.clip(val.filled(vmax), vmin, vmax),
                    mask=mask)
            if self.log and N.any(self.levels<=0):
                raise ValueError("All levels must be greater than 0 when using log scale")
            nlev = len(self.levels)

            if self.log:
                val = ma.log(val)

            # Inside
            for ilev in xrange(nlev-1):
                lev0, lev1 = self.levels[ilev:ilev+2]
                p0, p1 = self.positions[ilev:ilev+2]
                if self.log:
                    lev0 = ma.log(lev0)
                    lev1 = ma.log(lev1)
                mincheck = (val>=lev0) if ilev>0 else True
                maxcheck = (val<=lev1) if ilev<nlev-2 else True
                result[:] = ma.where(mincheck&maxcheck,
                    p0+(p1-p0)*(val-lev0)/(lev1-lev0), result)

            # Above (linear extrapolation)
            lev0, lev1 = self.levels[-2:]
            p0, p1 = self.positions[-2:]
            if self.log:
                lev0 = ma.log(lev0)
                lev1 = ma.log(lev1)
            result[:] = ma.where(val>=lev1, p1 + (p1-p0)*(val-lev1)/(lev1-lev0), result)
            result[N.isinf(val)] = N.inf

            # Below (linear extrapolation)
            lev0, lev1 = self.levels[:2]
            p0, p1 = self.positions[:2]
            if self.log:
                lev0 = ma.log(lev0)
                lev1 = ma.log(lev1)
            result[:] = ma.where(val<lev0, p0 + (p0-p1)*(val-lev0)/(lev0-lev1), result)
            result[N.isneginf(val)] = -N.inf

        if self._masked:
            result[mask] = N.ma.masked

        if is_scalar:
            result = result[0]
        return result

    def inverse(self, pos):
        result, is_scalar = self.process_value(pos)
        mask = N.ma.getmaskarray(result)
        pos = result.copy()
        if self.vmin==self.vmax:
            result.fill(0)
        else:
#            result = pos*0.
#            result[pos<0] = self.vmin
#            result[pos>1] = self.vmax

            # Inside
            nlev = len(self.levels)
            for ilev in xrange(len(self.levels)-1):
                lev0, lev1 = self.levels[ilev:ilev+2]
                p0, p1 = self.positions[ilev:ilev+2]
                if self.log:
                    lev0 = ma.log10(lev0)
                    lev1 = ma.log10(lev1)
                mincheck = (pos>=p0) if ilev else True
                maxcheck = (pos<=p1) if ilev<nlev-2 else True
                result[:] = N.where(mincheck&maxcheck, lev0+(pos-p0)*(lev1-lev0)/(p1-p0), result)
                if self.log:
                    result = N.power(result)

            # Above (linear extrapolation)
            lev0, lev1 = self.levels[-2:]
            p0, p1 = self.positions[-2:]
            if self.log:
                lev0 = ma.log(lev0)
                lev1 = ma.log(lev1)
            result[:] = ma.where(pos>=p1, lev1 + (lev1-lev0)*(pos-p1)/(p1-p0), result)
            result[N.isinf(pos)] = N.inf

            # Below (linear extrapolation)
            lev0, lev1 = self.levels[:2]
            p0, p1 = self.positions[:2]
            if self.log:
                lev0 = ma.log(lev0)
                lev1 = ma.log(lev1)
            result[:] = ma.where(pos<p0, lev0 + (lev0-lev1)*(pos-p0)/(p0-p1), result)
            result[N.isneginf(pos)] = -N.inf


        if self._masked:
            result[mask] = N.ma.masked

        if is_scalar:
            result = result[0]
        return result


class RangedLinearSegmentedColormap(Colormap):
    """
    :See also:

        :class:`matplotlib.colors.LinearSegmentedColormap`
    """
    def __init__(self, name, segmentdata, N=256, start=0., stop=1.):
        self.monochrome = False
        Colormap.__init__(self, name, N)
        self._segmentdata = segmentdata
        self._start = start
        self._stop = stop

    def _init(self):
        self._lut = N.ones((self.N + 3, 4), N.float)
        n = int(N.ceil(self.N/(self._stop-self._start)))
        r = makeMappingArray(n, self._segmentdata['red'])
        g = makeMappingArray(n, self._segmentdata['green'])
        b = makeMappingArray(n, self._segmentdata['blue'])
        i0 = int(self._start*n)
        i1 = i0+self.N
        self._lut[:-3, 0] = r[i0:i1]
        self._lut[:-3, 1] = g[i0:i1]
        self._lut[:-3, 2] = b[i0:i1]
        self._isinit = True
        self._set_extremes()

class Scalar2RGB(object):
    """Converter from scalar to colors

    :Params:

        - **vminmax**: Either an array or a tuple of (min,max).
        - **cmap**, optional: A colormap.

    :Example:

        >>> cmap = cmap_srs(['b', 'r'])
        >>> c = Scalar2RGB((1.5, 20.6), cmap)
        >>> print c(1.5, alpha=.5), c(10), c(20.6), c(50)
        (0.0,0.0,1.0,0.5) (0.38,0.0,0.61) (1.0,0.0,0.0) (1.0,0.0,0.0)
        >>> print c([1.5,10])
        [[ 0.          0.          1.        ]
        [ 0.38627451  0.          0.61372549]]

    """

    def __init__(self, vminmax, cmap=None):
        cmap = get_cmap(cmap)
        self.cmap = cmap
        vmin, vmax = minmax(vminmax)
        self.norm = Normalize(vmin, vmax)
        self.sm = ScalarMappable(cmap=self.cmap, norm=self.norm)

    def __call__(self, value, alpha=None):
        """Convert value to RGB(A)

        :Params:

            - **value**: A scalar or array.
            - **alpha**, optional: Add an alpha value to
              all colors.
        """

        res =  self.sm.to_rgba(value, alpha)
        if alpha is not None: return res
        if isinstance(res, tuple): return res[:3]
        return res[:,:3]

def anamorph_cmap(cmap, transform, name=None):
    """Tranform a colormap with anamorphim

    :Params:

        - **cmap**: Colormap.
        - **transform**: Sorted array of float between 0 and 1.
        - **name**: name of the colormap
    """
    #  Input cmap
    cmap = P.get_cmap(cmap)

    # Transform
    transform = N.clip(N.atleast_1d(transform).astype('f'), 0, 1).tolist()
    if transform[0]!=0:
        transform = [0.] + transform
    if transform[-1]!=1:
        transform.append(1.)

    # First colors
    segmentdata = {'red':[], 'green':[], 'blue':[]}

    # Input segmentdata
    input_segmentdata = cmap._segmentdata.copy()
    if callable(input_segmentdata['red']):
        for cname, cfunc in input_segmentdata.items():
            xind = N.linspace(0, 1, cmap.N) ** cmap._gamma
            lut = N.clip(N.array(cfunc(xind), dtype=N.float), 0, 1)
            input_segmentdata[cname] = []
            for i, xi in enumerate(xind):
                input_segmentdata[cname].append((xi, lut[i], lut[i]))

    # Loop on intervals
    dxo = 1./(len(transform)-1)
    for ii, xi0 in enumerate(transform[:-1]):
        xi1 = transform[ii+1]
        dxi = xi1-xi0
        xo0 = ii*dxo
        xo1 = (ii+1)*dxo
        for cname, cvals in input_segmentdata.items():
            for cval in cvals:
                xi = cval[0]
                if xi<xi0:
                    continue
                if xi>=xi1:
                    break
                xo = (xi-xi0)*dxo/dxi+xo0
                segmentdata[cname].append((xo,)+cval[1:])
            else:
                col = cmap(xi1)[['red', 'green', 'blue'].index(cname)]
                segmentdata[cname].append((xo1, col, col))
    for cname, cval in input_segmentdata.items():
        segmentdata[cname].append(cval[-1])

    # Name
    if name is None:
        name = cmap.name
        if name is None:
            name = 'vacumm'
        name += '_anamorph'

    # Create it
    cmapo = LinearSegmentedColormap(name, segmentdata, cmap.N)

    # Register it
    P.register_cmap(name, cmapo)

    return cmapo

def discretize_cmap(cmap, bounds, name=None, **kwargs):
    """Make discret an existing colormap

    :Examples:

        >>> discretize_cmap('jet', [.25, .5, .9]) # two not evenly spaced colors
        >>> discretize_cmap('jet', 10) # ten evenly colors

    :Params:

        - **cmap**: Colormap.
        - **bounds**: An array of limits that will normalized.
          If a scalar, it is converted into an array of 'scalar' values ranging
          from 0 to 1.
        - **name**, optional: Name of the colormap.
        - Other params are passed to :func:`cmap_custom`.
    """
    old_cmap = P.get_cmap(cmap)

    if N.isscalar(bounds):
        bounds = N.linspace(0, 1, bounds)
    else:
        bounds = N.asarray(bounds)
        bounds = (bounds-bounds[0])/(bounds[-1]-bounds[0])

    centers = 0.5*(bounds[:-1]+bounds[1:])
    colors = [old_cmap(c) for c in centers]

    data = []
    for ic, color in enumerate(colors):
        data.extend([(color, bounds[ic]), (color, bounds[ic+1])])

    if name is None:
        name = old_cmap.name+'_discrete'
    new_cmap = cmap_custom(data, name=name, **kwargs)
    return new_cmap


# Register colormaps
cmap_bwr()
cmap_bwre()
cmap_br()
cmap_br2()
cmap_wr()
cmap_wre()
cmap_bathy()
cmap_land()
cmap_topo()
cmap_jete()
cmap_ajete()
cmap_jet()
cmap_jets()
cmap_wjets()
cmap_ajets()
cmap_wjet()
cmap_pe()
cmap_grey()
cmap_chla()
cmap_previmer()
cmap_previmer2()
cmap_rnb2_hymex()
cmap_rainbow_sst_hymex()
cmap_dynamic_cmyk_hymex()
cmap_white_centered_hymex()
cmap_red_tau_hymex()
cmap_ncview_rainbow()
cmap_eke()
cmap_currents()
cmap_nice_gfdl()
cmap_ssec()

for _name in basemap_cm.datad.keys():
#    sname = _name.lower() if _name.startswith('GMT_') else _name
    _cmap = getattr(basemap_cm, _name)
    P.register_cmap(_name, _cmap)
del _cmap, _name<|MERGE_RESOLUTION|>--- conflicted
+++ resolved
@@ -55,7 +55,7 @@
 from genutil import minmax
 
 import vacumm
-from .misc import kwfilter, broadcast
+from .misc import kwfilter, broadcast, dict_check_defaults
 
 ma = N.ma
 
@@ -2222,10 +2222,6 @@
         sa=dict(left=.0, right=1, top=1, bottom=.0),
         savefig=None, savefigs=None, close=True, **kwargs):
     """Display a colormap"""
-<<<<<<< HEAD
-=======
-    from vacumm.misc import kwfilter, dict_check_defaults
->>>>>>> 07bbd194
     cmap = get_cmap(cmap)
     if ax is None:
         if fig is None:
@@ -2251,29 +2247,21 @@
         facecolor=p.to_rgba(ncol+2), edgecolor='none', linewidth=0)
     if title is None: title = cmap.name
     if title is not None and title is not False:
-<<<<<<< HEAD
         from vacumm.misc.core_plot import add_glow
         add_glow(P.text(ncol/2., 0., title, color='k', ha='center', va='center'), alpha=0.5)
-=======
         kwtitle = kwfilter(kwargs, 'title_')
         dict_check_defaults(kwtitle, alpha=.8, ha='center', va='center',
             transform=ax.transAxes, size=9, color='k')
         ax.text(title_loc[0], title_loc[1], title, **kwtitle)
     if sa:
         fig.subplots_adjust(**sa)
->>>>>>> 07bbd194
 
     # Save and show
     if savefig is not None:
         fig.savefig(savefig, **kwfilter(kwargs, 'savefig'))
     if savefigs is not None:
-<<<<<<< HEAD
-        from vacumm.misc.plot import savefigs
-        savefigs(savefigs, **kwfilter(kwargs, 'savefigs'))
-=======
         from plot import savefigs as Savefigs
         Savefigs(savefigs, fig=fig, **kwfilter(kwargs, 'savefigs'))
->>>>>>> 07bbd194
     if show:
         #fig.show()
         P.show()
@@ -2362,16 +2350,10 @@
     if savefig is not None:
         P.savefig(savefig, fig=fig, **kwsf)
     if savefigs is not None:
-<<<<<<< HEAD
-        from vacumm.misc.plot import savefigs
-        savefigs(savefigs, **kwsfs)
-    if show: P.show()
-=======
         from plot import savefigs as _savefigs
         _savefigs(savefigs, fig=fig, **kwsfs)
     if show: fig.show()
     if close: P.close(fig)
->>>>>>> 07bbd194
 
 def show_cmap(cmap, *args, **kwargs):
     """Alias for :func:`plot_cmap`"""
