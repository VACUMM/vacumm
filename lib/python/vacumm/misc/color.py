# -*- coding: utf8 -*-
"""Variables and utilities about colors and color maps

List of all available colormaps in matplotlib, including VACUMM colormaps
(plotted with :func:`plot_cmaps`)

.. image:: misc-color-cmaps.png

"""
# Copyright or © or Copr. Actimar/IFREMER (2010-2016)
#
# This software is a computer program whose purpose is to provide
# utilities for handling oceanographic and atmospheric data,
# with the ultimate goal of validating the MARS model from IFREMER.
#
# This software is governed by the CeCILL license under French law and
# abiding by the rules of distribution of free software.  You can  use,
# modify and/ or redistribute the software under the terms of the CeCILL
# license as circulated by CEA, CNRS and INRIA at the following URL
# "http://www.cecill.info".
#
# As a counterpart to the access to the source code and  rights to copy,
# modify and redistribute granted by the license, users are provided only
# with a limited warranty  and the software's author,  the holder of the
# economic rights,  and the successive licensors  have only  limited
# liability.
#
# In this respect, the user's attention is drawn to the risks associated
# with loading,  using,  modifying and/or developing or reproducing the
# software by the user in light of its specific status of free software,
# that may mean  that it is complicated to manipulate,  and  that  also
# therefore means  that it is reserved for developers  and  experienced
# professionals having in-depth computer knowledge. Users are therefore
# encouraged to load and test the software's suitability as regards their
# requirements in conditions enabling the security of their systems and/or
# data to be ensured and,  more generally, to use and operate it in the
# same conditions as regards security.
#
# The fact that you are presently reading this means that you have had
# knowledge of the CeCILL license and that you accept its terms.
#
import re
import os
import glob
import colorsys

import numpy as N
from matplotlib.cm import ScalarMappable
from matplotlib.colors import (Colormap, Normalize, LinearSegmentedColormap,
    ColorConverter, makeMappingArray)
import pylab as P
from matplotlib.cm import cmap_d
import matplotlib.cbook as cbook
from mpl_toolkits.basemap import cm as basemap_cm
<<<<<<< HEAD
from genutil import minmax
=======
try:
    import cmocean.cm as cmoceancm
except:
    cmoceancm = None
>>>>>>> d66d5562

import vacumm
from .misc import kwfilter, broadcast, dict_check_defaults

ma = N.ma

# Color definitions

#: Land color
bistre = tuple([246./256.,223./256.,180./256.])

#: Alias for land color
land = bistre

#: Alias for land color
jean_pierre = bistre

#: Alias for land color
decimaitre = jean_pierre

#: Ocean color
ocean = (.6, .8, 1)

#: Alias for ocean color
sea = ocean

#: Basic list of colors
simple_colors =  ['k', 'b', 'g', 'r', 'c', 'm', 'y']
#colors = simple_colors

_cpt_dir = os.path.join(os.path.dirname(__file__), 'cpt')

RGB = ColorConverter().to_rgb
RGBA = ColorConverter().to_rgba

__all__ = ['cmap_custom', 'cmap_bwr', 'cmap_bwre', 'cmap_br', 'cmap_wr', 'cmap_wre', 'cmap_bathy',
    'cmap_jete', 'cmap_ajete', 'cmap_jets', 'cmap_wjets', 'cmap_ajets', 'cmap_smoothed_steps',
    'cmap_smoothed_regular_steps', 'cmap_ss', 'cmap_steps', 'cmap_regular_steps', 'cmap_rs',
    'cmap_wjet', 'cmap_pe', 'cmap_grey', 'show_cmap', 'cmaps_mpl', 'cmaps_gmt', 'cmap_gmt',
    'cmaps_vacumm', 'print_cmaps_gmt',  'darken', 'whiten', 'to_shadow', 'StepsNorm',
    'bistre', 'land', 'jean_pierre', 'decimaitre', 'RGB', 'RGBA', 'cmap_srs', 'cmap_rs',
    'cmap_linear', 'ocean', 'sea', 'plot_cmap', 'plot_cmaps', 'get_cmap', 'simple_colors',
    'cmap_land', 'cmap_topo', 'auto_cmap_topo', 'cmap_jet', 'cmap_rainbow', 'rainbow',
    'cmap_magic', 'cmap_mg', 'RangedLinearSegmentedColormap','Scalar2RGB', 'cmap_chla',
    'cmap_previmer', 'cmap_rnb2_hymex','cmap_rainbow_sst_hymex','cmap_dynamic_cmyk_hymex',
    'cmap_white_centered_hymex','cmap_red_tau_hymex', 'cmap_previmer2', 'cmap_ssec',
    'cmap_ncview_rainbow', 'cmap_eke', 'cmap_rb', 'cmap_currents', 'cmaps_registered',
    'cmap_br2','cmap_nice_gfdl', 'anamorph_cmap', 'discretize_cmap']
__all__.sort()

# Color maps
# ----------
def rainbow(n=None, mode='auto', first=None, last=None, middle=None, stretcher=None):
    """Get a list of nice rainbow colors

    :Params:

        - **n**, optional: Number of requested colors. It should be > 1. Defaults to ``None``
        - **mode**, optional: Mode for choosing extreme colors.

            - ``"strict"``: Blue and red are first and last colors.
            - ``"first"``: ``(.5, 0, 1)`` is inserted as first color.
            - ``"last"``: ``(1, 0, .5)`` is inserted as last color.
            - ``"auto"`` or None: Switch to ``"extended"`` if ``n>6``.
            - ``"extended"`` or anything else: Like ``"first"`` and ``"last"``.
        - **stretcher**, optional: Function that alter color steps
          from their range [0.->1.] to [0.->1.]. This must be used
          for example to enhance a part of the colormap.
          Its value may also be a predefined function:

            - ``"reduced_green"``: Shrink the green band.

          .. note::

            This function must return a monotonic array of increasing
            values included in the [0,1] interval.


    """
    # Special cases
    if n is None: n=5
    if n==0: return []
    if n==1: return ['.5']

    # Base colors
    rbcols = [(0., 0., 1.), (0., 1., 1.), (0., 1., 0.), (1., 1., 0.), (1., 0., 0.)]
    rbfirst = (.5, 0., 1.)
    rblast = (1., 0., .5)
    rbcyclic = (1., 0, 1.)

    # Mode
    if mode is None: mode = 'auto'
    if mode == 'auto':
        if n>6:
            mode = 'extended'
        else:
            mode = 'strict'
    if mode!='strict':
        if mode=='last':
            rbcols =rbcols+[rblast]
        elif mode=='first':
            rbcols = [rbfirst]+rbcols
        elif mode=='cyclic':
            rbcols = [rbcyclic]+rbcols+[rbcyclic]
        else:
            rbcols = [rbfirst]+rbcols+[rblast]

    # Rainbow colors expanded to n colors
    base_cmap = cmap_custom(_regular_(rbcols, steptype='bounds'), ncol=512)
    positions = N.linspace(0., 1., n)
    if stretcher in ['reduced_green']:
        stretcher = eval('_stretcher_%s_'%stretcher)
    if callable(stretcher):
        positions = N.clip(stretcher(positions), 0, 1)
    colors = [base_cmap(p)[:3] for p in positions]

    # Special values
    if first is not None:
        colors[0] = first
    if last is not None:
        colors[-1] = last
    if middle is not None and n%2:
        colors[int(n/2)] = middle

    return colors

def _stretcher_reduced_green_(x):
    xx = (x-.5)*20
    return .2*P.exp(-N.abs(xx))*xx+x

def _nlev_(n):
    if hasattr(n,  '__len__'):
        lev = n
        n = max(0, len(n)-1)
    else:
        lev = None
    if n is None: n = 5
    elif n==0: n = 1
    return n, lev

def cmap_rainbow(n=None, name='vacumm_rainbow', smoothed=True, mode='auto', **kwargs):
    """Rainbow colormap

    :Params:

        - **n**, optional: Number of colors used (keyword passed to :func:`rainbow`).
        - **stretcher**, **first**, **last**, **middle**, optional: See :func:`rainbow`.
        - **rainbow_<param>**, optional: ``<param>`` is passed to func:`rainbow`
        - Extra keywords are passed to :func:`cmap_rs` or :func:`cmap_srs`

    :Example:

        >>> cmap = cmap_magic(10, first='.5', mode='last')
        >>> cmap = cmap_magic([5.,6.,7,8,9], stretcher='reduced_green')


    :Sample: .. image:: misc-color-vacumm_rainbow.png
    """
    kwrb = kwfilter(kwargs, 'rainbow_')
    for att in 'first', 'last', 'middle', 'stretcher':
        kwrb[att] = kwargs.pop(att, None)
    n, pos = _nlev_(n)
    colors = rainbow(n=n, mode=mode, **kwrb)
    if False and pos is not None:
        func = cmap_ss if smoothed else cmap_steps
        norm = kwargs.pop('norm', None)
        if norm is None:
            norm = Normalize(vmin=pos[0], vmax=pos[-1])
        colors = [(c, norm(p)) for (p, c) in zip(pos, colors)]
    else:
        func = cmap_srs if smoothed else cmap_rs
    return func(colors, name=name, **kwargs)
def cmap_rb(*args, **kwargs):
    """Shortcut to :func:`cmap_rainbow`"""
    return cmap_rainbow(*args, **kwargs)

def cmap_magic(n=None, stretch = 0.4, mode='normal', white='.95', name='vacumm_magic', **kwargs):
    """Magic rainbow colormap

    Based upon :func:`cmap_rainbow` with specificities:

        - ``n`` may be for example an array of levels.
        - ``smoothed`` is set to ``False`` by default.
        - ``stretch`` is set negative by default (``-attenuation``).

    :Params:

        - **n**, optional: Number of colors used or
          object with a length (like an array of levels).
        - Extra keywords are passed to :func:`rainbow`

    :Example:

        >>> ssta = MV2.arange(-2.6, 3.1, .1)
        >>> cmap = cmap_magic(ssta, anomaly=True)
        >>> cmap = cmap_magic(len(ssta))

    :Samples:

        - .. image:: misc-color-vacumm_magic.png
        - .. image:: misc-color-vacumm_magic-n10.png
        - .. image:: misc-color-vacumm_magic-anom.png
        - .. image:: misc-color-vacumm_magic-pos.png
        - .. image:: misc-color-vacumm_magic-neg.png
    """
    #print 'cmap_magic n in',n
    n, pos = _nlev_(n)
    kwargs.setdefault('smoothed', False)
    for att in 'positive', 'negative', 'anomaly',  'symetric': # compat
        if kwargs.has_key(att):
            if kwargs[att]:
                mode = att
            del kwargs[att]
    if mode.startswith('anom'): mode = 'symetric'
    if mode.startswith('norm'):
        kwargs['lstretch'] = -stretch
    elif mode.startswith('pos'):
        kwargs['first'] = white
        kwargs['lstretch'] = [0]+broadcast(-stretch, n-1)
        kwargs['rstretch'] = [-stretch]+[0]*(n-1)
    elif mode.startswith('neg'):
        kwargs['last'] = white
        kwargs['lstretch'] = [0]*(n-1)+[-stretch]
        kwargs['rstretch'] = broadcast(-stretch, n-1)+[0]
    elif mode.startswith('sym'):
        keepc = broadcast(None, n)
        mid = int(n/2)
        if n%2: # odd
            kwargs['lstretch'] = [0]*mid+broadcast(-stretch, mid+1)
            kwargs['rstretch'] = kwargs['lstretch'][::-1]
            kwargs['middle'] = '.8'
            keepc[mid] = False
        else:
            kwargs['lstretch'] = [0]*(mid)+[.98]+broadcast(-stretch, mid-1)
            kwargs['rstretch'] = kwargs['lstretch'][::-1]
            keepc[mid:mid+2] = False, False
    #print 'cmap_magic n out',n
    if pos is not None:
        n = pos
    return cmap_rainbow(n, name=name, **kwargs)

def cmap_mg(*args, **kwargs):
    """Shortcut to :func:`cmap_magic`"""
    return cmap_magic(*args, **kwargs)

def cmap_custom(colors, name='mycmap', ncol=256, ranged=False, register=True, **kwargs):
    """Quick colormap creation

    :Params:

        - **colors**: Like [(color1, position1),(color2, position2), etc...] or
          dict(red=((pos1,r1a,r1b), (pos2,r2a,r2b)),etc...)
        - **ncol/N**: Discretization.
        - **register**: Register the colormap into matplotlib to be accessible with its name?
    """
    ncol = kwargs.pop('N', ncol)
    if isinstance(colors, dict):
        for cname, cvals in colors.items():
            cvals = tuple(cvals)
            if cvals[0][0] != 0:
                colors[cname] = ((0, cvals[0][1], cvals[0][2]), ) + cvals
            if cvals[-1] != 1:
                colors[cname] = cvals + ((1, cvals[-1][1], cvals[-1][2]), )
    else:
        if isinstance(colors, tuple): colors = list(colors)
        tcolors = colors
        colors = dict(red=(), green=(), blue=())
        if tcolors[0][1] != 0:
            tcolors.insert(0, (tcolors[0][0], 0))
        if tcolors[-1][1] != 1:
            tcolors.append((tcolors[-1][0], 1))
        for col, pos in tcolors:
            r, g, b = RGB(col)
            colors['red'] += ((pos, r, r), )
            colors['green'] += ((pos, g, g), )
            colors['blue'] += ((pos, b, b), )
    if ranged:
        cmap = RangedLinearSegmentedColormap(name,colors,ncol, **kwargs)
    else:
        cmap = LinearSegmentedColormap(name,colors,ncol)
    P.register_cmap(name, cmap)
    return cmap

def cmap_linear(c, **kwargs):
    """Basic linear map between colors"""
    kwargs['stretch'] = 0
    return cmap_srs(c, **kwargs)

# blue -> white -> red
def cmap_bwr(wpos=0.5, wcol='w', name='vacumm_bwr'):
    """Blue->white->red colormap

    :Params:

        - *white*: relative position of white color in the map [default: 0.5]

    :Sample: .. image:: misc-color-vacumm_bwr.png
    """
    return cmap_custom((('b', 0), (wcol, wpos), ('r', 1)), name)


# blue -> white -> red for Extremes : violet and pink and ends
def cmap_bwre(wpos=0.5,gap=0.1, wcol='w', name='vacumm_bwre', **kwargs):
    """Returns a violet->blue->white->red colormap->yellow

    - **white**, optional: relative position of white color in the map [default: 0.5]
    - **gap**, optional: Relative width of the pure central white gap [default: 0.1]

    :Sample: .. image:: misc-color-vacumm_bwre.png
    """
    wstart = wpos*(1-gap)
    wstop = wpos + (1.-wpos)*gap
    return  cmap_custom((((1, 0, 1), 0), ('b', .1), (wcol, wstart),
        (wcol, wstop), ('r', .9), ((1, 1, 0), 1)), name, **kwargs)

# blue -> red
def cmap_br(sep=0.5, name='vacumm_br', **kwargs):
    """Blue->red colormap

    :Params:

        - **sep**, optional: relative position of the blue/red transition in the map [default: 0.5]

    :Sample: .. image:: misc-color-vacumm_br.png
    """
    return cmap_custom( (('b', 0), ((.5, 0, .5), sep), ('r', 1)), name, **kwargs)

def cmap_br2(sep=0.5, white=.7, name="vacumm_br2", **kwargs):
    """Blue->light blue|light red-> red

    :Params:

        - **sep**, optional: relative position of the blue/red transition in the map [default: 0.5]
        - **white**, optional: Strenght of the whitening (see :func:`whiten`).

    :Sample: .. image:: misc-color-vacumm_br.png
    """
    bsep = whiten('b', white)
    rsep = whiten('r', white)
    cdict =   {'red':   ((0,1,1),(sep,bsep[0],rsep[0]), (1,0,0)),
               'green': ((0,0,0),(sep,bsep[1],rsep[1]), (1,0,0)),
               'blue':  ((0,0,0),(sep,bsep[2],rsep[2]), (1,1,1)),
               }
    return cmap_custom(cdict, name, **kwargs)

# white -> red
def cmap_wr(name='vacumm_wr', **kwargs):
    """White->red colormap

    :Sample: .. image:: misc-color-vacumm_wr.png
    """
    return cmap_custom((('w', 0), ('r', 1)), name, **kwargs)

# white -> red
def cmap_wre(name='vacumm_wre', **kwargs):
    """White->red->yellow colormap for positive extremes

    :Sample: .. image:: misc-color-vacumm_wre.png
    """
    cdict = {'red':  ((0.,1.,1.),(.8,1.,1.),(1.,1.,1.)),
           'green':((0.,1.,1.),(.8,0.,0.),(1.,1.,1.)),
           'blue': ((0.,1.,1.),(.8,0.,0.),(1.,0.,0.))}
    return cmap_custom(cdict, name, **kwargs)

cy = 0.6 # cyan
ye = 0.95 # yellow
vi = 0.35 # violet
_colors_bathy = (('k',0), ((0,.1,.9),vi), ((0,.8,.8),cy), ((.9,.9,.6),.9), ((.9,.9,.8),1))
def cmap_bathy(start=0., stop=1., name='vacumm_bathy', **kwargs):
    """Colormap for bathymetry maps

    :Sample: .. image:: misc-color-vacumm_bathy.png
    """
    this_cmap = cmap_custom(_colors_bathy, name, ranged=True, start=start, stop=stop, **kwargs)
    this_cmap.set_bad(bistre)
    this_cmap.set_under(bistre)
    this_cmap.set_over(bistre)
    return this_cmap

_colors_land = ((_colors_bathy[-1][0], 0), ('#145D0A',.2),('#62CF60', .4), ('#A1A156',.6),('#6D461D', .85), ('#eeeeff', 1.))
def cmap_land(start=0., stop=1., name='vacumm_land', **kwargs):
    """Colormap for land maps

    :Params:

        - **start/stop**, optional: Positions for a zoom in colormap.

    :Sample: .. image:: misc-color-vacumm_land.png
    """
    this_cmap = cmap_custom(_colors_land, name, ranged=True, start=start, stop=stop, **kwargs)
    this_cmap.set_bad(ocean)
    this_cmap.set_under(ocean)
    this_cmap.set_over(ocean)
    return this_cmap

def cmap_topo(start=0., stop=1., name='vacumm_topo', zero=.5, over=_colors_bathy[0][0],
    under=_colors_land[-1][0], bad='0.5', **kwargs):
    """Colormap for bathy+land maps

    :Params:

        - **start/stop**, optional: Positions for a zoom in colormap.
        - **zero**, optional: Position of 0-depth color.
        - **over**, optional: Color for values over maximal range
          (see :meth:`~matplotlib.colors.Colormap.set_over`).
        - **under**, optional: Color for values under maximal range
          (see :meth:`~matplotlib.colors.Colormap.set_under`).
        - **bad**, optional: Color for bad values
          (see :meth:`~matplotlib.colors.Colormap.set_bad`).

    :Sample: .. image:: misc-color-vacumm_topo.png

    :See also: :func:`cmap_bathy` :func:`cmap_land`
    """
    mycolors = tuple([(c[0], zero*c[1]) for c in _colors_bathy])
    mycolors += tuple([(c[0], zero+(1-zero)*c[1]) for c in _colors_land[1:]])
    this_cmap = cmap_custom(mycolors, name, ranged=True, start=start, stop=stop, **kwargs)
    this_cmap.set_bad(bad)
    this_cmap.set_under(under)
    this_cmap.set_over(over)
    return this_cmap

def auto_cmap_topo(varminmax=(0., 1.), gzoom=1., xzoom=1., **kwargs):
    """Adjusted :func:`cmap_topo` colormap so that altitude 0 fall on center of full colormap by defaut

    :Params:

        - **varminmax**: Define the min and max of topo ; it can be either :

            - a topo variable (array) from which min and max are computed
            - a tuple of (min, max) fo topo

        - **gzoom**, optional: Global zoom in the colormap (>1.)
        - **xzoom**, optional: Zoom out

            - the land colormap if more ocean,
            - the ocean colormap if more land.
    """
    # Data range
    if isinstance(varminmax, tuple):
        topomin, topomax = varminmax
    else:
        topomin = N.asarray(varminmax, 'f').min()
        topomax = N.asarray(varminmax, 'f').max()
    topomin = float(min(topomin, 0))
    topomax = float(max(topomax, 0))
    # More land or ocean?
    xzoom = N.clip(xzoom, 0., 1.)
    if abs(topomin) < topomax:
        # More land
        alpha = -topomin/topomax
        if xzoom<alpha: xzoom=alpha
        zero = xzoom/(1.+xzoom)
        start = zero*(1-alpha)
        stop = 1.
    else:
        # More ocean
        alpha = -topomax/topomin
        if xzoom<alpha: xzoom=alpha
        zero = 1/(1.+xzoom)
        start = 0.
        stop = zero*(1+alpha)
    # Global zoom
    if gzoom<1: gzoom=1.
    start = zero - (zero-start)/gzoom
    stop = zero + (stop-zero)/gzoom
    kwargs.setdefault('register', False)
    return cmap_topo(start, stop, 'vacumm_auto_cmap_topo', zero=zero, **kwargs)



def cmap_jete(name='vacumm_jete', **kwargs):
    """Jet colormap with extremes

    :Sample: .. image:: misc-color-vacumm_jete.png
    """
    cdict =   {'red':((0.,.75,.75),(0.22,0,0),  (0.4,0,0),(0.6,1,1),        (.78,1,1),  (1,1,1)),
               'green':((0.,0.,0.),(0.22,0,0),  (0.375,1,1),(0.64,1,1), (.78,0,0),  (1,0,0)),
               'blue':((0.,1.,1.),(0.22,1,1),   (0.4,1,1),(0.6,0,0),        (.78,0,0),  (1,.75,.75))}
    return cmap_custom(cdict, name, **kwargs)

def cmap_ajete(w=.02, name='vacumm_ajete', **kwargs):
    """Jet colormap with white at center and extremes, for anomaly plots

    :Sample: .. image:: misc-color-vacumm_ajete.png
    """
    cdict =   {'red':((0.,.75,.75),(0.21,0,0),  (0.33,0,0),(.5-w/2,1,1),(.5+w/2,1,1),(0.67,1,1),        (.79,1,1),  (1,1,1)),
               'green':((0.,0.,0.),(0.21,0,0),  (0.3,1,1),(.5-w/2,1,1),(.5+w/2,1,1),(0.71,1,1),     (.79,0,0),  (1,0,0)),
               'blue':((0.,1.,1.),(0.21,1,1),   (0.33,1,1),(.5-w/2,1,1),(.5+w/2,1,1),(0.67,0,0),        (.79,0,0),  (1,.75,.75))}
    return cmap_custom(cdict, name, **kwargs)

def cmap_jet(smoothed=False, name='vacumm_jet', **kwargs):
    """Jet colormap"""
    colors = [(.75,0,1),(0,0,1),(0,1,1),(0,1,0),(1,1,0),(1,.5,0),(1,0,0)]
    kwargs.setdefault('stretch', 0)
    if not smoothed:
        cmap = cmap_regular_steps(colors, name=name, **kwargs)
    else:
        cmap = cmap_srs(colors, name=name, **kwargs)
    return cmap

def cmap_jets(name='vacumm_jets', **kwargs):
    """Jet colormap with smoothed steps

    :Params: Passed to :func:`cmap_smoothed_regular_steps`

    :Samples:

        - .. image:: misc-color-vacumm_jets.png
        - .. image:: misc-color-vacumm_jets+60.png
        - .. image:: misc-color-vacumm_jets-60.png

    :See also: :func:`cmap_smoothed_regular_steps`
    """
    colors = [(.75,0,1),(0,0,1),(0,1,1),(0,1,0),(1,1,0),(1,.5,0),(1,0,0)]
    kwargs.setdefault('stretch', 0)
    return cmap_smoothed_regular_steps(colors,name=name,**kwargs)

def cmap_wjets(wcol=".95", name='vacumm_wjets', **kwargs):
    """White jet colormap with smoothed steps

    :Params:

        - **wcol**, optional: color of "white"
        - other options are passed to :func:`cmap_smoothed_regular_steps`

    :Sample: .. image:: misc-color-vacumm_wjets.png
    """
##  colors = [(1,1,1),(0,0,1),(0,1,1),(0,1,0),(1,1,0),(1,.5,0),(1,0,0),(1,0,.75)]
    wcol = kwargs.get('first_color', wcol)
    colors = [RGB(wcol),(0,1,1),(0,1,0),(1,1,0),(1,.5,0),(1,0,0),(1,0,.75)]
    kwargs.setdefault('stretch', 0)
#   return cmap_linear(colors,name='cmap_wjets',**kwargs)
    return cmap_smoothed_regular_steps(colors, name=name, **kwargs)

def cmap_ajets(wcol="w", name='vacumm_ajets', **kwargs):
    """Jet colormap with smoothed steps and white at center (for anomalies)

    :Params:

        - **wcol**, optional: color of "white"
        - other options are passed to :func:`cmap_smoothed_regular_steps`

    :Sample: .. image:: misc-color-vacumm_ajets.png
    """
##  colors = [(.75,0,1),(0,0,1),(0,1,1),(0,1,0),(1,1,0),(1,.5,0),(1,0,0)]
    colors = [(.75,0,1),(0,0,1),(0,1,1),RGB(wcol),(1,1,0),(1,.5,0),(1,0,0)]
    kwargs.setdefault('stretch', 0)
    return cmap_smoothed_regular_steps(colors,name=name,**kwargs)

def _stretch_(value, stretch):
    """ 0 = no stretch
    -1 = black
    1 = white
    """
    stretch = N.clip(stretch, -1, 1)
    if stretch == 0: return value
    if stretch < 0:
        return (1+stretch) * value
    return value + stretch * (1-value)

def cmap_smoothed_steps(colors, stretch=None, rstretch=0, lstretch=0, name='vacumm_css',
    asdict=False, **kwargs):
    """Smoothed steps

    :Params:

        - **colors**, optional: Central positions for each colors [(col1,pos1),...]

   :See also:

        :func:`cmap_steps` :func:`cmap_regular_steps` :func:`cmap_smoothed_regular_steps`
    """
    if stretch is not None: # compat
        if isinstance(stretch, tuple):
            if len(stretch)>1:
                lstretch, rstretch = stretch[:2]
            else:
                lstretch = stretch[0]
    ns = len(colors)
    lstretch = broadcast(lstretch, ns)
    rstretch = broadcast(rstretch, ns)
    rr = [] ; gg = [] ; bb = []
    for i,(col,pos) in enumerate(colors):
        r, g, b = RGB(col)
        if i == 0:
            rr = [(0,r,r)]
            gg = [(0,g,g)]
            bb = [(0,b,b)]
        else:
            pcol,ppos = colors[i-1]
            pr,pg,pb = RGB(pcol)
            npos = .5*(pos+ppos)
            rr.append((npos,_stretch_(.5*(r+pr),lstretch[i]),_stretch_(.5*(r+pr),rstretch[i])))
            gg.append((npos,_stretch_(.5*(g+pg),lstretch[i]),_stretch_(.5*(g+pg),rstretch[i])))
            bb.append((npos,_stretch_(.5*(b+pb),lstretch[i]),_stretch_(.5*(b+pb),rstretch[i])))
        if i == (len(colors)-1):
            pos = 1
        rr.append((pos,r,r))
        gg.append((pos,g,g))
        bb.append((pos,b,b))

    cdict = {'red':rr,'green':gg,'blue':bb}
    if asdict: return cdict
    return cmap_custom(cdict, name, **kwargs)

def cmap_ss(*args, **kwargs):
    """Shortcut to :func:`cmap_smoothed_steps`"""
    return cmap_smoothed_steps(*args, **kwargs)



def cmap_smoothed_regular_steps(colors, steptype='center', **kwargs):
    """Smoothed regular steps

    :Params:

        - **colors**: [(r1,g1,b1),...]
        - Other keywords are passed to :func:`cmap_smoothed_steps()`

    :See also:

        :func:`cmap_steps` :func:`cmap_smoothed_steps` :func:`cmap_regular_steps`
        (:func:`cmap_regular_jets` for an example)
    """
    return cmap_smoothed_steps(_regular_(colors,steptype=steptype),**kwargs)

def cmap_srs(*args, **kwargs):
    """Shortcut to :func:`cmap_smoothed_regular_steps`"""
    return cmap_smoothed_regular_steps(*args, **kwargs)


def _regular_(colors, steptype='center', posmin=0., posmax=1.):
    rcolors = []
    dpos = posmax-posmin*1.
    step = dpos/len(colors)
    if steptype == 'center':
        offset = .5
    else:
        if steptype == 'bounds':
            step = dpos/(len(colors)-1)
        offset = 0
    for i,col in enumerate(colors):
        col = RGB(col)
        pos = posmin+(i+offset)*step
#       pos = int(255*pos)/256.
        rcolors.append((col,pos))
    return rcolors

def cmap_steps(cols, stretch=None, lstretch=0., rstretch=0., keepc=None, name='cmap_steps',
    **kwargs):
    """Colormap by steps

    :Params:

        - **cols**: [(col1,pos1),(col2,pos2),...]
        - **lstretch**, optional: Color darkening (<0) or whitening at start of steps (left)
        - **rstretch**, optional: Same but at end of steps (right)
        - **keepc**, optional: If ``lstretch`` and ``rstretch`` are both different from zero,
          it keeps center of steps intact, else it becomes a mean
          of left and right.
        - **ncol/N**: Discretization.

    .See also:

        :func:`cmap_regular_steps` :func:`cmap_smoothed_steps` :func:`cmap_smoothed_regular_steps`
    """
    if stretch is not None: # compat
        if isinstance(stretch, tuple):
            if len(stretch)>1:
                lstretch, rstretch = stretch[:2]
            else:
                lstretch = stretch[0]
    ns = len(cols)
    lstretch = broadcast(lstretch, ns)
    rstretch = broadcast(rstretch, ns)
    keepc = broadcast(keepc, ns)
    rr = [] ; gg = [] ; bb = []
    pcol, ppos = cols[0]
    pr, pg, pb = RGB(pcol)
    pr = _stretch_(pr, lstretch[0])
    pg = _stretch_(pg, lstretch[0])
    pb = _stretch_(pb, lstretch[0])
    apos = [p for (c, p) in cols]+[1.]
    for i,(col,pos) in enumerate(cols):
        r, g, b = RGB(col)
        if i == 0:
            pos = 0.
        else:
            pr = _stretch_(pr, rstretch[i-1])
            pg = _stretch_(pg, rstretch[i-1])
            pb = _stretch_(pb, rstretch[i-1])
        rr.append((pos, pr, _stretch_(r, lstretch[i])))
        gg.append((pos, pg, _stretch_(g, lstretch[i])))
        bb.append((pos, pb, _stretch_(b, lstretch[i])))
        if keepc[i] is None:
            keepc[i] = lstretch[i] != 0 and rstretch[i] != 0
        if keepc[i]:
            rr.append((.5*(pos+apos[i+1]), r, r))
            gg.append((.5*(pos+apos[i+1]), g, g))
            bb.append((.5*(pos+apos[i+1]), b, b))
        pr, pg, pb = r,g,b
    r = _stretch_(r, rstretch[-1])
    g = _stretch_(g, rstretch[-1])
    b = _stretch_(b, rstretch[-1])
    rr.append((1, r, r))
    gg.append((1, g, g))
    bb.append((1, b, b))
    cdict = {'red':rr,'green':gg,'blue':bb}
    return cmap_custom(cdict, name, **kwargs)

def cmap_regular_steps(colors, steptype='stair', **kwargs):
    """Colormap by regular steps

    :Params:

        - **cols**: [col1,col2,...]
        - **stretch**, optional: Color darkening (<0) or whitening within steps [default: -.6]
        - **steptype**, optional: 'center', 'stair' or 'bounds' [default: 'center']
        - Other keywords are passed to :func:`cmap_steps()`

    :See also:

        :func:`cmap_steps` :func:`cmap_smoothed_steps` :func:`cmap_smoothed_regular_steps`
    """
    return cmap_steps(_regular_(colors, steptype=steptype), **kwargs)

def cmap_rs(*args, **kwargs):
    """Shortcut to :func:`cmap_regular_steps`"""
    return cmap_regular_steps(*args, **kwargs)

def cmap_wjet(wcol='.95', smoothed=True, name='vacumm_wjet', **kwargs):
    """jet colormap with white (or another color) at beginning

    :Sample: .. image:: misc-color-vacumm_wjet.png
    """
    wcol = kwargs.get('first_color', wcol)
    func = cmap_regular_steps if not smoothed else cmap_smoothed_regular_steps
    colors = [wcol, 'b', (0, 1, 1), (0, 1, 0), (1, 1, 0), (1, 0, 0), (1, 0, .74)]
    return func(colors, name=name, **kwargs)

#    wcol = kwargs.get('first_color', wcol)
#    colors = [RGB(wcol),(0,1,1),(0,1,0),(1,1,0),(1,.5,0),(1,0,0),(1,0,.75)]



def cmap_pe(red=.8, name="vacumm_pe", **kwargs):
    """Colomap for positive extremes (white->grey->red)

    :Sample: .. image:: misc-color-vacumm_pe.png
    """
    cdict = {'red':  ((0.,1.,1.),(red,.7,.7),(1.,1.,1.)),
           'green':((0.,1.,1.),(red,.7,.7),(1.,0.,0.)),
           'blue': ((0.,1.,1.),(red,.7,.7),(1.,0.,0.))}
    return cmap_custom(cdict, name, **kwargs)

def cmap_grey(start=0, end=1., name="vacumm_grey", **kwargs):
    """Grey colormap from position ``start`` to position ``end``

    :Sample: .. image:: misc-color-vacumm_grey.png
    """
    cdict = {'red':  ((0.,start,start),(1.,end,end)),
           'green':((0.,start,start),(1.,end,end)),
           'blue': ((0.,start,start),(1.,end,end))}
    return cmap_custom(cdict, name, **kwargs)

def cmap_chla(name='vacumm_chla', smoothed=True, **kwargs):
    """Colormap for Chlorophyll A

    :Sample: .. image:: misc-color-vacumm_chla.png

    :Source: IDL code from F. Gohin.
    """
    # From?
#    rgb =  [(144, 8, 240), (112, 8, 240), (80, 8, 240), (8, 8, 240), (8, 8, 224), (8, 8, 208), (8, 8, 192), (8, 8, 176), (8, 8, 152), (8, 32, 120), (8, 56, 104), (8, 80, 104), (8, 104, 112), (8, 96, 120), (8, 104, 152), (8, 120, 160), (8, 136, 160), (8, 152, 168), (8, 168, 168), (8, 184, 184), (8, 200, 200), (8, 216, 216), (8, 224, 224), (8, 232, 232), (8, 240, 240), (8, 240, 216), (8, 232, 200), (8, 232, 144), (8, 224, 112), (8, 216, 120), (8, 200, 120), (8, 184, 112), (8, 176, 80), (8, 160, 80), (8, 144, 80), (8, 128, 80), (8, 144, 56), (8, 136, 8), (56, 152, 8), (56, 168, 8), (72, 184, 8), (88, 200, 8), (112, 208, 8), (136, 216, 8), (160, 224, 8), (192, 232, 8), (232, 232, 8), (224, 224, 8), (224, 208, 8), (224, 184, 8), (224, 160, 8), (224, 136, 8), (224, 112, 8), (224, 88, 8), (224, 64, 8), (224, 40, 8), (216, 8, 8), (200, 8, 8), (176, 8, 8), (152, 8, 8), (128, 8, 8), (104, 8, 8)]
#    cc = [(r/255.,  g/255., b/255.) for r, g, b in rgb]
#    colors = _regular_(cc, steptype='bounds', posmax=220./256)
#    colors.append(((200./255, )*3, 1.))

    # From F. gohin (IDL)
    param_red = N.array([0.00,0.00,0.00,0.00,0.00,0.53,0.45,0.35,0.48,
        0.43,0.53,0.67,0.80,0.50,0.60,0.72,0.80,0.87,
        0.43,0.60,0.12,0.00,0.00,0.00,0.00,0.00,0.00,
        0.00,0.00,0.00,0.00,0.00,0.00,0.00,0.78,0.78,
        0.62,0.62,0.62,0.62,0.62,0.77,0.87,1.00,1.00,
        0.95,1.00,1.00,1.00,1.00,1.00,1.00,1.00,1.00,
        1.00,1.00,1.00,0.87,0.75,0.60,0.53,0.65,0.72,
        0.82,0.92,1.00,1.00,1.00,1.00,0.87,0.80,0.72,
        0.65,0.60,0.57,0.57,0.93,0.80,0.70,0.50,0.40])

    param_green = N.array([0.00,0.00,0.00,0.00,0.00,0.00,0.00,0.00,0.00,
        0.45,0.55,0.70,0.80,0.80,0.87,0.95,0.97,0.97,
        0.97,0.97,0.97,0.97,0.97,0.97,0.97,1.00,0.88,
        0.75,0.60,0.55,0.65,0.75,0.85,0.93,0.78,0.96,
        0.70,0.70,0.70,0.70,0.00,0.88,0.95,1.00,1.00,
        0.95,1.00,1.00,0.95,0.90,0.83,0.75,0.65,0.58,
        0.50,0.30,0.00,0.00,0.00,0.00,0.38,0.50,0.58,
        0.68,0.78,0.85,0.00,0.65,0.80,0.72,0.65,0.57,
        0.50,0.35,0.28,0.17,0.92,0.80,0.70,0.50,0.40])

    param_blue = N.array([0.55,0.67,0.80,0.90,0.00,0.97,0.87,0.77,0.77,
        0.82,0.92,0.97,0.97,0.97,0.97,0.97,0.97,0.97,
        0.97,0.97,0.90,0.80,0.62,0.48,0.22,0.00,0.00,
        0.00,0.00,0.53,0.57,0.67,0.75,0.82,0.70,0.60,
        0.04,0.16,0.38,0.52,0.62,0.40,0.48,0.62,0.80,
        0.82,0.42,0.00,0.72,0.65,0.62,0.50,0.38,0.20,
        0.00,0.00,0.00,0.00,0.00,0.00,0.00,0.00,0.00,
        0.00,0.00,0.00,0.00,0.00,0.00,0.75,0.65,0.70,
        0.60,0.50,0.40,0.18,0.93,0.80,0.70,0.50,0.40])

    indtab = N.array([51,127,124,118,117,116,114,113,
        112,108,109,107,106,94,98,99,100,101,
        102,104,92,86,85,83,84,81,80,79,
        78,77,76,75,74,73,72,70,69,68,
        067,47, 47])
    indtab = -(indtab - 127)

    param_red = param_red[indtab]
    param_green = param_green[indtab]
    param_blue = param_blue[indtab]

    colors = zip(param_red,param_green,param_blue)

    func = cmap_regular_steps if not smoothed else cmap_smoothed_regular_steps
    return func(colors, name=name, **kwargs)

def cmap_previmer(name='vacumm_previmer', **kwargs):
    """Colormap from PREVIMER Website (http://www.previmer.org)

    :Sample: .. image:: misc-color-vacumm_previmer.png

    :Source: http://www.previmer.org (F. Lecornu, G. Charria)
    """
    post = N.array([2,3,4,5,6,7,8,9,10,10.5,11,11.5,12,12.5,13,13.5,14,14.5,15,15.5,16,16.5,17,17.5,18,18.5,19,19.5,20,20.5,21,22,23,24])
    norm = StepsNorm(post)

    r1=N.array([212,191,165,153,97,83,65,48,34,12,8,24,42,56,75,90,105,122,132,134,175,216,250,252,252,252,252,245,231,213,200,185,167,152])
    r1 = r1/255.
    v1=N.array([154,117,95,66,29,46,61,78,94,114,134,150,165,182,199,216,231,244,250,250,250,250,247,231,207,174,141,118,101,87,70,55,40,22])
    v1 = v1/255.
    b1=N.array([229,213,208,209,159,173,119,205,222,242,252,252,252,252,252,252,252,252,228,155,132,132,126,105,82,49,15,4,4,4,4,4,4,4])
    b1 = b1/255.
    colors = []
    for icolor in N.arange(len(r1)):
      colors.append(((r1[icolor],v1[icolor],b1[icolor]),norm.positions[icolor]))
    kwargs.setdefault('ncol', len(colors)-1)
    return cmap_custom(colors, name=name, **kwargs)

def cmap_previmer2(name='vacumm_previmer2', **kwargs):
    """Colormap from PREVIMER Website (http://www.previmer.org)

    Same as :func:`cmap_previmer` but extremes are used for
    :meth:`set_under` and :meth`set_over`.

    :Sample: .. image:: misc-color-vacumm_previmer.png

    :Source: http://www.previmer.org (F. Lecornu, G. Charria)
    """
    r = N.array([212,191,165,153,97,83,65,48,34,12,8,24,42,56,75,90,105,122,132,134,175,216,250,252,252,252,252,245,231,213,200,185,167,152.])
    r /= 255.
    g = N.array([154,117,95,66,29,46,61,78,94,114,134,150,165,182,199,216,231,244,250,250,250,250,247,231,207,174,141,118,101,87,70,55,40,22.])
    g /= 255.
    b = N.array([229,213,208,209,159,173,119,205,222,242,252,252,252,252,252,252,252,252,228,155,132,132,126,105,82,49,15,4,4,4,4,4,4,4.])
    b /= 255.
    colors = zip(r,g,b)
    cmap = cmap_srs(colors[1:-1], name=name, **kwargs)
    cmap.set_under(colors[0])
    cmap.set_over(colors[-1])
    return cmap


def cmap_ssec(name='vacumm_ssec', **kwargs):
    """ Colormap from Ncview (http://fossies.org/dox/ncview-2.1.2/colormaps__ssec_8h_source.html)


    :Source: http://fossies.org/dox/ncview-2.1.2/colormaps__ssec_8h_source.html (ncview-2.1.2, G. Charria)
    """


    d = N.array([0,0,45, 0,1,46, 0,2,47, 0,3,48, 0,5,49, 0,6,50, 0,7,51, 0,9,52,
    0,10,53, 0,11,54, 0,13,55, 0,14,56, 0,15,57, 0,17,58, 0,18,59, 0,19,60,
    0,21,62, 0,22,63, 0,23,64, 0,25,65, 0,26,66, 0,27,67, 0,29,68, 0,30,69,
    0,31,70, 0,33,71, 0,34,72, 0,35,73, 0,37,74, 0,38,75, 0,39,76, 0,40,77,
    0,42,79, 0,43,80, 0,44,81, 0,46,82, 0,47,83, 0,48,84, 0,50,85, 0,51,86,
    0,52,87, 0,54,88, 0,55,89, 0,56,90, 0,58,91, 0,59,92, 0,60,93, 0,62,94,
    0,63,96, 0,64,97, 0,66,98, 0,67,99, 0,68,100, 0,70,101, 0,71,102, 0,72,103,
    0,74,104, 0,75,105, 0,76,106, 0,77,107, 0,79,108, 0,80,109, 0,81,110, 0,83,111,
    0,84,113, 0,85,114, 0,87,115, 0,88,116, 0,89,117, 0,91,118, 0,92,119, 0,93,120,
    0,95,121, 0,96,122, 0,97,123, 0,99,124, 0,100,125, 0,101,126, 0,103,127, 0,104,128,
    0,105,130, 0,107,131, 0,108,132, 0,109,133, 0,111,134, 0,112,135, 0,113,136, 0,114,137,
    0,116,138, 0,117,139, 0,118,140, 0,120,141, 0,121,142, 0,122,143, 0,124,144, 0,125,145,
    0,126,147, 0,128,148, 0,129,149, 0,130,150, 0,132,151, 0,133,152, 0,134,153, 0,136,154,
    0,137,155, 0,138,156, 0,140,157, 0,141,158, 0,142,159, 0,144,160, 0,145,161, 0,146,162,
    0,148,164, 0,149,165, 0,150,166, 0,151,167, 0,153,168, 0,154,169, 0,155,170, 0,157,171,
    0,158,172, 0,159,173, 0,161,174, 0,162,175, 0,163,176, 0,165,177, 0,166,178, 0,167,180,
    0,169,181, 0,170,182, 0,171,183, 0,173,184, 0,174,185, 0,175,186, 0,177,187, 0,178,188,
    0,179,189, 0,181,190, 0,182,191, 0,183,192, 0,185,193, 0,186,194, 0,187,195, 0,188,197,
    0,190,198, 0,191,199, 0,192,200, 0,194,201, 0,195,202, 0,196,203, 0,198,204, 0,199,205,
    0,200,206, 0,202,207, 0,203,208, 0,204,209, 0,206,210, 0,207,211, 0,208,212, 0,210,214,
    0,211,215, 0,212,216, 0,214,217, 0,215,218, 0,216,219, 0,218,220, 0,219,221, 0,220,222,
    0,222,223, 0,223,224, 0,224,225, 0,225,226, 0,227,227, 0,228,228, 0,229,229, 8,230,222,
    17,231,214, 26,232,206, 34,233,198, 43,234,190, 52,235,182, 61,236,174, 70,236,166, 78,237,158,
    87,238,150, 96,239,143, 105,240,135, 114,241,127, 122,242,119, 131,242,111, 140,243,103, 149,244,95,
    157,245,87, 166,246,79, 175,247,71, 184,248,63, 193,248,55, 201,249,47, 210,250,39, 219,251,32,
    228,252,24, 237,253,16, 245,254,8, 254,254,0, 255,250,0, 255,245,0, 255,240,0, 255,236,0,
    255,231,0, 255,226,0, 255,221,0, 255,217,0, 255,212,0, 255,207,0, 255,202,0, 255,198,0,
    255,193,0, 255,188,0, 255,183,0, 255,179,0, 255,174,0, 255,169,0, 255,164,0, 255,160,0,
    255,155,0, 255,150,0, 255,145,0, 255,141,0, 255,136,0, 255,131,0, 255,126,0, 255,122,0,
    253,117,0, 249,113,0, 246,109,0, 242,105,0, 239,101,0, 236,97,0, 232,93,0, 229,89,0,
    225,85,0, 222,81,0, 219,77,0, 215,73,0, 212,69,0, 208,65,0, 205,61,0, 202,57,0,
    198,53,0, 195,49,0, 191,45,0, 188,41,0, 185,37,0, 181,33,0, 178,29,0, 175,24,0])
    r = d[0::3]/255.
    g = d[1::3]/255.
    b = d[2::3]/255.

    colors = zip(r,g,b)
    cmap = cmap_srs(colors[1:-1], name=name, **kwargs)
    cmap.set_under(colors[0])
    cmap.set_over(colors[-1])
    return cmap

def cmap_ncview_rainbow(name='vacumm_ncview_rainbow', **kwargs):
    """ Colormap Rainbow from Ncview (http://fossies.org/dox/ncview-2.1.2/colormaps__rainbow_8h_source.html)


    :Source: http://fossies.org/dox/ncview-2.1.2/colormaps__rainbow_8h_source.html (ncview-2.1.2, G. Charria)
    """


    d = N.array([38,  0, 50,  38,  0, 51,  38,  0, 51,
         38,  0, 51,  39,  0, 52,  39,  0, 52,  39,  0, 53,  40,  0, 54,  41,  0, 55,
         41,  0, 57,  42,  0, 58,  43,  0, 60,  44,  0, 61,  45,  0, 63,  46,  0, 65,
         47,  0, 67,  48,  0, 70,  50,  0, 72,  51,  0, 75,  52,  0, 77,  53,  0, 80,
         54,  0, 83,  56,  0, 86,  57,  0, 89,  58,  0, 92,  59,  0, 96,  60,  0, 99,
         61,  0,103,  62,  0,106,  63,  0,110,  64,  0,114,  65,  0,117,  65,  0,121,
         66,  0,125,  66,  0,129,  66,  0,133,  66,  0,137,  66,  0,141,  66,  0,145,
         65,  0,150,  65,  0,154,  64,  0,158,  63,  0,162,  62,  0,166,  60,  0,170,
         59,  0,174,  57,  0,179,  55,  0,183,  52,  0,187,  50,  0,191,  47,  0,195,
         44,  0,198,  41,  0,202,  38,  0,206,  34,  0,210,  30,  0,213,  26,  0,217,
         21,  0,220,  17,  0,223,  12,  0,226,   7,  0,229,   2,  0,232,   0,  3,235,
         0,  8,237,   0, 14,240,   0, 20,242,   0, 26,244,   0, 33,246,   0, 39,247,
         0, 46,249,   0, 52,250,   0, 59,251,   0, 66,252,   0, 73,253,   0, 80,253,
         0, 86,253,   0, 93,253,   0,100,253,   0,107,253,   0,114,253,   0,121,253,
         0,128,253,   0,136,252,   0,143,252,   0,150,252,   0,157,252,   0,165,252,
         0,172,252,   0,180,252,   0,187,252,   0,194,251,   0,202,251,   0,210,251,
         0,217,251,   0,225,250,   0,232,250,   0,240,250,   0,247,250,   0,249,244,
         0,249,235,   0,248,227,   0,248,219,   0,247,210,   0,247,202,   0,246,193,
         0,245,185,   0,245,176,   0,244,167,   0,243,159,   0,241,150,   0,240,141,
         0,238,132,   0,237,123,   0,235,114,   0,232,105,   0,229, 96,   0,226, 87,
         0,222, 78,   0,217, 69,   0,212, 61,   0,206, 52,   0,198, 43,   0,190, 35,
         0,181, 27,   0,172, 20,   0,163, 13,   0,157,  7,   0,153,  2,   2,153,  0,
         7,157,  0,  13,163,  0,  20,172,  0,  27,181,  0,  35,190,  0,  43,198,  0,
        52,206,  0,  61,212,  0,  69,217,  0,  78,222,  0,  87,226,  0,  96,229,  0,
       105,232,  0, 114,235,  0, 123,237,  0, 132,238,  0, 141,240,  0, 150,241,  0,
       159,243,  0, 167,244,  0, 176,245,  0, 185,245,  0, 193,246,  0, 202,247,  0,
       210,247,  0, 219,248,  0, 227,248,  0, 235,249,  0, 244,249,  0, 250,247,  0,
       250,240,  0, 250,232,  0, 250,225,  0, 251,217,  0, 251,210,  0, 251,202,  0,
       251,194,  0, 252,187,  0, 252,180,  0, 252,172,  0, 252,165,  0, 252,157,  0,
       252,150,  0, 252,143,  0, 252,136,  0, 253,128,  0, 253,121,  0, 253,114,  0,
       253,107,  0, 253,100,  0, 253, 93,  0, 253, 86,  0, 253, 80,  0, 253, 73,  0,
       252, 66,  0, 251, 59,  0, 250, 52,  0, 249, 46,  0, 247, 39,  0, 246, 33,  0,
       244, 26,  0, 242, 20,  0, 240, 14,  0, 237,  8,  0, 235,  3,  0, 232,  0,  2,
       229,  0,  7, 226,  0, 12, 223,  0, 17, 220,  0, 21, 217,  0, 26, 213,  0, 30,
       210,  0, 34, 206,  0, 38, 202,  0, 41, 198,  0, 44, 195,  0, 47, 191,  0, 50,
       187,  0, 52, 183,  0, 55, 179,  0, 57, 174,  0, 59, 170,  0, 60, 166,  0, 62,
       162,  0, 63, 158,  0, 64, 154,  0, 65, 150,  0, 65, 145,  0, 66, 141,  0, 66,
       137,  0, 66, 133,  0, 66, 129,  0, 66, 125,  0, 66, 121,  0, 65, 117,  0, 65,
       114,  0, 64, 110,  0, 63, 106,  0, 62, 103,  0, 61,  99,  0, 60,  96,  0, 59,
        92,  0, 58,  89,  0, 57,  86,  0, 56,  83,  0, 54,  80,  0, 53,  77,  0, 52,
        75,  0, 51,  72,  0, 50,  70,  0, 48,  67,  0, 47,  65,  0, 46,  63,  0, 45,
        61,  0, 44,  60,  0, 43,  58,  0, 42,  57,  0, 41,  55,  0, 41,  54,  0, 40,
        53,  0, 39,  52,  0, 39,  52,  0, 39,  51,  0, 38,  51,  0, 38,  51,  0, 38,50,  0, 38])
    r = d[0::3]/255.
    g = d[1::3]/255.
    b = d[2::3]/255.

    colors = zip(r,g,b)
    cmap = cmap_srs(colors[1:-1], name=name, **kwargs)
    cmap.set_under(colors[0])
    cmap.set_over(colors[-1])
    return cmap

def cmap_nice_gfdl(name='vacumm_nice_gfdl', **kwargs):
    """ GFDL colormap (http://www.gfdl.noaa.gov/visualization)


    :Source: http://www.ncl.ucar.edu/Document/Graphics/ColorTables/nice_gfdl.shtml (included by G. Charria)
    """


    d = N.array([0.996078, 0.984314, 0.964706,
    0.925490, 0.929412, 0.945098,
    0.905882, 0.909804, 0.925490,
    0.862745, 0.882353, 0.901961,
    0.835294, 0.854902, 0.874510,
    0.811765, 0.823529, 0.858824,
    0.784314, 0.796078, 0.831373,
    0.749020, 0.772549, 0.811765,
    0.729412, 0.749020, 0.788235,
    0.694118, 0.717647, 0.768627,
    0.670588, 0.690196, 0.741176,
    0.639216, 0.666667, 0.725490,
    0.611765, 0.639216, 0.698039,
    0.580392, 0.607843, 0.666667,
    0.560784, 0.588235, 0.647059,
    0.517647, 0.560784, 0.623529,
    0.490196, 0.537255, 0.596078,
    0.462745, 0.517647, 0.576471,
    0.435294, 0.490196, 0.545098,
    0.400000, 0.447059, 0.525490,
    0.384314, 0.431373, 0.509804,
    0.352941, 0.407843, 0.486275,
    0.325490, 0.380392, 0.458824,
    0.294118, 0.356863, 0.443137,
    0.270588, 0.329412, 0.415686,
    0.247059, 0.301961, 0.396078,
    0.223529, 0.282353, 0.372549,
    0.196078, 0.254902, 0.360784,
    0.168627, 0.223529, 0.325490,
    0.133333, 0.203922, 0.301961,
    0.113725, 0.180392, 0.274510,
    0.094118, 0.149020, 0.250980,
    0.074510, 0.125490, 0.227451,
    0.050980, 0.109804, 0.203922,
    0.047059, 0.105882, 0.196078,
    0.050980, 0.117647, 0.203922,
    0.062745, 0.129412, 0.219608,
    0.074510, 0.141176, 0.235294,
    0.086275, 0.156863, 0.254902,
    0.094118, 0.176471, 0.258824,
    0.105882, 0.188235, 0.274510,
    0.121569, 0.207843, 0.298039,
    0.133333, 0.219608, 0.309804,
    0.137255, 0.243137, 0.325490,
    0.145098, 0.254902, 0.337255,
    0.160784, 0.270588, 0.356863,
    0.176471, 0.286275, 0.372549,
    0.180392, 0.301961, 0.380392,
    0.196078, 0.313725, 0.396078,
    0.203922, 0.325490, 0.407843,
    0.219608, 0.341176, 0.423529,
    0.223529, 0.360784, 0.427451,
    0.247059, 0.384314, 0.450980,
    0.247059, 0.396078, 0.458824,
    0.262745, 0.415686, 0.478431,
    0.282353, 0.439216, 0.490196,
    0.290196, 0.447059, 0.498039,
    0.298039, 0.462745, 0.513725,
    0.309804, 0.478431, 0.529412,
    0.313725, 0.501961, 0.533333,
    0.329412, 0.517647, 0.549020,
    0.333333, 0.529412, 0.560784,
    0.349020, 0.549020, 0.580392,
    0.356863, 0.564706, 0.592157,
    0.372549, 0.580392, 0.607843,
    0.392157, 0.603922, 0.631373,
    0.403922, 0.615686, 0.643137,
    0.403922, 0.631373, 0.643137,
    0.423529, 0.654902, 0.666667,
    0.431373, 0.662745, 0.674510,
    0.447059, 0.678431, 0.694118,
    0.454902, 0.698039, 0.705882,
    0.474510, 0.717647, 0.725490,
    0.482353, 0.725490, 0.733333,
    0.501961, 0.749020, 0.756863,
    0.505882, 0.772549, 0.752941,
    0.517647, 0.788235, 0.764706,
    0.525490, 0.807843, 0.784314,
    0.541176, 0.819608, 0.800000,
    0.549020, 0.839216, 0.811765,
    0.564706, 0.858824, 0.831373,
    0.580392, 0.874510, 0.847059,
    0.596078, 0.894118, 0.862745,
    0.596078, 0.905882, 0.862745,
    0.596078, 0.905882, 0.862745,
    0.576471, 0.890196, 0.819608,
    0.564706, 0.878431, 0.811765,
    0.549020, 0.866667, 0.760784,
    0.541176, 0.858824, 0.752941,
    0.529412, 0.847059, 0.729412,
    0.517647, 0.835294, 0.713725,
    0.498039, 0.827451, 0.662745,
    0.478431, 0.807843, 0.643137,
    0.470588, 0.803922, 0.607843,
    0.454902, 0.784314, 0.588235,
    0.443137, 0.776471, 0.556863,
    0.431373, 0.764706, 0.545098,
    0.415686, 0.749020, 0.501961,
    0.407843, 0.741176, 0.494118,
    0.392157, 0.729412, 0.458824,
    0.380392, 0.713725, 0.447059,
    0.368627, 0.701961, 0.415686,
    0.352941, 0.682353, 0.400000,
    0.345098, 0.678431, 0.360784,
    0.329412, 0.662745, 0.345098,
    0.317647, 0.647059, 0.325490,
    0.305882, 0.635294, 0.313725,
    0.282353, 0.623529, 0.270588,
    0.274510, 0.615686, 0.262745,
    0.262745, 0.592157, 0.223529,
    0.258824, 0.584314, 0.215686,
    0.247059, 0.576471, 0.180392,
    0.243137, 0.572549, 0.176471,
    0.270588, 0.584314, 0.149020,
    0.282353, 0.600000, 0.160784,
    0.313725, 0.619608, 0.117647,
    0.329412, 0.639216, 0.129412,
    0.372549, 0.654902, 0.098039,
    0.384314, 0.666667, 0.109804,
    0.419608, 0.686275, 0.070588,
    0.435294, 0.701961, 0.086275,
    0.478431, 0.721569, 0.023529,
    0.494118, 0.741176, 0.050980,
    0.529412, 0.756863, 0.000000,
    0.545098, 0.772549, 0.000000,
    0.588235, 0.788235, 0.000000,
    0.603922, 0.807843, 0.000000,
    0.635294, 0.811765, 0.000000,
    0.658824, 0.835294, 0.000000,
    0.698039, 0.850980, 0.000000,
    0.721569, 0.874510, 0.000000,
    0.756863, 0.878431, 0.000000,
    0.780392, 0.905882, 0.000000,
    0.823529, 0.909804, 0.000000,
    0.847059, 0.933333, 0.000000,
    0.878431, 0.945098, 0.000000,
    0.901961, 0.968627, 0.000000,
    0.933333, 0.972549, 0.000000,
    0.960784, 1.000000, 0.000000,
    1.000000, 1.000000, 0.000000,
    1.000000, 1.000000, 0.000000,
    1.000000, 0.984314, 0.000000,
    1.000000, 0.972549, 0.000000,
    1.000000, 0.921569, 0.000000,
    1.000000, 0.905882, 0.000000,
    1.000000, 0.862745, 0.000000,
    1.000000, 0.847059, 0.000000,
    1.000000, 0.803922, 0.000000,
    1.000000, 0.788235, 0.000000,
    1.000000, 0.749020, 0.000000,
    1.000000, 0.733333, 0.000000,
    1.000000, 0.694118, 0.000000,
    1.000000, 0.678431, 0.000000,
    1.000000, 0.631373, 0.000000,
    1.000000, 0.619608, 0.000000,
    1.000000, 0.580392, 0.000000,
    1.000000, 0.568627, 0.000000,
    1.000000, 0.529412, 0.000000,
    1.000000, 0.509804, 0.000000,
    1.000000, 0.466667, 0.000000,
    1.000000, 0.458824, 0.000000,
    1.000000, 0.431373, 0.000000,
    1.000000, 0.407843, 0.000000,
    1.000000, 0.376471, 0.000000,
    0.980392, 0.360784, 0.000000,
    0.952941, 0.333333, 0.000000,
    0.929412, 0.313725, 0.000000,
    0.909804, 0.290196, 0.000000,
    0.886275, 0.270588, 0.000000,
    0.862745, 0.243137, 0.000000,
    0.843137, 0.231373, 0.000000,
    0.819608, 0.203922, 0.000000,
    0.792157, 0.184314, 0.000000,
    0.772549, 0.160784, 0.000000,
    0.749020, 0.145098, 0.000000,
    0.725490, 0.121569, 0.023529,
    0.721569, 0.117647, 0.019608,
    0.686275, 0.125490, 0.023529,
    0.674510, 0.117647, 0.011765,
    0.631373, 0.117647, 0.035294,
    0.627451, 0.117647, 0.031373,
    0.603922, 0.109804, 0.031373,
    0.592157, 0.101961, 0.023529,
    0.549020, 0.105882, 0.035294,
    0.545098, 0.101961, 0.031373,
    0.505882, 0.101961, 0.027451,
    0.501961, 0.098039, 0.023529,
    0.474510, 0.101961, 0.035294,
    0.466667, 0.098039, 0.031373,
    0.431373, 0.094118, 0.039216,
    0.427451, 0.090196, 0.035294,
    0.392157, 0.094118, 0.039216,
    0.388235, 0.090196, 0.035294,
    0.360784, 0.086275, 0.039216,
    0.349020, 0.078431, 0.031373,
    0.313725, 0.086275, 0.047059,
    0.301961, 0.078431, 0.043137,
    0.290196, 0.078431, 0.043137,
    0.278431, 0.070588, 0.039216,
    0.239216, 0.074510, 0.039216,
    0.235294, 0.070588, 0.039216,
    0.215686, 0.066667, 0.043137,
    0.207843, 0.062745, 0.039216,
    0.180392, 0.062745, 0.043137,
    0.160784, 0.050980, 0.031373,
    0.141176, 0.054902, 0.035294,
    0.137255, 0.050980, 0.031373,
    0.113725, 0.050980, 0.035294,
    0.101961, 0.043137, 0.023529,
    0.082353, 0.043137, 0.031373,
    0.070588, 0.031373, 0.019608,
    0.058824, 0.031373, 0.023529,
    0.058824, 0.031373, 0.023529,
    0.054902, 0.031373, 0.019608,
    0.050980, 0.031373, 0.015686,
    0.047059, 0.023529, 0.019608,
    0.050980, 0.027451, 0.023529,
    0.043137, 0.027451, 0.019608,
    0.039216, 0.015686, 0.000000,
    0.035294, 0.019608, 0.015686,
    0.031373, 0.011765, 0.000000,
    0.023529, 0.015686, 0.000000,
    0.023529, 0.015686, 0.000000,
    0.000000, 0.000000, 0.000000,
    0.000000, 0.000000, 0.000000])
    r = d[0::3]
    g = d[1::3]
    b = d[2::3]

    colors = zip(r,g,b)
    cmap = cmap_srs(colors[1:-1], name=name, **kwargs)
    cmap.set_under(colors[0])
    cmap.set_over(colors[-1])
    return cmap


def cmap_eke(name='vacumm_eke', **kwargs):
    """ Colormap for Eddy Kinetic Energy (from Barnier et al., 2006)

    Added by G. Charria
    """


    r = N.array([1,
    0.98792,
    0.97584,
    0.96376,
    0.95169,
    0.93961,
    0.92753,
    0.91545,
    0.90337,
    0.89129,
    0.87922,
    0.86714,
    0.85506,
    0.84298,
    0.8309,
    0.81882,
    0.80675,
    0.79467,
    0.78259,
    0.77051,
    0.75843,
    0.74635,
    0.73427,
    0.7222,
    0.71012,
    0.69804,
    0.68596,
    0.67388,
    0.6618,
    0.64973,
    0.63765,
    0.62557,
    0.61349,
    0.60141,
    0.58933,
    0.57725,
    0.56518,
    0.55122,
    0.53584,
    0.52047,
    0.5051,
    0.48973,
    0.47435,
    0.45898,
    0.44361,
    0.42824,
    0.41286,
    0.39749,
    0.38212,
    0.36675,
    0.35137,
    0.336,
    0.32063,
    0.30525,
    0.28988,
    0.27451,
    0.25914,
    0.24376,
    0.22839,
    0.21302,
    0.19765,
    0.18227,
    0.1669,
    0.15153,
    0.13616,
    0.12078,
    0.10541,
    0.090039,
    0.074667,
    0.059294,
    0.043922,
    0.028549,
    0.013176,
    0,
    0,
    0,
    0,
    0,
    0,
    0,
    0,
    0,
    0,
    0,
    0,
    0,
    0,
    0,
    0,
    0,
    0,
    0,
    0,
    0,
    0,
    0,
    0,
    0,
    0,
    0,
    0,
    0,
    0,
    0,
    0,
    0,
    0,
    0,
    0,
    0,
    0.0035294,
    0.0084706,
    0.013412,
    0.018353,
    0.023294,
    0.028235,
    0.033176,
    0.038118,
    0.043059,
    0.048,
    0.052941,
    0.057882,
    0.062824,
    0.067765,
    0.072706,
    0.077647,
    0.082588,
    0.087529,
    0.092471,
    0.097412,
    0.10235,
    0.10729,
    0.11224,
    0.11718,
    0.12212,
    0.12706,
    0.132,
    0.13694,
    0.14188,
    0.14682,
    0.15176,
    0.15671,
    0.16165,
    0.16659,
    0.17153,
    0.17647,
    0.18643,
    0.20894,
    0.23145,
    0.25396,
    0.27647,
    0.29898,
    0.32149,
    0.344,
    0.36651,
    0.38902,
    0.41153,
    0.43404,
    0.45655,
    0.47906,
    0.50157,
    0.52408,
    0.54659,
    0.5691,
    0.59161,
    0.61412,
    0.63663,
    0.65914,
    0.68165,
    0.70416,
    0.72667,
    0.74918,
    0.77169,
    0.7942,
    0.81671,
    0.83922,
    0.86173,
    0.88424,
    0.90675,
    0.92925,
    0.95176,
    0.97427,
    0.99678,
    1,
    1,
    1,
    1,
    1,
    1,
    1,
    1,
    1,
    1,
    1,
    1,
    1,
    1,
    1,
    1,
    1,
    1,
    1,
    1,
    1,
    1,
    1,
    1,
    1,
    1,
    1,
    1,
    1,
    1,
    1,
    1,
    1,
    1,
    1,
    1,
    0.98824,
    0.96078,
    0.93333,
    0.90588,
    0.87843,
    0.85098,
    0.82353,
    0.79608,
    0.76863,
    0.74118,
    0.71373,
    0.68627,
    0.65882,
    0.63137,
    0.60392,
    0.57647,
    0.54902,
    0.52157,
    0.49412,
    0.46667,
    0.43922,
    0.41176,
    0.38431,
    0.35686,
    0.32941,
    0.30196,
    0.27451,
    0.24706,
    0.21961,
    0.19216,
    0.16471,
    0.13725,
    0.1098,
    0.082353,
    0.054902,
    0.027451,
    0])
    g = N.array([1,
    0.97749,
    0.95498,
    0.93247,
    0.90996,
    0.88745,
    0.86494,
    0.84243,
    0.81992,
    0.79741,
    0.7749,
    0.75239,
    0.72988,
    0.70737,
    0.68486,
    0.66235,
    0.63984,
    0.61733,
    0.59482,
    0.57231,
    0.5498,
    0.52729,
    0.50478,
    0.48227,
    0.45976,
    0.43725,
    0.41475,
    0.39224,
    0.36973,
    0.34722,
    0.32471,
    0.3022,
    0.27969,
    0.25718,
    0.23467,
    0.21216,
    0.18965,
    0.19286,
    0.21537,
    0.23788,
    0.26039,
    0.2829,
    0.30541,
    0.32792,
    0.35043,
    0.37294,
    0.39545,
    0.41796,
    0.44047,
    0.46298,
    0.48549,
    0.508,
    0.53051,
    0.55302,
    0.57553,
    0.59804,
    0.62055,
    0.64306,
    0.66557,
    0.68808,
    0.71059,
    0.7331,
    0.75561,
    0.77812,
    0.80063,
    0.82314,
    0.84565,
    0.86816,
    0.89067,
    0.91318,
    0.93569,
    0.9582,
    0.98071,
    0.99608,
    0.96863,
    0.94118,
    0.91373,
    0.88627,
    0.85882,
    0.83137,
    0.80392,
    0.77647,
    0.74902,
    0.72157,
    0.69412,
    0.66667,
    0.63922,
    0.61176,
    0.58431,
    0.55686,
    0.52941,
    0.50196,
    0.47451,
    0.44706,
    0.41961,
    0.39216,
    0.36471,
    0.33725,
    0.3098,
    0.28235,
    0.2549,
    0.22745,
    0.2,
    0.17255,
    0.1451,
    0.11765,
    0.090196,
    0.062745,
    0.035294,
    0.0078431,
    0.01549,
    0.037176,
    0.058863,
    0.080549,
    0.10224,
    0.12392,
    0.14561,
    0.16729,
    0.18898,
    0.21067,
    0.23235,
    0.25404,
    0.27573,
    0.29741,
    0.3191,
    0.34078,
    0.36247,
    0.38416,
    0.40584,
    0.42753,
    0.44922,
    0.4709,
    0.49259,
    0.51427,
    0.53596,
    0.55765,
    0.57933,
    0.60102,
    0.62271,
    0.64439,
    0.66608,
    0.68776,
    0.70945,
    0.73114,
    0.75282,
    0.77451,
    0.79165,
    0.79741,
    0.80318,
    0.80894,
    0.81471,
    0.82047,
    0.82624,
    0.832,
    0.83776,
    0.84353,
    0.84929,
    0.85506,
    0.86082,
    0.86659,
    0.87235,
    0.87812,
    0.88388,
    0.88965,
    0.89541,
    0.90118,
    0.90694,
    0.91271,
    0.91847,
    0.92424,
    0.93,
    0.93576,
    0.94153,
    0.94729,
    0.95306,
    0.95882,
    0.96459,
    0.97035,
    0.97612,
    0.98188,
    0.98765,
    0.99341,
    0.99918,
    0.97647,
    0.94902,
    0.92157,
    0.89412,
    0.86667,
    0.83922,
    0.81176,
    0.78431,
    0.75686,
    0.72941,
    0.70196,
    0.67451,
    0.64706,
    0.61961,
    0.59216,
    0.56471,
    0.53725,
    0.5098,
    0.48235,
    0.4549,
    0.42745,
    0.4,
    0.37255,
    0.3451,
    0.31765,
    0.2902,
    0.26275,
    0.23529,
    0.20784,
    0.18039,
    0.15294,
    0.12549,
    0.098039,
    0.070588,
    0.043137,
    0.015686,
    0,
    0,
    0,
    0,
    0,
    0,
    0,
    0,
    0,
    0,
    0,
    0,
    0,
    0,
    0,
    0,
    0,
    0,
    0,
    0,
    0,
    0,
    0,
    0,
    0,
    0,
    0,
    0,
    0,
    0,
    0,
    0,
    0,
    0,
    0,
    0,
    0])
    b = N.array([1,
    0.99424,
    0.98847,
    0.98271,
    0.97694,
    0.97118,
    0.96541,
    0.95965,
    0.95388,
    0.94812,
    0.94235,
    0.93659,
    0.93082,
    0.92506,
    0.91929,
    0.91353,
    0.90776,
    0.902,
    0.89624,
    0.89047,
    0.88471,
    0.87894,
    0.87318,
    0.86741,
    0.86165,
    0.85588,
    0.85012,
    0.84435,
    0.83859,
    0.83282,
    0.82706,
    0.82129,
    0.81553,
    0.80976,
    0.804,
    0.79824,
    0.79247,
    0.79329,
    0.79906,
    0.80482,
    0.81059,
    0.81635,
    0.82212,
    0.82788,
    0.83365,
    0.83941,
    0.84518,
    0.85094,
    0.85671,
    0.86247,
    0.86824,
    0.874,
    0.87976,
    0.88553,
    0.89129,
    0.89706,
    0.90282,
    0.90859,
    0.91435,
    0.92012,
    0.92588,
    0.93165,
    0.93741,
    0.94318,
    0.94894,
    0.95471,
    0.96047,
    0.96624,
    0.972,
    0.97776,
    0.98353,
    0.98929,
    0.99506,
    1,
    1,
    1,
    1,
    1,
    1,
    1,
    1,
    1,
    1,
    1,
    1,
    1,
    1,
    1,
    1,
    1,
    1,
    1,
    1,
    1,
    1,
    1,
    1,
    1,
    1,
    1,
    1,
    1,
    1,
    1,
    1,
    1,
    1,
    1,
    1,
    1,
    0.98039,
    0.95294,
    0.92549,
    0.89804,
    0.87059,
    0.84314,
    0.81569,
    0.78824,
    0.76078,
    0.73333,
    0.70588,
    0.67843,
    0.65098,
    0.62353,
    0.59608,
    0.56863,
    0.54118,
    0.51373,
    0.48627,
    0.45882,
    0.43137,
    0.40392,
    0.37647,
    0.34902,
    0.32157,
    0.29412,
    0.26667,
    0.23922,
    0.21176,
    0.18431,
    0.15686,
    0.12941,
    0.10196,
    0.07451,
    0.047059,
    0.019608,
    0.0021961,
    0.0098824,
    0.017569,
    0.025255,
    0.032941,
    0.040627,
    0.048314,
    0.056,
    0.063686,
    0.071373,
    0.079059,
    0.086745,
    0.094431,
    0.10212,
    0.1098,
    0.11749,
    0.12518,
    0.13286,
    0.14055,
    0.14824,
    0.15592,
    0.16361,
    0.17129,
    0.17898,
    0.18667,
    0.19435,
    0.20204,
    0.20973,
    0.21741,
    0.2251,
    0.23278,
    0.24047,
    0.24816,
    0.25584,
    0.26353,
    0.27122,
    0.2789,
    0.27341,
    0.26573,
    0.25804,
    0.25035,
    0.24267,
    0.23498,
    0.22729,
    0.21961,
    0.21192,
    0.20424,
    0.19655,
    0.18886,
    0.18118,
    0.17349,
    0.1658,
    0.15812,
    0.15043,
    0.14275,
    0.13506,
    0.12737,
    0.11969,
    0.112,
    0.10431,
    0.096627,
    0.088941,
    0.081255,
    0.073569,
    0.065882,
    0.058196,
    0.05051,
    0.042824,
    0.035137,
    0.027451,
    0.019765,
    0.012078,
    0.0043922,
    0,
    0,
    0,
    0,
    0,
    0,
    0,
    0,
    0,
    0,
    0,
    0,
    0,
    0,
    0,
    0,
    0,
    0,
    0,
    0,
    0,
    0,
    0,
    0,
    0,
    0,
    0,
    0,
    0,
    0,
    0,
    0,
    0,
    0,
    0,
    0,
    0])


    colors = zip(r,g,b)
    cmap = cmap_srs(colors[1:-1], name=name, **kwargs)
    cmap.set_under(colors[0])
    cmap.set_over(colors[-1])
    return cmap

def _local_cmap_cpt_(name, **kwargs):
    """Get a cmap stored in a GMT format in file _cpt_dir/<name>.cpt"""
    if name in cmap_d:
        return cmap_d[name]
    sname = name[7:] if name.startswith('vacumm_') else name
    return cmap_gmt(os.path.join(_cpt_dir, sname+'.cpt'), register='vacumm_'+sname, **kwargs)


def cmap_currents(name='vacumm_currents', **kwargs):
    """A colormap for displaying currents"""
    return _local_cmap_cpt_(name, **kwargs)

def cmap_rnb2_hymex(name="vacumm_rnb2_hymex", **kwargs):
    """RNB2 Colormap for HYMEX

    .. note:: This colormap is registered in matplotlib under the name "vacumm_rnb2_hymex".

    :Sample: .. image:: misc-color-vacumm_rnb2_hymex.png
    """
    data = [
        ((0., 0, .6), 0.),
        ((0, 0.2, 1), .12),
        ((.2, .7, 1), .16),
        ((0, .8, 0), .27),
        ((1, 1, 0), .5),
        ((1, .1, .1), .82),
        ((.8, .1, .1), .9),
        ((.6, .25, .6), 1.)]
    cmap = cmap_smoothed_steps(data, name=name, **kwargs)
    cmap.set_under(data[0][0])
    cmap.set_over(data[-1][0])
    return cmap

def cmap_rainbow_sst_hymex(name="vacumm_rainbow_sst_hymex", **kwargs):
    """RAINBOW_SST Colormap for HYMEX

    .. note:: This colormap is registered in matplotlib under the name "vacumm_rainbow_sst_hymex".

    :Sample: .. image:: misc-color-vacumm_rainbow_sst_hymex.png
    """
    data = [
        ((0., 0, .52), 0.),
        ((0, 0.41, 1), .2),
        ((.09, .98, 0.91), .39),
        ((0.61, 1., 0.38), .53),
        ((1, 0.95, 0), .66),
        ((1, .2, 0), .85),
        ((.61, 0, 0), 1.)]
    cmap = cmap_smoothed_steps(data, name=name, **kwargs)
    cmap.set_under(data[0][0])
    cmap.set_over(data[-1][0])
    return cmap

def cmap_dynamic_cmyk_hymex(name="vacumm_dynamic_cmyk_hymex", **kwargs):
    """DYNAMIC_CMYK Colormap for HYMEX

    .. note:: This colormap is registered in matplotlib under the name "vacumm_dynamic_cmyk_hymex".

    :Sample: .. image:: misc-color-vacumm_dynamic_cmyk_hymex.png
    """
    data = [
        ((0.94902, 0.94510, 0.94902), 0.),
        ((0.94510, 0.88627, 0.94118), .1),
        ((0.69804, 0.62745, 0.80392), .2),
        ((0.50196, 0.65098, 0.80784), .3),
        ((0.40392, 0.75686, 0.60784), .4),
        ((0.33725, 0.69412, 0.20000), .5),
        ((0.80000, 0.90588, 0.04314), .6),
        ((0.98039, 0.96078, 0.09804), .7),
        ((0.97255, 0.50980, 0.06667), .8),
        ((0.98039, 0.07059, 0.04706), .9),
        ((0.59608, 0.05882, 0.03137), 1.)]
    cmap = cmap_smoothed_steps(data, name=name, **kwargs)
    cmap.set_under(data[0][0])
    cmap.set_over(data[-1][0])
    return cmap

def cmap_white_centered_hymex(name="vacumm_white_centered_hymex", **kwargs):
    """RNB2 Colormap for HYMEX

    .. note:: This colormap is registered in matplotlib under the name "vacumm_white_centered_hymex".

    :Sample: .. image:: misc-color-vacumm_white_centered_hymex.png
    """
    data = [
        ((0, 1, 1), 0.),
        ((0.2, 0.2, 1), .2),
        ((1, 1, 1), .35),
        ((1, 1, 1), .65),
        ((1,0.2,0.2), .8),
        ((1, 1, 0), 1.)]
    cmap = cmap_smoothed_steps(data, name=name, **kwargs)
    cmap.set_under(data[0][0])
    cmap.set_over(data[-1][0])
    return cmap

def cmap_red_tau_hymex(name="vacumm_red_tau_hymex", **kwargs):
    """RNB2 Colormap for HYMEX

    .. note:: This colormap is registered in matplotlib under the name "vacumm_red_tau_hymex".

    :Sample: .. image:: misc-color-vacumm_red_tau_hymex.png
    """
    data = [
        ((1.0, 1.0, 1.0), 0.),
        ((1.0, 1.0,   0), .2),
        ((1.0, 0.8,0.05), .4),
        ((1.0, 0.6, 0.1), .6),
        ((1.0, 0.3, 0.1), .9),
        ((1.0, 0.0,   0), 1.)]
    cmap = cmap_smoothed_steps(data, name=name, **kwargs)
    cmap.set_under(data[0][0])
    cmap.set_over(data[-1][0])
    return cmap


def get_cmap(cmap=None, **kwargs):
    """A simple way to get a VACUMM, GMT or MPL colormap

    :Example:

        >>> get_cmap('jet')         # Matplotlib
        >>> pylab.jet()             # Matplotlib
        >>> pylab.get_cmap('jet')   # Matplotlib
        >>> get_cmap('cmap_grey',start=.2)   # VACUMM
        >>> get_cmap('vacumm_grey')   # VACUMM (registered in MPL)
        >>> cmap_grey(start=.2)     # VACUMM
        >>> get_cmap('gmt_gebco')   # GMT (registered in MPL)
        >>> cmap_gmt('gebco')       # GMT (registered in MPL)

    :See also:

        :func:`cmap_gmt` :func:`matplotlib.pyplot.get_cmap`
    """
    if isinstance(cmap, Colormap):
       return cmap
    if isinstance(cmap, basestring):
        if not kwargs: # Try an already registered colormap
            try:
                return P.get_cmap(cmap)
            except:
                pass
        if cmap.startswith('cmap_'):
            cmap = eval(cmap)(**kwargs)
        elif cmap.startswith('gmt_') or cmap.endswith('.cpt'):
            cmap = cmap_gmt(cmap)
        elif  cmap.startswith('vacumm_') and kwargs:
            cmap = eval('cmap_'+cmap[7:])(**kwargs)
        else:
            cmap = P.get_cmap(cmap)
    else:
        cmap = P.get_cmap()
    return cmap


def plot_cmap(cmap, ncol=None, smoothed=True,  ax=None, figsize=(5, .25), fig=None,
        show=True, aspect=.05, title=None, title_loc=(.5, .5),
        sa=dict(left=.0, right=1, top=1, bottom=.0),
        savefig=None, savefigs=None, close=True, **kwargs):
    """Display a colormap"""
    cmap = get_cmap(cmap)
    if ax is None:
        if fig is None:
            fig = P.figure()
        ax = fig.gca()
    else:
        fig = ax.get_figure()
    if figsize:
        fig.set_size_inches(figsize, forward=True)
    ax.set_aspect('auto', anchor='C')
    ax.axis("off")
    if ncol is None:
        ncol = cmap.N if hasattr(cmap, 'N') else 256.
    x = N.arange(0,ncol,1.)
    dx = x[1]-x[0]
    interp = 'bilinear' if smoothed else "nearest"
    p = ax.imshow(N.outer(N.ones(1),x), aspect=aspect*ncol,
        cmap=cmap, origin="lower",
        interpolation=interp, vmin=-.5, vmax=x[-1]+0.5)
    ax.fill([x[0]-dx/2, x[0]-dx/2, x[0]-dx/2-ncol/20.], [-.5, .5, 0],
        facecolor=p.to_rgba(-1), edgecolor='none', linewidth=0)
    ax.fill([x[-1]+dx/2, x[-1]+dx/2, x[-1]+dx/2+ncol/20.], [-.5, .5, 0],
        facecolor=p.to_rgba(ncol+2), edgecolor='none', linewidth=0)
    if title is None: title = cmap.name
    if title is not None and title is not False:
        from vacumm.misc.core_plot import add_glow
        add_glow(P.text(ncol/2., 0., title, color='k', ha='center', va='center'), alpha=0.5)
        kwtitle = kwfilter(kwargs, 'title_')
        dict_check_defaults(kwtitle, alpha=.8, ha='center', va='center',
            transform=ax.transAxes, size=9, color='k')
        ax.text(title_loc[0], title_loc[1], title, **kwtitle)
    if sa:
        fig.subplots_adjust(**sa)

    # Save and show
    if savefig is not None:
        fig.savefig(savefig, **kwfilter(kwargs, 'savefig'))
    if savefigs is not None:
        from plot import savefigs as Savefigs
        Savefigs(savefigs, fig=fig, **kwfilter(kwargs, 'savefigs'))
    if show:
        #fig.show()
        P.show()
    if close:
        P.close(fig)


def plot_cmaps(cmaps=None, figsize=None, show=True, savefig=None, ncol=5,
    savefigs=None, aspect=0.05, fig=None, close=True, **kwargs):
    """Display a list of or all colormaps"""

    kwsf = kwfilter(kwargs, 'savefig')
    kwsfs = kwfilter(kwargs, 'savefigs')
    kwargs.pop('nrow', None)

    # Default colormap list
    if cmaps is None:
        cmaps = cmaps_mpl(names=False)
    elif isinstance(cmaps, str):
        if cmaps.startswith('vacumm'):
            cmaps = cmaps_vacumm(names=False)
        elif cmaps == 'mpl':
            cmaps = cmaps_mpl(names=False, vacumm=False)
        elif cmaps == 'gmt':
            cmaps = cmaps_gmt()
        else:
            cmaps = [cmaps]

    # Check validity
    goodcmaps = []
    for cmap in cmaps:
        try:
            cmap = get_cmap(cmap)
            if cmap is not None:
                goodcmaps.append(cmap)
        except:
            continue
    cmaps = goodcmaps

    # Uniq
    oldcmaps = cmaps
    cmaps = []
    names = []
    for cmap in oldcmaps:
        if cmap.name not in names:
            cmaps.append(cmap)
            names.append(cmap.name)
    ncmap = len(cmaps)
    assert ncmap, 'No valid cmap'

    # Sort
    cmaps.sort(cmp=lambda a, b: cmp(a.name, b.name))

    # Setup figure
    if fig is None:
        fig = P.figure()
    ncol = min(ncmap, ncol)
    nrow = (ncmap-1)/ncol+1
#    nrow = min(ncmap, nrow)
#    ncol = (ncmap-1)/nrow+1
    if N.isscalar(figsize):
        figwidth = figsize
        figsize = None
    else:
        figwidth = 6.
    if figsize is None:
        onecol = figwidth / ncol
        onerow = figwidth * aspect * .8
        figheight = onerow * nrow
        figsize = (figwidth, figheight)
    if figsize is not False:
        fig.set_size_inches(figsize, forward=True)

    # Loop on colormaps
    ip = N.arange(ncol*nrow).reshape((nrow,ncol)).T.ravel()+1
    for i, cmap in enumerate(cmaps):
        ax = fig.add_subplot(nrow, ncol, ip[i])
        plot_cmap(cmap, show=False, ax=ax, figsize=False,
            aspect=aspect, close=False, title_loc=(.5, 2), title_alpha=1,
            **kwargs)
        ax.set_anchor('C')
#    fig.tight_layout(pad=0, h_pad=0, w_pad=0)
    fig.subplots_adjust(wspace=0.0, hspace=0, top=0.98, bottom=0.02, left=0.02, right=0.98)

    # Save and show
    if savefig is not None:
        P.savefig(savefig, fig=fig, **kwsf)
    if savefigs is not None:
        from plot import savefigs as _savefigs
        _savefigs(savefigs, fig=fig, **kwsfs)
    if show: fig.show()
    if close: P.close(fig)

def show_cmap(cmap, *args, **kwargs):
    """Alias for :func:`plot_cmap`"""
    return plot_cmap(cmap, *args, **kwargs)

def cmaps_registered(include=None, exclude=None, names=True):
    """List colormap registered in matplotlib

    :Params:

        - **include**: Include only colormaps that have one of these prefixes.
        - **include**: Exclude colormaps that have one of these prefixes.
        - **names**: Return names OR colormaps.
    """
    cmap_names = cmap_d.keys()
    cmap_names.sort()
    if include is None: include = []
    elif isinstance(include, basestring): include = [include]
    if exclude is None: exclude = []
    elif isinstance(exclude, basestring): exclude = [exclude]
    for inc in include:
        cmap_names = [name for name in cmap_names if name.startswith(inc)]
    for exc in exclude:
        cmap_names = [name for name in cmap_names if not name.startswith(exc)]
    if not names:
        return [cmap_d[name] for name in cmap_names]
    return cmap_names

def cmaps_mpl(vacumm=True, gmt=True, names=True):
    """List available registered colormaps available directly from Matplotlib

    :See also:

        :func:`get_cmap`
    """
    exclude = []
    if not vacumm: exclude.append('vacumm_')
    if not gmt: exclude.append('GMT_')
    return cmaps_registered(exclude=exclude, names=names)

def cmaps_vacumm(names=True):
    """List available VACUMM colormaps

    :See also:

        :func:`get_cmap`
    """
    return cmaps_registered(include='vacumm_', names=names)
cmaps_act = cmaps_vacumm

def cmaps_gmt(names=True):
    """List available GMT colormaps

    :See also:

        :func:`cmap_gmt` :func:`print_cmaps_gmt` :func:`get_cmap`
    """
    return cmaps_registered(include='GMT_', names=names)

def print_cmaps_gmt():
    """List available gmt colormaps

    :See also:

        :func:`cmap_gmt` :func:`cmaps_gmt` :func:`get_cmap`
    """
    print 'List of available GMT colormaps: '+', '.join(cmaps_gmt(names=True))

_re_split_gmt = re.compile(r'[\t/\-]+').split
def cmap_gmt(name, register=True, **kwargs):
    """Get a colormap from GMT

    :Params:

        - **name**: GMT colormap name OR .cpt file name.

    :See also:

        :func:`cmaps_gmt` :func:`print_cmaps_gmt` :func:`get_cmap`
    """
    # Already registered
    if not name.endswith('.cpt'):

#        name = name.lower()
        if name.startswith('gmt_'): name = 'GMT_'+name[4:]
        mname = ('GMT_'+name) if not name.startswith('GMT_') else name
        if mname not in cmaps_gmt():
            raise vacumm.VACUMMError('Invalid GMT colormap: %s. '%name +
                'Please print available name with: print_cmaps_gmt()')
        return P.get_cmap(mname)

    # From file
    filePath = name
    name = os.path.basename(name[:-4])#.lower()

    if not os.path.exists(filePath):
        raise vacumm.VACUMMError("Wrong GMT colormap file: "+filePath)

    f = open(filePath)
    lines = f.readlines()
    f.close()

    x = []
    r = []
    g = []
    b = []
    colorModel = "RGB"
    for l in lines:
        ls = _re_split_gmt(l.strip())
#        ls = l.split()
        if l[0] == "#":
            if ls[-1] == "HSV":
                colorModel = "HSV"
                continue
            else:
                continue
        if len(ls)==0: continue
        if ls[0] == "B" or ls[0] == "F" or ls[0] == "N":
            pass
        elif len(ls)==8:
            x.append(float(ls[0]))
            r.append(float(ls[1]))
            g.append(float(ls[2]))
            b.append(float(ls[3]))
            xtemp = float(ls[4])
            rtemp = float(ls[5])
            gtemp = float(ls[6])
            btemp = float(ls[7])
#        else:
#            return


    x.append(xtemp)
    r.append(rtemp)
    g.append(gtemp)
    b.append(btemp)

    nTable = len(r)
    x = N.array( x , 'f')
    r = N.array( r , 'f')
    g = N.array( g , 'f')
    b = N.array( b , 'f')
    if colorModel == "HSV":
        for i in range(r.shape[0]):
            rr,gg,bb = colorsys.hsv_to_rgb(r[i]/360.,g[i],b[i])
            r[i] = rr ; g[i] = gg ; b[i] = bb
    if colorModel == "HSV":
        for i in range(r.shape[0]):
            rr,gg,bb = colorsys.hsv_to_rgb(r[i]/360.,g[i],b[i])
            r[i] = rr ; g[i] = gg ; b[i] = bb
    if colorModel == "RGB":
        r = r/255.
        g = g/255.
        b = b/255.
    xNorm = (x - x[0])/(x[-1] - x[0])

    red = []
    blue = []
    green = []
    for i in range(len(x)):
        red.append([xNorm[i],r[i],r[i]])
        green.append([xNorm[i],g[i],g[i]])
        blue.append([xNorm[i],b[i],b[i]])
    colorDict = {"red":red, "green":green, "blue":blue}
    if register:
        if isinstance(register, basestring): name = register
    return cmap_custom(colorDict, name, register=register, **kwargs)


def darken(c, f):
    """Darken a color 'c' by a factor 'f' (max when f=1)

    :Params:

        - **c**: Color
        - **f**: Factor between 0 and 1

    :Sample:

        >>> darken('r',0)
        (1.0, 0.0, 0.0)
        >>> darken('r',.5)
        (0.5, 0.0, 0.0)

    :See also: :func:`whiten`
    """
    if isinstance(c, Colormap):
        c._init()
        c._lut[:-3, :-1] = [darken(rgb,f) for rgb in c._lut[:-3, :-1]]
        for att in '_under', '_over', '_bad':
            col = getattr(c, '_rgba'+att, None)
            if col is not None:
                func = getattr(c, 'set'+att)
                func(darken(col,f)+(col[3], ))
        return c
    r,g,b,a = RGBA(c)
    f = 1-f
    r = f*r
    g = f*g
    b = f*b
    return r,g,b

def whiten(c, f):
    """Whiten a color 'c' by a factor 'f' (max when f=1)

    :Params:

        - **c**: Color
        - **f**: Factor between 0 and 1

    :Sample:

        >>> whiten('r',.5)
        (1.0, 0.5, 0.5)
        >>> whiten('r',0)
        (1.0, 0.0, 0.0)

    :See also: :func:`whiten`
    """
    if isinstance(c, Colormap):
        c._init()
        c._lut[:-3, :-1] = [whiten(rgb,f) for rgb in c._lut[:-3, :-1]]
        for att in '_under', '_over', '_bad':
            col = getattr(c, '_rgba'+att, None)
            if col is not None:
                func = getattr(c, 'set'+att)
                func(whiten(col,f)+(col[3], ))
        return c
    r,g,b,a = RGBA(c)
    f = 1-f
    r = 1.-f*(1-r)
    g = 1.-f*(1-g)
    b = 1.-f*(1-b)
    return r,g,b


def to_shadow(c,att=.3):
    """Return the shadow color of a color

    .. note::

        This is a simple shortcut to :func:`darken`
        with ``f=.3`` be default.

    :Params:

        - **c**: Color.
        - **att**, optional: Attenuation factor
    """
    return darken(c, 1-att)



class StepsNorm(Normalize):
    """Normalize a given value to the 0-1 range on a stepped linear or log scale

    See tutorial :ref:`user.tut.misc.plot.advanced.stepsnorm`
    """
    def __init__(self, levels, log=False, masked=True, **kwargs):
        levels = N.array(levels)
        Normalize.__init__(self, **kwargs)
        if self.vmin is None:
            self.vmin = levels.min()
        if self.vmax is None:
            self.vmax = levels.max()
        self.levels = N.unique(N.clip(levels, self.vmin, self.vmax)).astype('d')
        self.positions = N.linspace(0, 1., len(self.levels))
        self.log = log
        if self.vmin > self.vmax:
            raise ValueError("minvalue must be less than or equal to maxvalue")
        elif self.log and self.vmin <= 0.:
            raise ValueError("minvalue must be greater than 0 when using log scale")
        self._masked = masked


    @staticmethod
    def process_value(value):
        """
        Homogenize the input *value* for easy and efficient normalization.

        *value* can be a scalar or sequence.

        Returns *result*, *is_scalar*, where *result* is a
        masked array matching *value*.  Float dtypes are preserved;
        integer types with two bytes or smaller are converted to
        N.float32, and larger types are converted to N.float.
        Preserving float32 when possible, and using in-place operations,
        can greatly improve speed for large arrays.

        Experimental; we may want to add an option to force the
        use of float32.
        """
        if cbook.iterable(value):
            is_scalar = False
            result = ma.asarray(value)
            if result.dtype.kind == 'f':
                if isinstance(value, N.ndarray):
                    result = result.copy()
            elif result.dtype.itemsize > 2:
                result = result.astype(N.float)
            else:
                result = result.astype(N.float32)
        else:
            is_scalar = True
            result = ma.array([value]).astype(N.float)
        return result, is_scalar


    def __call__(self, value, clip=None):
        if clip is None:
            clip = self.clip

        result, is_scalar = self.process_value(value)
        val = result.copy()
        self.autoscale_None(result)
        vmin, vmax = self.vmin, self.vmax
        mask = ma.getmaskarray(val)

        # if theses 4 lines are not present, color of the 2D scalar field
        # in map2 is black for the values whose range is over the max value in colorbar
#        if cbook.iterable(value):
#            val = N.asarray(value).astype(N.float)
#        else:
#            val = N.array([value]).astype(N.float)
        #

        if vmin==vmax:
            result.fill(0.)
        else:
            if clip:
                result = ma.array(N.clip(val.filled(vmax), vmin, vmax),
                    mask=mask)
            if self.log and N.any(self.levels<=0):
                raise ValueError("All levels must be greater than 0 when using log scale")
            nlev = len(self.levels)

            if self.log:
                val = ma.log(val)

            # Inside
            for ilev in xrange(nlev-1):
                lev0, lev1 = self.levels[ilev:ilev+2]
                p0, p1 = self.positions[ilev:ilev+2]
                if self.log:
                    lev0 = ma.log(lev0)
                    lev1 = ma.log(lev1)
                mincheck = (val>=lev0) if ilev>0 else True
                maxcheck = (val<=lev1) if ilev<nlev-2 else True
                result[:] = ma.where(mincheck&maxcheck,
                    p0+(p1-p0)*(val-lev0)/(lev1-lev0), result)

            # Above (linear extrapolation)
            lev0, lev1 = self.levels[-2:]
            p0, p1 = self.positions[-2:]
            if self.log:
                lev0 = ma.log(lev0)
                lev1 = ma.log(lev1)
            result[:] = ma.where(val>=lev1, p1 + (p1-p0)*(val-lev1)/(lev1-lev0), result)
            result[N.isinf(val)] = N.inf

            # Below (linear extrapolation)
            lev0, lev1 = self.levels[:2]
            p0, p1 = self.positions[:2]
            if self.log:
                lev0 = ma.log(lev0)
                lev1 = ma.log(lev1)
            result[:] = ma.where(val<lev0, p0 + (p0-p1)*(val-lev0)/(lev0-lev1), result)
            result[N.isneginf(val)] = -N.inf

        if self._masked:
            result[mask] = N.ma.masked

        if is_scalar:
            result = result[0]
        return result

    def inverse(self, pos):
        result, is_scalar = self.process_value(pos)
        mask = N.ma.getmaskarray(result)
        pos = result.copy()
        if self.vmin==self.vmax:
            result.fill(0)
        else:
#            result = pos*0.
#            result[pos<0] = self.vmin
#            result[pos>1] = self.vmax

            # Inside
            nlev = len(self.levels)
            for ilev in xrange(len(self.levels)-1):
                lev0, lev1 = self.levels[ilev:ilev+2]
                p0, p1 = self.positions[ilev:ilev+2]
                if self.log:
                    lev0 = ma.log10(lev0)
                    lev1 = ma.log10(lev1)
                mincheck = (pos>=p0) if ilev else True
                maxcheck = (pos<=p1) if ilev<nlev-2 else True
                result[:] = N.where(mincheck&maxcheck, lev0+(pos-p0)*(lev1-lev0)/(p1-p0), result)
                if self.log:
                    result = N.power(result)

            # Above (linear extrapolation)
            lev0, lev1 = self.levels[-2:]
            p0, p1 = self.positions[-2:]
            if self.log:
                lev0 = ma.log(lev0)
                lev1 = ma.log(lev1)
            result[:] = ma.where(pos>=p1, lev1 + (lev1-lev0)*(pos-p1)/(p1-p0), result)
            result[N.isinf(pos)] = N.inf

            # Below (linear extrapolation)
            lev0, lev1 = self.levels[:2]
            p0, p1 = self.positions[:2]
            if self.log:
                lev0 = ma.log(lev0)
                lev1 = ma.log(lev1)
            result[:] = ma.where(pos<p0, lev0 + (lev0-lev1)*(pos-p0)/(p0-p1), result)
            result[N.isneginf(pos)] = -N.inf


        if self._masked:
            result[mask] = N.ma.masked

        if is_scalar:
            result = result[0]
        return result


class RangedLinearSegmentedColormap(Colormap):
    """
    :See also:

        :class:`matplotlib.colors.LinearSegmentedColormap`
    """
    def __init__(self, name, segmentdata, N=256, start=0., stop=1.):
        self.monochrome = False
        Colormap.__init__(self, name, N)
        self._segmentdata = segmentdata
        self._start = start
        self._stop = stop

    def _init(self):
        self._lut = N.ones((self.N + 3, 4), N.float)
        n = int(N.ceil(self.N/(self._stop-self._start)))
        r = makeMappingArray(n, self._segmentdata['red'])
        g = makeMappingArray(n, self._segmentdata['green'])
        b = makeMappingArray(n, self._segmentdata['blue'])
        i0 = int(self._start*n)
        i1 = i0+self.N
        self._lut[:-3, 0] = r[i0:i1]
        self._lut[:-3, 1] = g[i0:i1]
        self._lut[:-3, 2] = b[i0:i1]
        self._isinit = True
        self._set_extremes()

class Scalar2RGB(object):
    """Converter from scalar to colors

    :Params:

        - **vminmax**: Either an array or a tuple of (min,max).
        - **cmap**, optional: A colormap.

    :Example:

        >>> cmap = cmap_srs(['b', 'r'])
        >>> c = Scalar2RGB((1.5, 20.6), cmap)
        >>> print c(1.5, alpha=.5), c(10), c(20.6), c(50)
        (0.0,0.0,1.0,0.5) (0.38,0.0,0.61) (1.0,0.0,0.0) (1.0,0.0,0.0)
        >>> print c([1.5,10])
        [[ 0.          0.          1.        ]
        [ 0.38627451  0.          0.61372549]]

    """

    def __init__(self, vminmax, cmap=None):
        cmap = get_cmap(cmap)
        self.cmap = cmap
        vmin, vmax = minmax(vminmax)
        self.norm = Normalize(vmin, vmax)
        self.sm = ScalarMappable(cmap=self.cmap, norm=self.norm)

    def __call__(self, value, alpha=None):
        """Convert value to RGB(A)

        :Params:

            - **value**: A scalar or array.
            - **alpha**, optional: Add an alpha value to
              all colors.
        """

        res =  self.sm.to_rgba(value, alpha)
        if alpha is not None: return res
        if isinstance(res, tuple): return res[:3]
        return res[:,:3]

def anamorph_cmap(cmap, transform, name=None):
    """Tranform a colormap with anamorphim

    :Params:

        - **cmap**: Colormap.
        - **transform**: Sorted array of float between 0 and 1.
        - **name**: name of the colormap
    """
    #  Input cmap
    cmap = P.get_cmap(cmap)

    # Transform
    transform = N.clip(N.atleast_1d(transform).astype('f'), 0, 1).tolist()
    if transform[0]!=0:
        transform = [0.] + transform
    if transform[-1]!=1:
        transform.append(1.)

    # First colors
    segmentdata = {'red':[], 'green':[], 'blue':[]}

    # Input segmentdata
    input_segmentdata = cmap._segmentdata.copy()
    if callable(input_segmentdata['red']):
        for cname, cfunc in input_segmentdata.items():
            xind = N.linspace(0, 1, cmap.N) ** cmap._gamma
            lut = N.clip(N.array(cfunc(xind), dtype=N.float), 0, 1)
            input_segmentdata[cname] = []
            for i, xi in enumerate(xind):
                input_segmentdata[cname].append((xi, lut[i], lut[i]))

    # Loop on intervals
    dxo = 1./(len(transform)-1)
    for ii, xi0 in enumerate(transform[:-1]):
        xi1 = transform[ii+1]
        dxi = xi1-xi0
        xo0 = ii*dxo
        xo1 = (ii+1)*dxo
        for cname, cvals in input_segmentdata.items():
            for cval in cvals:
                xi = cval[0]
                if xi<xi0:
                    continue
                if xi>=xi1:
                    break
                xo = (xi-xi0)*dxo/dxi+xo0
                segmentdata[cname].append((xo,)+cval[1:])
            else:
                col = cmap(xi1)[['red', 'green', 'blue'].index(cname)]
                segmentdata[cname].append((xo1, col, col))
    for cname, cval in input_segmentdata.items():
        segmentdata[cname].append(cval[-1])

    # Name
    if name is None:
        name = cmap.name
        if name is None:
            name = 'vacumm'
        name += '_anamorph'

    # Create it
    cmapo = LinearSegmentedColormap(name, segmentdata, cmap.N)

    # Register it
    P.register_cmap(name, cmapo)

    return cmapo

def discretize_cmap(cmap, bounds, name=None, **kwargs):
    """Make discret an existing colormap

    :Examples:

        >>> discretize_cmap('jet', [.25, .5, .9]) # two not evenly spaced colors
        >>> discretize_cmap('jet', 10) # ten evenly colors

    :Params:

        - **cmap**: Colormap.
        - **bounds**: An array of limits that will normalized.
          If a scalar, it is converted into an array of 'scalar' values ranging
          from 0 to 1.
        - **name**, optional: Name of the colormap.
        - Other params are passed to :func:`cmap_custom`.
    """
    old_cmap = P.get_cmap(cmap)

    if N.isscalar(bounds):
        bounds = N.linspace(0, 1, bounds)
    else:
        bounds = N.asarray(bounds)
        bounds = (bounds-bounds[0])/(bounds[-1]-bounds[0])

    centers = 0.5*(bounds[:-1]+bounds[1:])
    colors = [old_cmap(c) for c in centers]

    data = []
    for ic, color in enumerate(colors):
        data.extend([(color, bounds[ic]), (color, bounds[ic+1])])

    if name is None:
        name = old_cmap.name+'_discrete'
    new_cmap = cmap_custom(data, name=name, **kwargs)
    return new_cmap


# Register colormaps
# - vacumm
cmap_bwr()
cmap_bwre()
cmap_br()
cmap_br2()
cmap_wr()
cmap_wre()
cmap_bathy()
cmap_land()
cmap_topo()
cmap_jete()
cmap_ajete()
cmap_jet()
cmap_jets()
cmap_wjets()
cmap_ajets()
cmap_wjet()
cmap_pe()
cmap_grey()
cmap_chla()
cmap_previmer()
cmap_previmer2()
cmap_rnb2_hymex()
cmap_rainbow_sst_hymex()
cmap_dynamic_cmyk_hymex()
cmap_white_centered_hymex()
cmap_red_tau_hymex()
cmap_ncview_rainbow()
cmap_eke()
cmap_currents()
cmap_nice_gfdl()
cmap_ssec()
# - basemap
for _name in basemap_cm.datad.keys():
#    sname = _name.lower() if _name.startswith('GMT_') else _name
    _cmap = getattr(basemap_cm, _name)
    P.register_cmap(_name, _cmap)
del _cmap, _name
# - cmocean
if cmoceancm is not None:
    for cmname in cmoceancm.cmapnames:
        P.register_cmap('cmocean_'+cmname, getattr(cmoceancm, cmname))<|MERGE_RESOLUTION|>--- conflicted
+++ resolved
@@ -52,14 +52,11 @@
 from matplotlib.cm import cmap_d
 import matplotlib.cbook as cbook
 from mpl_toolkits.basemap import cm as basemap_cm
-<<<<<<< HEAD
 from genutil import minmax
-=======
 try:
     import cmocean.cm as cmoceancm
 except:
     cmoceancm = None
->>>>>>> d66d5562
 
 import vacumm
 from .misc import kwfilter, broadcast, dict_check_defaults
