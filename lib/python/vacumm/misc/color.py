# -*- coding: utf8 -*-
"""Variables and utilities about colors and color maps

List of all available colormaps in matplotlib, including VACUMM colormaps
(plotted with :func:`plot_cmaps`)

.. image:: misc-color-cmaps.png

"""
# Copyright or © or Copr. Actimar/IFREMER (2010-2016)
#
# This software is a computer program whose purpose is to provide
# utilities for handling oceanographic and atmospheric data,
# with the ultimate goal of validating the MARS model from IFREMER.
#
# This software is governed by the CeCILL license under French law and
# abiding by the rules of distribution of free software.  You can  use,
# modify and/ or redistribute the software under the terms of the CeCILL
# license as circulated by CEA, CNRS and INRIA at the following URL
# "http://www.cecill.info".
#
# As a counterpart to the access to the source code and  rights to copy,
# modify and redistribute granted by the license, users are provided only
# with a limited warranty  and the software's author,  the holder of the
# economic rights,  and the successive licensors  have only  limited
# liability.
#
# In this respect, the user's attention is drawn to the risks associated
# with loading,  using,  modifying and/or developing or reproducing the
# software by the user in light of its specific status of free software,
# that may mean  that it is complicated to manipulate,  and  that  also
# therefore means  that it is reserved for developers  and  experienced
# professionals having in-depth computer knowledge. Users are therefore
# encouraged to load and test the software's suitability as regards their
# requirements in conditions enabling the security of their systems and/or
# data to be ensured and,  more generally, to use and operate it in the
# same conditions as regards security.
#
# The fact that you are presently reading this means that you have had
# knowledge of the CeCILL license and that you accept its terms.
#
import re
import os
import glob
<<<<<<< HEAD
import colorsys
=======
from copy import deepcopy
>>>>>>> 73f9bfd5

import numpy as N
from matplotlib.cm import ScalarMappable
from matplotlib.colors import (Colormap, Normalize, LinearSegmentedColormap,
    ColorConverter, makeMappingArray, rgb_to_hsv, hsv_to_rgb)
import pylab as P
from matplotlib.cm import cmap_d
import matplotlib.cbook as cbook
from mpl_toolkits.basemap import cm as basemap_cm
from genutil import minmax
try:
    import cmocean.cm as cmoceancm
except:
    cmoceancm = None

import vacumm
<<<<<<< HEAD
from .misc import kwfilter, broadcast, dict_check_defaults

ma = N.ma
=======
from vacumm import vacumm_warn
>>>>>>> 73f9bfd5

# Color definitions

#: Land color
bistre = tuple([246./256.,223./256.,180./256.])

#: Alias for land color
land = bistre

#: Alias for land color
jean_pierre = bistre

#: Alias for land color
decimaitre = jean_pierre

#: Ocean color
ocean = (.6, .8, 1)

#: Alias for ocean color
sea = ocean

#: Basic list of colors
simple_colors =  ['k', 'b', 'g', 'r', 'c', 'm', 'y']
#colors = simple_colors

_cpt_dir = os.path.join(os.path.dirname(__file__), 'cpt')

RGB = ColorConverter().to_rgb
RGBA = ColorConverter().to_rgba

__all__ = ['cmap_custom', 'cmap_bwr', 'cmap_bwre', 'cmap_br', 'cmap_wr', 'cmap_wre', 'cmap_bathy',
    'cmap_jete', 'cmap_ajete', 'cmap_jets', 'cmap_wjets', 'cmap_ajets', 'cmap_smoothed_steps',
    'cmap_smoothed_regular_steps', 'cmap_ss', 'cmap_steps', 'cmap_regular_steps', 'cmap_rs',
    'cmap_wjet', 'cmap_pe', 'cmap_grey', 'show_cmap', 'cmaps_mpl', 'cmaps_gmt', 'cmap_gmt',
    'cmaps_vacumm', 'print_cmaps_gmt',  'darken', 'whiten', 'to_shadow', 'StepsNorm',
    'bistre', 'land', 'jean_pierre', 'decimaitre', 'RGB', 'RGBA', 'cmap_srs', 'cmap_rs',
    'cmap_linear', 'ocean', 'sea', 'plot_cmap', 'plot_cmaps', 'get_cmap', 'simple_colors',
    'cmap_land', 'cmap_topo', 'auto_cmap_topo', 'cmap_jet', 'cmap_rainbow', 'rainbow',
    'cmap_magic', 'cmap_mg', 'RangedLinearSegmentedColormap','Scalar2RGB', 'cmap_chla',
    'cmap_previmer', 'cmap_rnb2_hymex','cmap_rainbow_sst_hymex','cmap_dynamic_cmyk_hymex',
    'cmap_white_centered_hymex','cmap_red_tau_hymex', 'cmap_previmer2', 'cmap_ssec',
    'cmap_ncview_rainbow', 'cmap_eke', 'cmap_rb', 'cmap_currents', 'cmaps_registered',
    'cmap_br2','cmap_nice_gfdl', 'anamorph_cmap', 'discretise_cmap', 'to_grey',
    'change_luminosity', 'saturate', 'desaturate', 'change_saturation',
    'change_value', 'pastelise'
    ]
__all__.sort()

# Color maps
# ----------
def rainbow(n=None, mode='auto', first=None, last=None, middle=None, stretcher=None):
    """Get a list of nice rainbow colors

    Parameters
    ----------

    n: optional
        Number of requested colors. It should be > 1. Defaults to ``None``
    mode: optional
        Mode for choosing extreme colors.

            - ``"strict"``: Blue and red are first and last colors.
            - ``"first"``: ``(.5, 0, 1)`` is inserted as first color.
            - ``"last"``: ``(1, 0, .5)`` is inserted as last color.
            - ``"auto"`` or None: Switch to ``"extended"`` if ``n>6``.
            - ``"extended"`` or anything else: Like ``"first"`` and ``"last"``.
    stretcher: optional
        Function that alter color steps
        from their range [0.->1.] to [0.->1.]. This must be used
        for example to enhance a part of the colormap.
        Its value may also be a predefined function:

            - ``"reduced_green"``: Shrink the green band.

        .. note::

            This function must return a monotonic array of increasing
            values included in the [0,1] interval.


    """
    # Special cases
    if n is None: n=5
    if n==0: return []
    if n==1: return ['.5']

    # Base colors
    rbcols = [(0., 0., 1.), (0., 1., 1.), (0., 1., 0.), (1., 1., 0.), (1., 0., 0.)]
    rbfirst = (.5, 0., 1.)
    rblast = (1., 0., .5)
    rbcyclic = (1., 0, 1.)

    # Mode
    if mode is None: mode = 'auto'
    if mode == 'auto':
        if n>6:
            mode = 'extended'
        else:
            mode = 'strict'
    if mode!='strict':
        if mode=='last':
            rbcols =rbcols+[rblast]
        elif mode=='first':
            rbcols = [rbfirst]+rbcols
        elif mode=='cyclic':
            rbcols = [rbcyclic]+rbcols+[rbcyclic]
        else:
            rbcols = [rbfirst]+rbcols+[rblast]

    # Rainbow colors expanded to n colors
    base_cmap = cmap_custom(_regular_(rbcols, steptype='bounds'), ncol=512)
    positions = N.linspace(0., 1., n)
    if stretcher in ['reduced_green']:
        stretcher = eval('_stretcher_%s_'%stretcher)
    if callable(stretcher):
        positions = N.clip(stretcher(positions), 0, 1)
    colors = [base_cmap(p)[:3] for p in positions]

    # Special values
    if first is not None:
        colors[0] = first
    if last is not None:
        colors[-1] = last
    if middle is not None and n%2:
        colors[int(n/2)] = middle

    return colors

def _stretcher_reduced_green_(x):
    xx = (x-.5)*20
    return .2*P.exp(-N.abs(xx))*xx+x

def _nlev_(n):
    if hasattr(n,  '__len__'):
        lev = n
        n = max(0, len(n)-1)
    else:
        lev = None
    if n is None: n = 5
    elif n==0: n = 1
    return n, lev

def cmap_rainbow(n=None, name='vacumm_rainbow', smoothed=True, mode='auto', **kwargs):
    """Rainbow colormap

    Parameters
    ----------
    n: optional
        Number of colors used (keyword passed to :func:`rainbow`).
    stretcher: **first**, **last**, **middle**, optional
        See :func:`rainbow`.
    rainbow_<param>: optional
        ``<param>`` is passed to func:`rainbow`
        - Extra keywords are passed to :func:`cmap_rs` or :func:`cmap_srs`

    Example
    -------
    >>> cmap = cmap_magic(10, first='.5', mode='last')
    >>> cmap = cmap_magic([5.,6.,7,8,9], stretcher='reduced_green')


    Sample: .. image:: misc-color-vacumm_rainbow.png
    """
    kwrb = kwfilter(kwargs, 'rainbow_')
    for att in 'first', 'last', 'middle', 'stretcher':
        kwrb[att] = kwargs.pop(att, None)
    n, pos = _nlev_(n)
    colors = rainbow(n=n, mode=mode, **kwrb)
    if False and pos is not None:
        func = cmap_ss if smoothed else cmap_steps
        norm = kwargs.pop('norm', None)
        if norm is None:
            norm = Normalize(vmin=pos[0], vmax=pos[-1])
        colors = [(c, norm(p)) for (p, c) in zip(pos, colors)]
    else:
        func = cmap_srs if smoothed else cmap_rs
    return func(colors, name=name, **kwargs)
def cmap_rb(*args, **kwargs):
    """Shortcut to :func:`cmap_rainbow`"""
    return cmap_rainbow(*args, **kwargs)

def cmap_magic(n=None, stretch = 0.4, mode='normal', white='.95', name='vacumm_magic', **kwargs):
    """Magic rainbow colormap

    Based upon :func:`cmap_rainbow` with specificities:

        - ``n`` may be for example an array of levels.
        - ``smoothed`` is set to ``False`` by default.
        - ``stretch`` is set negative by default (``-attenuation``).

    Parameters
    ----------
    n: optional
        Number of colors used or
        object with a length (like an array of levels).
        - Extra keywords are passed to :func:`rainbow`

    Example
    -------
    >>> ssta = MV2.arange(-2.6, 3.1, .1)
    >>> cmap = cmap_magic(ssta, anomaly=True)
    >>> cmap = cmap_magic(len(ssta))

    Samples:

        - .. image:: misc-color-vacumm_magic.png
        - .. image:: misc-color-vacumm_magic-n10.png
        - .. image:: misc-color-vacumm_magic-anom.png
        - .. image:: misc-color-vacumm_magic-pos.png
        - .. image:: misc-color-vacumm_magic-neg.png
    """
    #print 'cmap_magic n in',n
    n, pos = _nlev_(n)
    kwargs.setdefault('smoothed', False)
    for att in 'positive', 'negative', 'anomaly',  'symetric': # compat
        if kwargs.has_key(att):
            if kwargs[att]:
                mode = att
            del kwargs[att]
    if mode.startswith('anom'): mode = 'symetric'
    if mode.startswith('norm'):
        kwargs['lstretch'] = -stretch
    elif mode.startswith('pos'):
        kwargs['first'] = white
        kwargs['lstretch'] = [0]+broadcast(-stretch, n-1)
        kwargs['rstretch'] = [-stretch]+[0]*(n-1)
    elif mode.startswith('neg'):
        kwargs['last'] = white
        kwargs['lstretch'] = [0]*(n-1)+[-stretch]
        kwargs['rstretch'] = broadcast(-stretch, n-1)+[0]
    elif mode.startswith('sym'):
        keepc = broadcast(None, n)
        mid = int(n/2)
        if n%2: # odd
            kwargs['lstretch'] = [0]*mid+broadcast(-stretch, mid+1)
            kwargs['rstretch'] = kwargs['lstretch'][::-1]
            kwargs['middle'] = '.8'
            keepc[mid] = False
        else:
            kwargs['lstretch'] = [0]*(mid)+[.98]+broadcast(-stretch, mid-1)
            kwargs['rstretch'] = kwargs['lstretch'][::-1]
            keepc[mid:mid+2] = False, False
    #print 'cmap_magic n out',n
    if pos is not None:
        n = pos
    return cmap_rainbow(n, name=name, **kwargs)

def cmap_mg(*args, **kwargs):
    """Shortcut to :func:`cmap_magic`"""
    return cmap_magic(*args, **kwargs)

def cmap_custom(colors, name='mycmap', ncol=256, ranged=False, register=True, **kwargs):
    """Quick colormap creation

    Parameters
    ----------
    colors:
        Like [(color1, position1),(color2, position2), etc...] or
        dict(red=((pos1,r1a,r1b), (pos2,r2a,r2b)),etc...)
    ncol/N:
        Discretization.
    register:
        Register the colormap into matplotlib to be accessible with its name?
    """
    ncol = kwargs.pop('N', ncol)
    if isinstance(colors, dict):
        for cname, cvals in colors.items():
            cvals = tuple(cvals)
            if cvals[0][0] != 0:
                colors[cname] = ((0, cvals[0][1], cvals[0][2]), ) + cvals
            if cvals[-1] != 1:
                colors[cname] = cvals + ((1, cvals[-1][1], cvals[-1][2]), )
    else:
        if isinstance(colors, tuple): colors = list(colors)
        tcolors = colors
        colors = dict(red=(), green=(), blue=())
        if tcolors[0][1] != 0:
            tcolors.insert(0, (tcolors[0][0], 0))
        if tcolors[-1][1] != 1:
            tcolors.append((tcolors[-1][0], 1))
        for col, pos in tcolors:
            r, g, b = RGB(col)
            colors['red'] += ((pos, r, r), )
            colors['green'] += ((pos, g, g), )
            colors['blue'] += ((pos, b, b), )
    if ranged:
        cmap = RangedLinearSegmentedColormap(name,colors,ncol, **kwargs)
    else:
        cmap = LinearSegmentedColormap(name,colors,ncol)
    P.register_cmap(name, cmap)
    return cmap

def cmap_linear(c, **kwargs):
    """Basic linear map between colors"""
    kwargs['stretch'] = 0
    return cmap_srs(c, **kwargs)

# blue -> white -> red
def cmap_bwr(wpos=0.5, wcol='w', name='vacumm_bwr'):
    """Blue->white->red colormap

    Parameters
    ----------
    white:
        relative position of white color in the map [default: 0.5]

    Sample: .. image:: misc-color-vacumm_bwr.png
    """
    return cmap_custom((('b', 0), (wcol, wpos), ('r', 1)), name)


# blue -> white -> red for Extremes : violet and pink and ends
def cmap_bwre(wpos=0.5,gap=0.1, wcol='w', name='vacumm_bwre', **kwargs):
    """Returns a violet->blue->white->red colormap->yellow

    white: optional
        relative position of white color in the map [default: 0.5]
    gap: optional
        Relative width of the pure central white gap [default: 0.1]

    :Sample: .. image:: misc-color-vacumm_bwre.png
    """
    wstart = wpos*(1-gap)
    wstop = wpos + (1.-wpos)*gap
    return  cmap_custom((((1, 0, 1), 0), ('b', .1), (wcol, wstart),
        (wcol, wstop), ('r', .9), ((1, 1, 0), 1)), name, **kwargs)

# blue -> red
def cmap_br(sep=0.5, name='vacumm_br', **kwargs):
    """Blue->red colormap

    Parameters
    ----------
    sep: optional
        relative position of the blue/red transition in the map [default: 0.5]

    Sample: .. image:: misc-color-vacumm_br.png
    """
    return cmap_custom( (('b', 0), ((.5, 0, .5), sep), ('r', 1)), name, **kwargs)

def cmap_br2(sep=0.5, white=.7, name="vacumm_br2", **kwargs):
    """Blue->light blue|light red-> red

    Parameters
    ----------
    sep: optional
        relative position of the blue/red transition in the map [default: 0.5]
    white: optional
        Strenght of the whitening (see :func:`whiten`).

    Sample: .. image:: misc-color-vacumm_br.png
    """
    bsep = whiten('b', white)
    rsep = whiten('r', white)
    cdict =   {'red':   ((0,1,1),(sep,bsep[0],rsep[0]), (1,0,0)),
               'green': ((0,0,0),(sep,bsep[1],rsep[1]), (1,0,0)),
               'blue':  ((0,0,0),(sep,bsep[2],rsep[2]), (1,1,1)),
               }
    return cmap_custom(cdict, name, **kwargs)

# white -> red
def cmap_wr(name='vacumm_wr', **kwargs):
    """White->red colormap

    Sample: .. image:: misc-color-vacumm_wr.png
    """
    return cmap_custom((('w', 0), ('r', 1)), name, **kwargs)

# white -> red
def cmap_wre(name='vacumm_wre', **kwargs):
    """White->red->yellow colormap for positive extremes

    Sample: .. image:: misc-color-vacumm_wre.png
    """
    cdict = {'red':  ((0.,1.,1.),(.8,1.,1.),(1.,1.,1.)),
           'green':((0.,1.,1.),(.8,0.,0.),(1.,1.,1.)),
           'blue': ((0.,1.,1.),(.8,0.,0.),(1.,0.,0.))}
    return cmap_custom(cdict, name, **kwargs)

cy = 0.6 # cyan
ye = 0.95 # yellow
vi = 0.35 # violet
_colors_bathy = (('k',0), ((0,.1,.9),vi), ((0,.8,.8),cy), ((.9,.9,.6),.9), ((.9,.9,.8),1))
def cmap_bathy(start=0., stop=1., name='vacumm_bathy', **kwargs):
    """Colormap for bathymetry maps

    Sample: .. image:: misc-color-vacumm_bathy.png
    """
    this_cmap = cmap_custom(_colors_bathy, name, ranged=True, start=start, stop=stop, **kwargs)
    this_cmap.set_bad(bistre)
    this_cmap.set_under(bistre)
    this_cmap.set_over(bistre)
    return this_cmap

_colors_land = ((_colors_bathy[-1][0], 0), ('#145D0A',.2),('#62CF60', .4), ('#A1A156',.6),('#6D461D', .85), ('#eeeeff', 1.))
def cmap_land(start=0., stop=1., name='vacumm_land', **kwargs):
    """Colormap for land maps

    Parameters
    ----------
    start/stop: optional
        Positions for a zoom in colormap.

    Sample: .. image:: misc-color-vacumm_land.png
    """
    this_cmap = cmap_custom(_colors_land, name, ranged=True, start=start, stop=stop, **kwargs)
    this_cmap.set_bad(ocean)
    this_cmap.set_under(ocean)
    this_cmap.set_over(ocean)
    return this_cmap

def cmap_topo(start=0., stop=1., name='vacumm_topo', zero=.5, over=_colors_bathy[0][0],
    under=_colors_land[-1][0], bad='0.5', **kwargs):
    """Colormap for bathy+land maps

    Parameters
    ----------
    start/stop: optional
        Positions for a zoom in colormap.
    zero: optional
        Position of 0-depth color.
    over: optional
        Color for values over maximal range
        (see :meth:`~matplotlib.colors.Colormap.set_over`).
    under: optional
        Color for values under maximal range
        (see :meth:`~matplotlib.colors.Colormap.set_under`).
    bad: optional
        Color for bad values
        (see :meth:`~matplotlib.colors.Colormap.set_bad`).

    Sample: .. image:: misc-color-vacumm_topo.png

    See also
    --------
    :func:`cmap_bathy` :func:`cmap_land`
    """
    mycolors = tuple([(c[0], zero*c[1]) for c in _colors_bathy])
    mycolors += tuple([(c[0], zero+(1-zero)*c[1]) for c in _colors_land[1:]])
    this_cmap = cmap_custom(mycolors, name, ranged=True, start=start, stop=stop, **kwargs)
    this_cmap.set_bad(bad)
    this_cmap.set_under(under)
    this_cmap.set_over(over)
    return this_cmap

def auto_cmap_topo(varminmax=(0., 1.), gzoom=1., xzoom=1., **kwargs):
    """Adjusted :func:`cmap_topo` colormap so that altitude 0 fall on center of full colormap by defaut

    Parameters
    ----------
    varminmax:
        Define the min and max of topo ; it can be either :

        - a topo variable (array) from which min and max are computed
        - a tuple of (min, max) fo topo

    gzoom: optional
        Global zoom in the colormap (>1.)
    xzoom: optional
        Zoom out

        - the land colormap if more ocean,
        - the ocean colormap if more land.
    """
    # Data range
    if isinstance(varminmax, tuple):
        topomin, topomax = varminmax
    else:
        topomin = N.asarray(varminmax, 'f').min()
        topomax = N.asarray(varminmax, 'f').max()
    topomin = float(min(topomin, 0))
    topomax = float(max(topomax, 0))
    # More land or ocean?
    xzoom = N.clip(xzoom, 0., 1.)
    if abs(topomin) < topomax:
        # More land
        alpha = -topomin/topomax
        if xzoom<alpha: xzoom=alpha
        zero = xzoom/(1.+xzoom)
        start = zero*(1-alpha)
        stop = 1.
    else:
        # More ocean
        alpha = -topomax/topomin
        if xzoom<alpha: xzoom=alpha
        zero = 1/(1.+xzoom)
        start = 0.
        stop = zero*(1+alpha)
    # Global zoom
    if gzoom<1: gzoom=1.
    start = zero - (zero-start)/gzoom
    stop = zero + (stop-zero)/gzoom
    kwargs.setdefault('register', False)
    return cmap_topo(start, stop, 'vacumm_auto_cmap_topo', zero=zero, **kwargs)



def cmap_jete(name='vacumm_jete', **kwargs):
    """Jet colormap with extremes

    Sample: .. image:: misc-color-vacumm_jete.png
    """
    cdict =   {'red':((0.,.75,.75),(0.22,0,0),  (0.4,0,0),(0.6,1,1),        (.78,1,1),  (1,1,1)),
               'green':((0.,0.,0.),(0.22,0,0),  (0.375,1,1),(0.64,1,1), (.78,0,0),  (1,0,0)),
               'blue':((0.,1.,1.),(0.22,1,1),   (0.4,1,1),(0.6,0,0),        (.78,0,0),  (1,.75,.75))}
    return cmap_custom(cdict, name, **kwargs)

def cmap_ajete(w=.02, name='vacumm_ajete', **kwargs):
    """Jet colormap with white at center and extremes, for anomaly plots

    Sample: .. image:: misc-color-vacumm_ajete.png
    """
    cdict =   {'red':((0.,.75,.75),(0.21,0,0),  (0.33,0,0),(.5-w/2,1,1),(.5+w/2,1,1),(0.67,1,1),        (.79,1,1),  (1,1,1)),
               'green':((0.,0.,0.),(0.21,0,0),  (0.3,1,1),(.5-w/2,1,1),(.5+w/2,1,1),(0.71,1,1),     (.79,0,0),  (1,0,0)),
               'blue':((0.,1.,1.),(0.21,1,1),   (0.33,1,1),(.5-w/2,1,1),(.5+w/2,1,1),(0.67,0,0),        (.79,0,0),  (1,.75,.75))}
    return cmap_custom(cdict, name, **kwargs)

def cmap_jet(smoothed=False, name='vacumm_jet', **kwargs):
    """Jet colormap"""
    colors = [(.75,0,1),(0,0,1),(0,1,1),(0,1,0),(1,1,0),(1,.5,0),(1,0,0)]
    kwargs.setdefault('stretch', 0)
    if not smoothed:
        cmap = cmap_regular_steps(colors, name=name, **kwargs)
    else:
        cmap = cmap_srs(colors, name=name, **kwargs)
    return cmap

def cmap_jets(name='vacumm_jets', **kwargs):
    """Jet colormap with smoothed steps

    Parameters
    ----------
    **kwargs
        Passed to :func:`cmap_smoothed_regular_steps`

    Samples:

        - .. image:: misc-color-vacumm_jets.png
        - .. image:: misc-color-vacumm_jets+60.png
        - .. image:: misc-color-vacumm_jets-60.png

    See also
    --------
    :func:`cmap_smoothed_regular_steps`
    """
    colors = [(.75,0,1),(0,0,1),(0,1,1),(0,1,0),(1,1,0),(1,.5,0),(1,0,0)]
    kwargs.setdefault('stretch', 0)
    return cmap_smoothed_regular_steps(colors,name=name,**kwargs)

def cmap_wjets(wcol=".95", name='vacumm_wjets', **kwargs):
    """White jet colormap with smoothed steps

    Parameters
    ----------

    wcol: optional
        color of "white"
        - other options are passed to :func:`cmap_smoothed_regular_steps`

    Sample: .. image:: misc-color-vacumm_wjets.png
    """
##  colors = [(1,1,1),(0,0,1),(0,1,1),(0,1,0),(1,1,0),(1,.5,0),(1,0,0),(1,0,.75)]
    wcol = kwargs.get('first_color', wcol)
    colors = [RGB(wcol),(0,1,1),(0,1,0),(1,1,0),(1,.5,0),(1,0,0),(1,0,.75)]
    kwargs.setdefault('stretch', 0)
#   return cmap_linear(colors,name='cmap_wjets',**kwargs)
    return cmap_smoothed_regular_steps(colors, name=name, **kwargs)

def cmap_ajets(wcol="w", name='vacumm_ajets', **kwargs):
    """Jet colormap with smoothed steps and white at center (for anomalies)

    Parameters
    ----------
    wcol: optional
        color of "white"
    **kwargs
        other options are passed to :func:`cmap_smoothed_regular_steps`

    Sample: .. image:: misc-color-vacumm_ajets.png
    """
##  colors = [(.75,0,1),(0,0,1),(0,1,1),(0,1,0),(1,1,0),(1,.5,0),(1,0,0)]
    colors = [(.75,0,1),(0,0,1),(0,1,1),RGB(wcol),(1,1,0),(1,.5,0),(1,0,0)]
    kwargs.setdefault('stretch', 0)
    return cmap_smoothed_regular_steps(colors,name=name,**kwargs)

def _stretch_(value, stretch):
    """ 0 = no stretch
    -1 = black
    1 = white
    """
    stretch = N.clip(stretch, -1, 1)
    if stretch == 0: return value
    if stretch < 0:
        return (1+stretch) * value
    return value + stretch * (1-value)

def cmap_smoothed_steps(colors, stretch=None, rstretch=0, lstretch=0, name='vacumm_css',
    asdict=False, **kwargs):
    """Smoothed steps

    Parameters
    ----------

    colors: optional
        Central positions for each colors [(col1,pos1),...]

   See also
   --------
    :func:`cmap_steps` :func:`cmap_regular_steps` :func:`cmap_smoothed_regular_steps`
    """
    if stretch is not None: # compat
        if isinstance(stretch, tuple):
            if len(stretch)>1:
                lstretch, rstretch = stretch[:2]
            else:
                lstretch = stretch[0]
    ns = len(colors)
    lstretch = broadcast(lstretch, ns)
    rstretch = broadcast(rstretch, ns)
    rr = [] ; gg = [] ; bb = []
    for i,(col,pos) in enumerate(colors):
        r, g, b = RGB(col)
        if i == 0:
            rr = [(0,r,r)]
            gg = [(0,g,g)]
            bb = [(0,b,b)]
        else:
            pcol,ppos = colors[i-1]
            pr,pg,pb = RGB(pcol)
            npos = .5*(pos+ppos)
            rr.append((npos,_stretch_(.5*(r+pr),lstretch[i]),_stretch_(.5*(r+pr),rstretch[i])))
            gg.append((npos,_stretch_(.5*(g+pg),lstretch[i]),_stretch_(.5*(g+pg),rstretch[i])))
            bb.append((npos,_stretch_(.5*(b+pb),lstretch[i]),_stretch_(.5*(b+pb),rstretch[i])))
        if i == (len(colors)-1):
            pos = 1
        rr.append((pos,r,r))
        gg.append((pos,g,g))
        bb.append((pos,b,b))

    cdict = {'red':rr,'green':gg,'blue':bb}
    if asdict: return cdict
    return cmap_custom(cdict, name, **kwargs)

def cmap_ss(*args, **kwargs):
    """Shortcut to :func:`cmap_smoothed_steps`"""
    return cmap_smoothed_steps(*args, **kwargs)



def cmap_smoothed_regular_steps(colors, steptype='center', **kwargs):
    """Smoothed regular steps

    Parameters
    ----------
    colors:
        [(r1,g1,b1),...]
    **kwargs
        Other keywords are passed to :func:`cmap_smoothed_steps()`

    See also
    --------
    :func:`cmap_steps` :func:`cmap_smoothed_steps` :func:`cmap_regular_steps`
    (:func:`cmap_regular_jets` for an example)
    """
    return cmap_smoothed_steps(_regular_(colors,steptype=steptype),**kwargs)

def cmap_srs(*args, **kwargs):
    """Shortcut to :func:`cmap_smoothed_regular_steps`"""
    return cmap_smoothed_regular_steps(*args, **kwargs)


def _regular_(colors, steptype='center', posmin=0., posmax=1.):
    rcolors = []
    dpos = posmax-posmin*1.
    step = dpos/len(colors)
    if steptype == 'center':
        offset = .5
    else:
        if steptype == 'bounds':
            step = dpos/(len(colors)-1)
        offset = 0
    for i,col in enumerate(colors):
        col = RGB(col)
        pos = posmin+(i+offset)*step
#       pos = int(255*pos)/256.
        rcolors.append((col,pos))
    return rcolors

def cmap_steps(cols, stretch=None, lstretch=0., rstretch=0., keepc=None, name='cmap_steps',
    **kwargs):
    """Colormap by steps

    Parameters
    ----------
    cols:
        [(col1,pos1),(col2,pos2),...]
    lstretch: optional
        Color darkening (<0) or whitening at start of steps (left)
    rstretch: optional
        Same but at end of steps (right)
    keepc: optional
        If ``lstretch`` and ``rstretch`` are both different from zero,
        it keeps center of steps intact, else it becomes a mean
        of left and right.
    ncol/N:
        Discretization.

    See also
    --------
    :func:`cmap_regular_steps` :func:`cmap_smoothed_steps` :func:`cmap_smoothed_regular_steps`
    """
    if stretch is not None: # compat
        if isinstance(stretch, tuple):
            if len(stretch)>1:
                lstretch, rstretch = stretch[:2]
            else:
                lstretch = stretch[0]
    ns = len(cols)
    lstretch = broadcast(lstretch, ns)
    rstretch = broadcast(rstretch, ns)
    keepc = broadcast(keepc, ns)
    rr = [] ; gg = [] ; bb = []
    pcol, ppos = cols[0]
    pr, pg, pb = RGB(pcol)
    pr = _stretch_(pr, lstretch[0])
    pg = _stretch_(pg, lstretch[0])
    pb = _stretch_(pb, lstretch[0])
    apos = [p for (c, p) in cols]+[1.]
    for i,(col,pos) in enumerate(cols):
        r, g, b = RGB(col)
        if i == 0:
            pos = 0.
        else:
            pr = _stretch_(pr, rstretch[i-1])
            pg = _stretch_(pg, rstretch[i-1])
            pb = _stretch_(pb, rstretch[i-1])
        rr.append((pos, pr, _stretch_(r, lstretch[i])))
        gg.append((pos, pg, _stretch_(g, lstretch[i])))
        bb.append((pos, pb, _stretch_(b, lstretch[i])))
        if keepc[i] is None:
            keepc[i] = lstretch[i] != 0 and rstretch[i] != 0
        if keepc[i]:
            rr.append((.5*(pos+apos[i+1]), r, r))
            gg.append((.5*(pos+apos[i+1]), g, g))
            bb.append((.5*(pos+apos[i+1]), b, b))
        pr, pg, pb = r,g,b
    r = _stretch_(r, rstretch[-1])
    g = _stretch_(g, rstretch[-1])
    b = _stretch_(b, rstretch[-1])
    rr.append((1, r, r))
    gg.append((1, g, g))
    bb.append((1, b, b))
    cdict = {'red':rr,'green':gg,'blue':bb}
    return cmap_custom(cdict, name, **kwargs)

def cmap_regular_steps(colors, steptype='stair', **kwargs):
    """Colormap by regular steps

    Parameters
    ----------
    cols:
        [col1,col2,...]
    stretch: optional
        Color darkening (<0) or whitening within steps [default: -.6]
    steptype: optional
        'center', 'stair' or 'bounds' [default: 'center']
        - Other keywords are passed to :func:`cmap_steps()`

    See also
    --------
    :func:`cmap_steps` :func:`cmap_smoothed_steps` :func:`cmap_smoothed_regular_steps`
    """
    return cmap_steps(_regular_(colors, steptype=steptype), **kwargs)

def cmap_rs(*args, **kwargs):
    """Shortcut to :func:`cmap_regular_steps`"""
    return cmap_regular_steps(*args, **kwargs)

def cmap_wjet(wcol='.95', smoothed=True, name='vacumm_wjet', **kwargs):
    """jet colormap with white (or another color) at beginning

    :Sample: .. image:: misc-color-vacumm_wjet.png
    """
    wcol = kwargs.get('first_color', wcol)
    func = cmap_regular_steps if not smoothed else cmap_smoothed_regular_steps
    colors = [wcol, 'b', (0, 1, 1), (0, 1, 0), (1, 1, 0), (1, 0, 0), (1, 0, .74)]
    return func(colors, name=name, **kwargs)

#    wcol = kwargs.get('first_color', wcol)
#    colors = [RGB(wcol),(0,1,1),(0,1,0),(1,1,0),(1,.5,0),(1,0,0),(1,0,.75)]



def cmap_pe(red=.8, name="vacumm_pe", **kwargs):
    """Colomap for positive extremes (white->grey->red)

    :Sample: .. image:: misc-color-vacumm_pe.png
    """
    cdict = {'red':  ((0.,1.,1.),(red,.7,.7),(1.,1.,1.)),
           'green':((0.,1.,1.),(red,.7,.7),(1.,0.,0.)),
           'blue': ((0.,1.,1.),(red,.7,.7),(1.,0.,0.))}
    return cmap_custom(cdict, name, **kwargs)

def cmap_grey(start=0, end=1., name="vacumm_grey", **kwargs):
    """Grey colormap from position ``start`` to position ``end``

    :Sample: .. image:: misc-color-vacumm_grey.png
    """
    cdict = {'red':  ((0.,start,start),(1.,end,end)),
           'green':((0.,start,start),(1.,end,end)),
           'blue': ((0.,start,start),(1.,end,end))}
    return cmap_custom(cdict, name, **kwargs)

def cmap_chla(name='vacumm_chla', smoothed=True, **kwargs):
    """Colormap for Chlorophyll A

    :Sample: .. image:: misc-color-vacumm_chla.png

    :Source: IDL code from F. Gohin.
    """
    # From?
#    rgb =  [(144, 8, 240), (112, 8, 240), (80, 8, 240), (8, 8, 240), (8, 8, 224), (8, 8, 208), (8, 8, 192), (8, 8, 176), (8, 8, 152), (8, 32, 120), (8, 56, 104), (8, 80, 104), (8, 104, 112), (8, 96, 120), (8, 104, 152), (8, 120, 160), (8, 136, 160), (8, 152, 168), (8, 168, 168), (8, 184, 184), (8, 200, 200), (8, 216, 216), (8, 224, 224), (8, 232, 232), (8, 240, 240), (8, 240, 216), (8, 232, 200), (8, 232, 144), (8, 224, 112), (8, 216, 120), (8, 200, 120), (8, 184, 112), (8, 176, 80), (8, 160, 80), (8, 144, 80), (8, 128, 80), (8, 144, 56), (8, 136, 8), (56, 152, 8), (56, 168, 8), (72, 184, 8), (88, 200, 8), (112, 208, 8), (136, 216, 8), (160, 224, 8), (192, 232, 8), (232, 232, 8), (224, 224, 8), (224, 208, 8), (224, 184, 8), (224, 160, 8), (224, 136, 8), (224, 112, 8), (224, 88, 8), (224, 64, 8), (224, 40, 8), (216, 8, 8), (200, 8, 8), (176, 8, 8), (152, 8, 8), (128, 8, 8), (104, 8, 8)]
#    cc = [(r/255.,  g/255., b/255.) for r, g, b in rgb]
#    colors = _regular_(cc, steptype='bounds', posmax=220./256)
#    colors.append(((200./255, )*3, 1.))

    # From F. gohin (IDL)
    param_red = N.array([0.00,0.00,0.00,0.00,0.00,0.53,0.45,0.35,0.48,
        0.43,0.53,0.67,0.80,0.50,0.60,0.72,0.80,0.87,
        0.43,0.60,0.12,0.00,0.00,0.00,0.00,0.00,0.00,
        0.00,0.00,0.00,0.00,0.00,0.00,0.00,0.78,0.78,
        0.62,0.62,0.62,0.62,0.62,0.77,0.87,1.00,1.00,
        0.95,1.00,1.00,1.00,1.00,1.00,1.00,1.00,1.00,
        1.00,1.00,1.00,0.87,0.75,0.60,0.53,0.65,0.72,
        0.82,0.92,1.00,1.00,1.00,1.00,0.87,0.80,0.72,
        0.65,0.60,0.57,0.57,0.93,0.80,0.70,0.50,0.40])

    param_green = N.array([0.00,0.00,0.00,0.00,0.00,0.00,0.00,0.00,0.00,
        0.45,0.55,0.70,0.80,0.80,0.87,0.95,0.97,0.97,
        0.97,0.97,0.97,0.97,0.97,0.97,0.97,1.00,0.88,
        0.75,0.60,0.55,0.65,0.75,0.85,0.93,0.78,0.96,
        0.70,0.70,0.70,0.70,0.00,0.88,0.95,1.00,1.00,
        0.95,1.00,1.00,0.95,0.90,0.83,0.75,0.65,0.58,
        0.50,0.30,0.00,0.00,0.00,0.00,0.38,0.50,0.58,
        0.68,0.78,0.85,0.00,0.65,0.80,0.72,0.65,0.57,
        0.50,0.35,0.28,0.17,0.92,0.80,0.70,0.50,0.40])

    param_blue = N.array([0.55,0.67,0.80,0.90,0.00,0.97,0.87,0.77,0.77,
        0.82,0.92,0.97,0.97,0.97,0.97,0.97,0.97,0.97,
        0.97,0.97,0.90,0.80,0.62,0.48,0.22,0.00,0.00,
        0.00,0.00,0.53,0.57,0.67,0.75,0.82,0.70,0.60,
        0.04,0.16,0.38,0.52,0.62,0.40,0.48,0.62,0.80,
        0.82,0.42,0.00,0.72,0.65,0.62,0.50,0.38,0.20,
        0.00,0.00,0.00,0.00,0.00,0.00,0.00,0.00,0.00,
        0.00,0.00,0.00,0.00,0.00,0.00,0.75,0.65,0.70,
        0.60,0.50,0.40,0.18,0.93,0.80,0.70,0.50,0.40])

    indtab = N.array([51,127,124,118,117,116,114,113,
        112,108,109,107,106,94,98,99,100,101,
        102,104,92,86,85,83,84,81,80,79,
        78,77,76,75,74,73,72,70,69,68,
        067,47, 47])
    indtab = -(indtab - 127)

    param_red = param_red[indtab]
    param_green = param_green[indtab]
    param_blue = param_blue[indtab]

    colors = zip(param_red,param_green,param_blue)

    func = cmap_regular_steps if not smoothed else cmap_smoothed_regular_steps
    return func(colors, name=name, **kwargs)

def cmap_previmer(name='vacumm_previmer', **kwargs):
    """Colormap from PREVIMER Website (http://www.previmer.org)

    :Sample: .. image:: misc-color-vacumm_previmer.png

    :Source: http://www.previmer.org (F. Lecornu, G. Charria)
    """
    post = N.array([2,3,4,5,6,7,8,9,10,10.5,11,11.5,12,12.5,13,13.5,14,14.5,15,15.5,16,16.5,17,17.5,18,18.5,19,19.5,20,20.5,21,22,23,24])
    norm = StepsNorm(post)

    r1=N.array([212,191,165,153,97,83,65,48,34,12,8,24,42,56,75,90,105,122,132,134,175,216,250,252,252,252,252,245,231,213,200,185,167,152])
    r1 = r1/255.
    v1=N.array([154,117,95,66,29,46,61,78,94,114,134,150,165,182,199,216,231,244,250,250,250,250,247,231,207,174,141,118,101,87,70,55,40,22])
    v1 = v1/255.
    b1=N.array([229,213,208,209,159,173,119,205,222,242,252,252,252,252,252,252,252,252,228,155,132,132,126,105,82,49,15,4,4,4,4,4,4,4])
    b1 = b1/255.
    colors = []
    for icolor in N.arange(len(r1)):
      colors.append(((r1[icolor],v1[icolor],b1[icolor]),norm.positions[icolor]))
    kwargs.setdefault('ncol', len(colors)-1)
    return cmap_custom(colors, name=name, **kwargs)

def cmap_previmer2(name='vacumm_previmer2', **kwargs):
    """Colormap from PREVIMER Website (http://www.previmer.org)

    Same as :func:`cmap_previmer` but extremes are used for
    :meth:`set_under` and :meth`set_over`.

    Sample: .. image:: misc-color-vacumm_previmer.png

    Source: http://www.previmer.org (F. Lecornu, G. Charria)
    """
    r = N.array([212,191,165,153,97,83,65,48,34,12,8,24,42,56,75,90,105,122,132,134,175,216,250,252,252,252,252,245,231,213,200,185,167,152.])
    r /= 255.
    g = N.array([154,117,95,66,29,46,61,78,94,114,134,150,165,182,199,216,231,244,250,250,250,250,247,231,207,174,141,118,101,87,70,55,40,22.])
    g /= 255.
    b = N.array([229,213,208,209,159,173,119,205,222,242,252,252,252,252,252,252,252,252,228,155,132,132,126,105,82,49,15,4,4,4,4,4,4,4.])
    b /= 255.
    colors = zip(r,g,b)
    cmap = cmap_srs(colors[1:-1], name=name, **kwargs)
    cmap.set_under(colors[0])
    cmap.set_over(colors[-1])
    return cmap


def cmap_ssec(name='vacumm_ssec', **kwargs):
    """ Colormap from Ncview (http://fossies.org/dox/ncview-2.1.2/colormaps__ssec_8h_source.html)


    Source: http://fossies.org/dox/ncview-2.1.2/colormaps__ssec_8h_source.html (ncview-2.1.2, G. Charria)
    """


    d = N.array([0,0,45, 0,1,46, 0,2,47, 0,3,48, 0,5,49, 0,6,50, 0,7,51, 0,9,52,
    0,10,53, 0,11,54, 0,13,55, 0,14,56, 0,15,57, 0,17,58, 0,18,59, 0,19,60,
    0,21,62, 0,22,63, 0,23,64, 0,25,65, 0,26,66, 0,27,67, 0,29,68, 0,30,69,
    0,31,70, 0,33,71, 0,34,72, 0,35,73, 0,37,74, 0,38,75, 0,39,76, 0,40,77,
    0,42,79, 0,43,80, 0,44,81, 0,46,82, 0,47,83, 0,48,84, 0,50,85, 0,51,86,
    0,52,87, 0,54,88, 0,55,89, 0,56,90, 0,58,91, 0,59,92, 0,60,93, 0,62,94,
    0,63,96, 0,64,97, 0,66,98, 0,67,99, 0,68,100, 0,70,101, 0,71,102, 0,72,103,
    0,74,104, 0,75,105, 0,76,106, 0,77,107, 0,79,108, 0,80,109, 0,81,110, 0,83,111,
    0,84,113, 0,85,114, 0,87,115, 0,88,116, 0,89,117, 0,91,118, 0,92,119, 0,93,120,
    0,95,121, 0,96,122, 0,97,123, 0,99,124, 0,100,125, 0,101,126, 0,103,127, 0,104,128,
    0,105,130, 0,107,131, 0,108,132, 0,109,133, 0,111,134, 0,112,135, 0,113,136, 0,114,137,
    0,116,138, 0,117,139, 0,118,140, 0,120,141, 0,121,142, 0,122,143, 0,124,144, 0,125,145,
    0,126,147, 0,128,148, 0,129,149, 0,130,150, 0,132,151, 0,133,152, 0,134,153, 0,136,154,
    0,137,155, 0,138,156, 0,140,157, 0,141,158, 0,142,159, 0,144,160, 0,145,161, 0,146,162,
    0,148,164, 0,149,165, 0,150,166, 0,151,167, 0,153,168, 0,154,169, 0,155,170, 0,157,171,
    0,158,172, 0,159,173, 0,161,174, 0,162,175, 0,163,176, 0,165,177, 0,166,178, 0,167,180,
    0,169,181, 0,170,182, 0,171,183, 0,173,184, 0,174,185, 0,175,186, 0,177,187, 0,178,188,
    0,179,189, 0,181,190, 0,182,191, 0,183,192, 0,185,193, 0,186,194, 0,187,195, 0,188,197,
    0,190,198, 0,191,199, 0,192,200, 0,194,201, 0,195,202, 0,196,203, 0,198,204, 0,199,205,
    0,200,206, 0,202,207, 0,203,208, 0,204,209, 0,206,210, 0,207,211, 0,208,212, 0,210,214,
    0,211,215, 0,212,216, 0,214,217, 0,215,218, 0,216,219, 0,218,220, 0,219,221, 0,220,222,
    0,222,223, 0,223,224, 0,224,225, 0,225,226, 0,227,227, 0,228,228, 0,229,229, 8,230,222,
    17,231,214, 26,232,206, 34,233,198, 43,234,190, 52,235,182, 61,236,174, 70,236,166, 78,237,158,
    87,238,150, 96,239,143, 105,240,135, 114,241,127, 122,242,119, 131,242,111, 140,243,103, 149,244,95,
    157,245,87, 166,246,79, 175,247,71, 184,248,63, 193,248,55, 201,249,47, 210,250,39, 219,251,32,
    228,252,24, 237,253,16, 245,254,8, 254,254,0, 255,250,0, 255,245,0, 255,240,0, 255,236,0,
    255,231,0, 255,226,0, 255,221,0, 255,217,0, 255,212,0, 255,207,0, 255,202,0, 255,198,0,
    255,193,0, 255,188,0, 255,183,0, 255,179,0, 255,174,0, 255,169,0, 255,164,0, 255,160,0,
    255,155,0, 255,150,0, 255,145,0, 255,141,0, 255,136,0, 255,131,0, 255,126,0, 255,122,0,
    253,117,0, 249,113,0, 246,109,0, 242,105,0, 239,101,0, 236,97,0, 232,93,0, 229,89,0,
    225,85,0, 222,81,0, 219,77,0, 215,73,0, 212,69,0, 208,65,0, 205,61,0, 202,57,0,
    198,53,0, 195,49,0, 191,45,0, 188,41,0, 185,37,0, 181,33,0, 178,29,0, 175,24,0])
    r = d[0::3]/255.
    g = d[1::3]/255.
    b = d[2::3]/255.

    colors = zip(r,g,b)
    cmap = cmap_srs(colors[1:-1], name=name, **kwargs)
    cmap.set_under(colors[0])
    cmap.set_over(colors[-1])
    return cmap

def cmap_ncview_rainbow(name='vacumm_ncview_rainbow', **kwargs):
    """ Colormap Rainbow from Ncview (http://fossies.org/dox/ncview-2.1.2/colormaps__rainbow_8h_source.html)


    Source: http://fossies.org/dox/ncview-2.1.2/colormaps__rainbow_8h_source.html (ncview-2.1.2, G. Charria)
    """


    d = N.array([38,  0, 50,  38,  0, 51,  38,  0, 51,
         38,  0, 51,  39,  0, 52,  39,  0, 52,  39,  0, 53,  40,  0, 54,  41,  0, 55,
         41,  0, 57,  42,  0, 58,  43,  0, 60,  44,  0, 61,  45,  0, 63,  46,  0, 65,
         47,  0, 67,  48,  0, 70,  50,  0, 72,  51,  0, 75,  52,  0, 77,  53,  0, 80,
         54,  0, 83,  56,  0, 86,  57,  0, 89,  58,  0, 92,  59,  0, 96,  60,  0, 99,
         61,  0,103,  62,  0,106,  63,  0,110,  64,  0,114,  65,  0,117,  65,  0,121,
         66,  0,125,  66,  0,129,  66,  0,133,  66,  0,137,  66,  0,141,  66,  0,145,
         65,  0,150,  65,  0,154,  64,  0,158,  63,  0,162,  62,  0,166,  60,  0,170,
         59,  0,174,  57,  0,179,  55,  0,183,  52,  0,187,  50,  0,191,  47,  0,195,
         44,  0,198,  41,  0,202,  38,  0,206,  34,  0,210,  30,  0,213,  26,  0,217,
         21,  0,220,  17,  0,223,  12,  0,226,   7,  0,229,   2,  0,232,   0,  3,235,
         0,  8,237,   0, 14,240,   0, 20,242,   0, 26,244,   0, 33,246,   0, 39,247,
         0, 46,249,   0, 52,250,   0, 59,251,   0, 66,252,   0, 73,253,   0, 80,253,
         0, 86,253,   0, 93,253,   0,100,253,   0,107,253,   0,114,253,   0,121,253,
         0,128,253,   0,136,252,   0,143,252,   0,150,252,   0,157,252,   0,165,252,
         0,172,252,   0,180,252,   0,187,252,   0,194,251,   0,202,251,   0,210,251,
         0,217,251,   0,225,250,   0,232,250,   0,240,250,   0,247,250,   0,249,244,
         0,249,235,   0,248,227,   0,248,219,   0,247,210,   0,247,202,   0,246,193,
         0,245,185,   0,245,176,   0,244,167,   0,243,159,   0,241,150,   0,240,141,
         0,238,132,   0,237,123,   0,235,114,   0,232,105,   0,229, 96,   0,226, 87,
         0,222, 78,   0,217, 69,   0,212, 61,   0,206, 52,   0,198, 43,   0,190, 35,
         0,181, 27,   0,172, 20,   0,163, 13,   0,157,  7,   0,153,  2,   2,153,  0,
         7,157,  0,  13,163,  0,  20,172,  0,  27,181,  0,  35,190,  0,  43,198,  0,
        52,206,  0,  61,212,  0,  69,217,  0,  78,222,  0,  87,226,  0,  96,229,  0,
       105,232,  0, 114,235,  0, 123,237,  0, 132,238,  0, 141,240,  0, 150,241,  0,
       159,243,  0, 167,244,  0, 176,245,  0, 185,245,  0, 193,246,  0, 202,247,  0,
       210,247,  0, 219,248,  0, 227,248,  0, 235,249,  0, 244,249,  0, 250,247,  0,
       250,240,  0, 250,232,  0, 250,225,  0, 251,217,  0, 251,210,  0, 251,202,  0,
       251,194,  0, 252,187,  0, 252,180,  0, 252,172,  0, 252,165,  0, 252,157,  0,
       252,150,  0, 252,143,  0, 252,136,  0, 253,128,  0, 253,121,  0, 253,114,  0,
       253,107,  0, 253,100,  0, 253, 93,  0, 253, 86,  0, 253, 80,  0, 253, 73,  0,
       252, 66,  0, 251, 59,  0, 250, 52,  0, 249, 46,  0, 247, 39,  0, 246, 33,  0,
       244, 26,  0, 242, 20,  0, 240, 14,  0, 237,  8,  0, 235,  3,  0, 232,  0,  2,
       229,  0,  7, 226,  0, 12, 223,  0, 17, 220,  0, 21, 217,  0, 26, 213,  0, 30,
       210,  0, 34, 206,  0, 38, 202,  0, 41, 198,  0, 44, 195,  0, 47, 191,  0, 50,
       187,  0, 52, 183,  0, 55, 179,  0, 57, 174,  0, 59, 170,  0, 60, 166,  0, 62,
       162,  0, 63, 158,  0, 64, 154,  0, 65, 150,  0, 65, 145,  0, 66, 141,  0, 66,
       137,  0, 66, 133,  0, 66, 129,  0, 66, 125,  0, 66, 121,  0, 65, 117,  0, 65,
       114,  0, 64, 110,  0, 63, 106,  0, 62, 103,  0, 61,  99,  0, 60,  96,  0, 59,
        92,  0, 58,  89,  0, 57,  86,  0, 56,  83,  0, 54,  80,  0, 53,  77,  0, 52,
        75,  0, 51,  72,  0, 50,  70,  0, 48,  67,  0, 47,  65,  0, 46,  63,  0, 45,
        61,  0, 44,  60,  0, 43,  58,  0, 42,  57,  0, 41,  55,  0, 41,  54,  0, 40,
        53,  0, 39,  52,  0, 39,  52,  0, 39,  51,  0, 38,  51,  0, 38,  51,  0, 38,50,  0, 38])
    r = d[0::3]/255.
    g = d[1::3]/255.
    b = d[2::3]/255.

    colors = zip(r,g,b)
    cmap = cmap_srs(colors[1:-1], name=name, **kwargs)
    cmap.set_under(colors[0])
    cmap.set_over(colors[-1])
    return cmap

def cmap_nice_gfdl(name='vacumm_nice_gfdl', **kwargs):
    """ GFDL colormap (http://www.gfdl.noaa.gov/visualization)


    Source: http://www.ncl.ucar.edu/Document/Graphics/ColorTables/nice_gfdl.shtml (included by G. Charria)
    """


    d = N.array([0.996078, 0.984314, 0.964706,
    0.925490, 0.929412, 0.945098,
    0.905882, 0.909804, 0.925490,
    0.862745, 0.882353, 0.901961,
    0.835294, 0.854902, 0.874510,
    0.811765, 0.823529, 0.858824,
    0.784314, 0.796078, 0.831373,
    0.749020, 0.772549, 0.811765,
    0.729412, 0.749020, 0.788235,
    0.694118, 0.717647, 0.768627,
    0.670588, 0.690196, 0.741176,
    0.639216, 0.666667, 0.725490,
    0.611765, 0.639216, 0.698039,
    0.580392, 0.607843, 0.666667,
    0.560784, 0.588235, 0.647059,
    0.517647, 0.560784, 0.623529,
    0.490196, 0.537255, 0.596078,
    0.462745, 0.517647, 0.576471,
    0.435294, 0.490196, 0.545098,
    0.400000, 0.447059, 0.525490,
    0.384314, 0.431373, 0.509804,
    0.352941, 0.407843, 0.486275,
    0.325490, 0.380392, 0.458824,
    0.294118, 0.356863, 0.443137,
    0.270588, 0.329412, 0.415686,
    0.247059, 0.301961, 0.396078,
    0.223529, 0.282353, 0.372549,
    0.196078, 0.254902, 0.360784,
    0.168627, 0.223529, 0.325490,
    0.133333, 0.203922, 0.301961,
    0.113725, 0.180392, 0.274510,
    0.094118, 0.149020, 0.250980,
    0.074510, 0.125490, 0.227451,
    0.050980, 0.109804, 0.203922,
    0.047059, 0.105882, 0.196078,
    0.050980, 0.117647, 0.203922,
    0.062745, 0.129412, 0.219608,
    0.074510, 0.141176, 0.235294,
    0.086275, 0.156863, 0.254902,
    0.094118, 0.176471, 0.258824,
    0.105882, 0.188235, 0.274510,
    0.121569, 0.207843, 0.298039,
    0.133333, 0.219608, 0.309804,
    0.137255, 0.243137, 0.325490,
    0.145098, 0.254902, 0.337255,
    0.160784, 0.270588, 0.356863,
    0.176471, 0.286275, 0.372549,
    0.180392, 0.301961, 0.380392,
    0.196078, 0.313725, 0.396078,
    0.203922, 0.325490, 0.407843,
    0.219608, 0.341176, 0.423529,
    0.223529, 0.360784, 0.427451,
    0.247059, 0.384314, 0.450980,
    0.247059, 0.396078, 0.458824,
    0.262745, 0.415686, 0.478431,
    0.282353, 0.439216, 0.490196,
    0.290196, 0.447059, 0.498039,
    0.298039, 0.462745, 0.513725,
    0.309804, 0.478431, 0.529412,
    0.313725, 0.501961, 0.533333,
    0.329412, 0.517647, 0.549020,
    0.333333, 0.529412, 0.560784,
    0.349020, 0.549020, 0.580392,
    0.356863, 0.564706, 0.592157,
    0.372549, 0.580392, 0.607843,
    0.392157, 0.603922, 0.631373,
    0.403922, 0.615686, 0.643137,
    0.403922, 0.631373, 0.643137,
    0.423529, 0.654902, 0.666667,
    0.431373, 0.662745, 0.674510,
    0.447059, 0.678431, 0.694118,
    0.454902, 0.698039, 0.705882,
    0.474510, 0.717647, 0.725490,
    0.482353, 0.725490, 0.733333,
    0.501961, 0.749020, 0.756863,
    0.505882, 0.772549, 0.752941,
    0.517647, 0.788235, 0.764706,
    0.525490, 0.807843, 0.784314,
    0.541176, 0.819608, 0.800000,
    0.549020, 0.839216, 0.811765,
    0.564706, 0.858824, 0.831373,
    0.580392, 0.874510, 0.847059,
    0.596078, 0.894118, 0.862745,
    0.596078, 0.905882, 0.862745,
    0.596078, 0.905882, 0.862745,
    0.576471, 0.890196, 0.819608,
    0.564706, 0.878431, 0.811765,
    0.549020, 0.866667, 0.760784,
    0.541176, 0.858824, 0.752941,
    0.529412, 0.847059, 0.729412,
    0.517647, 0.835294, 0.713725,
    0.498039, 0.827451, 0.662745,
    0.478431, 0.807843, 0.643137,
    0.470588, 0.803922, 0.607843,
    0.454902, 0.784314, 0.588235,
    0.443137, 0.776471, 0.556863,
    0.431373, 0.764706, 0.545098,
    0.415686, 0.749020, 0.501961,
    0.407843, 0.741176, 0.494118,
    0.392157, 0.729412, 0.458824,
    0.380392, 0.713725, 0.447059,
    0.368627, 0.701961, 0.415686,
    0.352941, 0.682353, 0.400000,
    0.345098, 0.678431, 0.360784,
    0.329412, 0.662745, 0.345098,
    0.317647, 0.647059, 0.325490,
    0.305882, 0.635294, 0.313725,
    0.282353, 0.623529, 0.270588,
    0.274510, 0.615686, 0.262745,
    0.262745, 0.592157, 0.223529,
    0.258824, 0.584314, 0.215686,
    0.247059, 0.576471, 0.180392,
    0.243137, 0.572549, 0.176471,
    0.270588, 0.584314, 0.149020,
    0.282353, 0.600000, 0.160784,
    0.313725, 0.619608, 0.117647,
    0.329412, 0.639216, 0.129412,
    0.372549, 0.654902, 0.098039,
    0.384314, 0.666667, 0.109804,
    0.419608, 0.686275, 0.070588,
    0.435294, 0.701961, 0.086275,
    0.478431, 0.721569, 0.023529,
    0.494118, 0.741176, 0.050980,
    0.529412, 0.756863, 0.000000,
    0.545098, 0.772549, 0.000000,
    0.588235, 0.788235, 0.000000,
    0.603922, 0.807843, 0.000000,
    0.635294, 0.811765, 0.000000,
    0.658824, 0.835294, 0.000000,
    0.698039, 0.850980, 0.000000,
    0.721569, 0.874510, 0.000000,
    0.756863, 0.878431, 0.000000,
    0.780392, 0.905882, 0.000000,
    0.823529, 0.909804, 0.000000,
    0.847059, 0.933333, 0.000000,
    0.878431, 0.945098, 0.000000,
    0.901961, 0.968627, 0.000000,
    0.933333, 0.972549, 0.000000,
    0.960784, 1.000000, 0.000000,
    1.000000, 1.000000, 0.000000,
    1.000000, 1.000000, 0.000000,
    1.000000, 0.984314, 0.000000,
    1.000000, 0.972549, 0.000000,
    1.000000, 0.921569, 0.000000,
    1.000000, 0.905882, 0.000000,
    1.000000, 0.862745, 0.000000,
    1.000000, 0.847059, 0.000000,
    1.000000, 0.803922, 0.000000,
    1.000000, 0.788235, 0.000000,
    1.000000, 0.749020, 0.000000,
    1.000000, 0.733333, 0.000000,
    1.000000, 0.694118, 0.000000,
    1.000000, 0.678431, 0.000000,
    1.000000, 0.631373, 0.000000,
    1.000000, 0.619608, 0.000000,
    1.000000, 0.580392, 0.000000,
    1.000000, 0.568627, 0.000000,
    1.000000, 0.529412, 0.000000,
    1.000000, 0.509804, 0.000000,
    1.000000, 0.466667, 0.000000,
    1.000000, 0.458824, 0.000000,
    1.000000, 0.431373, 0.000000,
    1.000000, 0.407843, 0.000000,
    1.000000, 0.376471, 0.000000,
    0.980392, 0.360784, 0.000000,
    0.952941, 0.333333, 0.000000,
    0.929412, 0.313725, 0.000000,
    0.909804, 0.290196, 0.000000,
    0.886275, 0.270588, 0.000000,
    0.862745, 0.243137, 0.000000,
    0.843137, 0.231373, 0.000000,
    0.819608, 0.203922, 0.000000,
    0.792157, 0.184314, 0.000000,
    0.772549, 0.160784, 0.000000,
    0.749020, 0.145098, 0.000000,
    0.725490, 0.121569, 0.023529,
    0.721569, 0.117647, 0.019608,
    0.686275, 0.125490, 0.023529,
    0.674510, 0.117647, 0.011765,
    0.631373, 0.117647, 0.035294,
    0.627451, 0.117647, 0.031373,
    0.603922, 0.109804, 0.031373,
    0.592157, 0.101961, 0.023529,
    0.549020, 0.105882, 0.035294,
    0.545098, 0.101961, 0.031373,
    0.505882, 0.101961, 0.027451,
    0.501961, 0.098039, 0.023529,
    0.474510, 0.101961, 0.035294,
    0.466667, 0.098039, 0.031373,
    0.431373, 0.094118, 0.039216,
    0.427451, 0.090196, 0.035294,
    0.392157, 0.094118, 0.039216,
    0.388235, 0.090196, 0.035294,
    0.360784, 0.086275, 0.039216,
    0.349020, 0.078431, 0.031373,
    0.313725, 0.086275, 0.047059,
    0.301961, 0.078431, 0.043137,
    0.290196, 0.078431, 0.043137,
    0.278431, 0.070588, 0.039216,
    0.239216, 0.074510, 0.039216,
    0.235294, 0.070588, 0.039216,
    0.215686, 0.066667, 0.043137,
    0.207843, 0.062745, 0.039216,
    0.180392, 0.062745, 0.043137,
    0.160784, 0.050980, 0.031373,
    0.141176, 0.054902, 0.035294,
    0.137255, 0.050980, 0.031373,
    0.113725, 0.050980, 0.035294,
    0.101961, 0.043137, 0.023529,
    0.082353, 0.043137, 0.031373,
    0.070588, 0.031373, 0.019608,
    0.058824, 0.031373, 0.023529,
    0.058824, 0.031373, 0.023529,
    0.054902, 0.031373, 0.019608,
    0.050980, 0.031373, 0.015686,
    0.047059, 0.023529, 0.019608,
    0.050980, 0.027451, 0.023529,
    0.043137, 0.027451, 0.019608,
    0.039216, 0.015686, 0.000000,
    0.035294, 0.019608, 0.015686,
    0.031373, 0.011765, 0.000000,
    0.023529, 0.015686, 0.000000,
    0.023529, 0.015686, 0.000000,
    0.000000, 0.000000, 0.000000,
    0.000000, 0.000000, 0.000000])
    r = d[0::3]
    g = d[1::3]
    b = d[2::3]

    colors = zip(r,g,b)
    cmap = cmap_srs(colors[1:-1], name=name, **kwargs)
    cmap.set_under(colors[0])
    cmap.set_over(colors[-1])
    return cmap


def cmap_eke(name='vacumm_eke', **kwargs):
    """ Colormap for Eddy Kinetic Energy (from Barnier et al., 2006)

    Added by G. Charria
    """


    r = N.array([1,
    0.98792,
    0.97584,
    0.96376,
    0.95169,
    0.93961,
    0.92753,
    0.91545,
    0.90337,
    0.89129,
    0.87922,
    0.86714,
    0.85506,
    0.84298,
    0.8309,
    0.81882,
    0.80675,
    0.79467,
    0.78259,
    0.77051,
    0.75843,
    0.74635,
    0.73427,
    0.7222,
    0.71012,
    0.69804,
    0.68596,
    0.67388,
    0.6618,
    0.64973,
    0.63765,
    0.62557,
    0.61349,
    0.60141,
    0.58933,
    0.57725,
    0.56518,
    0.55122,
    0.53584,
    0.52047,
    0.5051,
    0.48973,
    0.47435,
    0.45898,
    0.44361,
    0.42824,
    0.41286,
    0.39749,
    0.38212,
    0.36675,
    0.35137,
    0.336,
    0.32063,
    0.30525,
    0.28988,
    0.27451,
    0.25914,
    0.24376,
    0.22839,
    0.21302,
    0.19765,
    0.18227,
    0.1669,
    0.15153,
    0.13616,
    0.12078,
    0.10541,
    0.090039,
    0.074667,
    0.059294,
    0.043922,
    0.028549,
    0.013176,
    0,
    0,
    0,
    0,
    0,
    0,
    0,
    0,
    0,
    0,
    0,
    0,
    0,
    0,
    0,
    0,
    0,
    0,
    0,
    0,
    0,
    0,
    0,
    0,
    0,
    0,
    0,
    0,
    0,
    0,
    0,
    0,
    0,
    0,
    0,
    0,
    0,
    0.0035294,
    0.0084706,
    0.013412,
    0.018353,
    0.023294,
    0.028235,
    0.033176,
    0.038118,
    0.043059,
    0.048,
    0.052941,
    0.057882,
    0.062824,
    0.067765,
    0.072706,
    0.077647,
    0.082588,
    0.087529,
    0.092471,
    0.097412,
    0.10235,
    0.10729,
    0.11224,
    0.11718,
    0.12212,
    0.12706,
    0.132,
    0.13694,
    0.14188,
    0.14682,
    0.15176,
    0.15671,
    0.16165,
    0.16659,
    0.17153,
    0.17647,
    0.18643,
    0.20894,
    0.23145,
    0.25396,
    0.27647,
    0.29898,
    0.32149,
    0.344,
    0.36651,
    0.38902,
    0.41153,
    0.43404,
    0.45655,
    0.47906,
    0.50157,
    0.52408,
    0.54659,
    0.5691,
    0.59161,
    0.61412,
    0.63663,
    0.65914,
    0.68165,
    0.70416,
    0.72667,
    0.74918,
    0.77169,
    0.7942,
    0.81671,
    0.83922,
    0.86173,
    0.88424,
    0.90675,
    0.92925,
    0.95176,
    0.97427,
    0.99678,
    1,
    1,
    1,
    1,
    1,
    1,
    1,
    1,
    1,
    1,
    1,
    1,
    1,
    1,
    1,
    1,
    1,
    1,
    1,
    1,
    1,
    1,
    1,
    1,
    1,
    1,
    1,
    1,
    1,
    1,
    1,
    1,
    1,
    1,
    1,
    1,
    0.98824,
    0.96078,
    0.93333,
    0.90588,
    0.87843,
    0.85098,
    0.82353,
    0.79608,
    0.76863,
    0.74118,
    0.71373,
    0.68627,
    0.65882,
    0.63137,
    0.60392,
    0.57647,
    0.54902,
    0.52157,
    0.49412,
    0.46667,
    0.43922,
    0.41176,
    0.38431,
    0.35686,
    0.32941,
    0.30196,
    0.27451,
    0.24706,
    0.21961,
    0.19216,
    0.16471,
    0.13725,
    0.1098,
    0.082353,
    0.054902,
    0.027451,
    0])
    g = N.array([1,
    0.97749,
    0.95498,
    0.93247,
    0.90996,
    0.88745,
    0.86494,
    0.84243,
    0.81992,
    0.79741,
    0.7749,
    0.75239,
    0.72988,
    0.70737,
    0.68486,
    0.66235,
    0.63984,
    0.61733,
    0.59482,
    0.57231,
    0.5498,
    0.52729,
    0.50478,
    0.48227,
    0.45976,
    0.43725,
    0.41475,
    0.39224,
    0.36973,
    0.34722,
    0.32471,
    0.3022,
    0.27969,
    0.25718,
    0.23467,
    0.21216,
    0.18965,
    0.19286,
    0.21537,
    0.23788,
    0.26039,
    0.2829,
    0.30541,
    0.32792,
    0.35043,
    0.37294,
    0.39545,
    0.41796,
    0.44047,
    0.46298,
    0.48549,
    0.508,
    0.53051,
    0.55302,
    0.57553,
    0.59804,
    0.62055,
    0.64306,
    0.66557,
    0.68808,
    0.71059,
    0.7331,
    0.75561,
    0.77812,
    0.80063,
    0.82314,
    0.84565,
    0.86816,
    0.89067,
    0.91318,
    0.93569,
    0.9582,
    0.98071,
    0.99608,
    0.96863,
    0.94118,
    0.91373,
    0.88627,
    0.85882,
    0.83137,
    0.80392,
    0.77647,
    0.74902,
    0.72157,
    0.69412,
    0.66667,
    0.63922,
    0.61176,
    0.58431,
    0.55686,
    0.52941,
    0.50196,
    0.47451,
    0.44706,
    0.41961,
    0.39216,
    0.36471,
    0.33725,
    0.3098,
    0.28235,
    0.2549,
    0.22745,
    0.2,
    0.17255,
    0.1451,
    0.11765,
    0.090196,
    0.062745,
    0.035294,
    0.0078431,
    0.01549,
    0.037176,
    0.058863,
    0.080549,
    0.10224,
    0.12392,
    0.14561,
    0.16729,
    0.18898,
    0.21067,
    0.23235,
    0.25404,
    0.27573,
    0.29741,
    0.3191,
    0.34078,
    0.36247,
    0.38416,
    0.40584,
    0.42753,
    0.44922,
    0.4709,
    0.49259,
    0.51427,
    0.53596,
    0.55765,
    0.57933,
    0.60102,
    0.62271,
    0.64439,
    0.66608,
    0.68776,
    0.70945,
    0.73114,
    0.75282,
    0.77451,
    0.79165,
    0.79741,
    0.80318,
    0.80894,
    0.81471,
    0.82047,
    0.82624,
    0.832,
    0.83776,
    0.84353,
    0.84929,
    0.85506,
    0.86082,
    0.86659,
    0.87235,
    0.87812,
    0.88388,
    0.88965,
    0.89541,
    0.90118,
    0.90694,
    0.91271,
    0.91847,
    0.92424,
    0.93,
    0.93576,
    0.94153,
    0.94729,
    0.95306,
    0.95882,
    0.96459,
    0.97035,
    0.97612,
    0.98188,
    0.98765,
    0.99341,
    0.99918,
    0.97647,
    0.94902,
    0.92157,
    0.89412,
    0.86667,
    0.83922,
    0.81176,
    0.78431,
    0.75686,
    0.72941,
    0.70196,
    0.67451,
    0.64706,
    0.61961,
    0.59216,
    0.56471,
    0.53725,
    0.5098,
    0.48235,
    0.4549,
    0.42745,
    0.4,
    0.37255,
    0.3451,
    0.31765,
    0.2902,
    0.26275,
    0.23529,
    0.20784,
    0.18039,
    0.15294,
    0.12549,
    0.098039,
    0.070588,
    0.043137,
    0.015686,
    0,
    0,
    0,
    0,
    0,
    0,
    0,
    0,
    0,
    0,
    0,
    0,
    0,
    0,
    0,
    0,
    0,
    0,
    0,
    0,
    0,
    0,
    0,
    0,
    0,
    0,
    0,
    0,
    0,
    0,
    0,
    0,
    0,
    0,
    0,
    0,
    0])
    b = N.array([1,
    0.99424,
    0.98847,
    0.98271,
    0.97694,
    0.97118,
    0.96541,
    0.95965,
    0.95388,
    0.94812,
    0.94235,
    0.93659,
    0.93082,
    0.92506,
    0.91929,
    0.91353,
    0.90776,
    0.902,
    0.89624,
    0.89047,
    0.88471,
    0.87894,
    0.87318,
    0.86741,
    0.86165,
    0.85588,
    0.85012,
    0.84435,
    0.83859,
    0.83282,
    0.82706,
    0.82129,
    0.81553,
    0.80976,
    0.804,
    0.79824,
    0.79247,
    0.79329,
    0.79906,
    0.80482,
    0.81059,
    0.81635,
    0.82212,
    0.82788,
    0.83365,
    0.83941,
    0.84518,
    0.85094,
    0.85671,
    0.86247,
    0.86824,
    0.874,
    0.87976,
    0.88553,
    0.89129,
    0.89706,
    0.90282,
    0.90859,
    0.91435,
    0.92012,
    0.92588,
    0.93165,
    0.93741,
    0.94318,
    0.94894,
    0.95471,
    0.96047,
    0.96624,
    0.972,
    0.97776,
    0.98353,
    0.98929,
    0.99506,
    1,
    1,
    1,
    1,
    1,
    1,
    1,
    1,
    1,
    1,
    1,
    1,
    1,
    1,
    1,
    1,
    1,
    1,
    1,
    1,
    1,
    1,
    1,
    1,
    1,
    1,
    1,
    1,
    1,
    1,
    1,
    1,
    1,
    1,
    1,
    1,
    1,
    0.98039,
    0.95294,
    0.92549,
    0.89804,
    0.87059,
    0.84314,
    0.81569,
    0.78824,
    0.76078,
    0.73333,
    0.70588,
    0.67843,
    0.65098,
    0.62353,
    0.59608,
    0.56863,
    0.54118,
    0.51373,
    0.48627,
    0.45882,
    0.43137,
    0.40392,
    0.37647,
    0.34902,
    0.32157,
    0.29412,
    0.26667,
    0.23922,
    0.21176,
    0.18431,
    0.15686,
    0.12941,
    0.10196,
    0.07451,
    0.047059,
    0.019608,
    0.0021961,
    0.0098824,
    0.017569,
    0.025255,
    0.032941,
    0.040627,
    0.048314,
    0.056,
    0.063686,
    0.071373,
    0.079059,
    0.086745,
    0.094431,
    0.10212,
    0.1098,
    0.11749,
    0.12518,
    0.13286,
    0.14055,
    0.14824,
    0.15592,
    0.16361,
    0.17129,
    0.17898,
    0.18667,
    0.19435,
    0.20204,
    0.20973,
    0.21741,
    0.2251,
    0.23278,
    0.24047,
    0.24816,
    0.25584,
    0.26353,
    0.27122,
    0.2789,
    0.27341,
    0.26573,
    0.25804,
    0.25035,
    0.24267,
    0.23498,
    0.22729,
    0.21961,
    0.21192,
    0.20424,
    0.19655,
    0.18886,
    0.18118,
    0.17349,
    0.1658,
    0.15812,
    0.15043,
    0.14275,
    0.13506,
    0.12737,
    0.11969,
    0.112,
    0.10431,
    0.096627,
    0.088941,
    0.081255,
    0.073569,
    0.065882,
    0.058196,
    0.05051,
    0.042824,
    0.035137,
    0.027451,
    0.019765,
    0.012078,
    0.0043922,
    0,
    0,
    0,
    0,
    0,
    0,
    0,
    0,
    0,
    0,
    0,
    0,
    0,
    0,
    0,
    0,
    0,
    0,
    0,
    0,
    0,
    0,
    0,
    0,
    0,
    0,
    0,
    0,
    0,
    0,
    0,
    0,
    0,
    0,
    0,
    0,
    0])


    colors = zip(r,g,b)
    cmap = cmap_srs(colors[1:-1], name=name, **kwargs)
    cmap.set_under(colors[0])
    cmap.set_over(colors[-1])
    return cmap

def _local_cmap_cpt_(name, **kwargs):
    """Get a cmap stored in a GMT format in file _cpt_dir/<name>.cpt"""
    if name in cmap_d:
        return cmap_d[name]
    sname = name[7:] if name.startswith('vacumm_') else name
    return cmap_gmt(os.path.join(_cpt_dir, sname+'.cpt'), register='vacumm_'+sname, **kwargs)


def cmap_currents(name='vacumm_currents', **kwargs):
    """A colormap for displaying currents"""
    return _local_cmap_cpt_(name, **kwargs)

def cmap_rnb2_hymex(name="vacumm_rnb2_hymex", **kwargs):
    """RNB2 Colormap for HYMEX

    Note
    ----
    This colormap is registered in matplotlib under the name "vacumm_rnb2_hymex".

    Sample: .. image:: misc-color-vacumm_rnb2_hymex.png
    """
    data = [
        ((0., 0, .6), 0.),
        ((0, 0.2, 1), .12),
        ((.2, .7, 1), .16),
        ((0, .8, 0), .27),
        ((1, 1, 0), .5),
        ((1, .1, .1), .82),
        ((.8, .1, .1), .9),
        ((.6, .25, .6), 1.)]
    cmap = cmap_smoothed_steps(data, name=name, **kwargs)
    cmap.set_under(data[0][0])
    cmap.set_over(data[-1][0])
    return cmap

def cmap_rainbow_sst_hymex(name="vacumm_rainbow_sst_hymex", **kwargs):
    """RAINBOW_SST Colormap for HYMEX

    .. note:: This colormap is registered in matplotlib under the name "vacumm_rainbow_sst_hymex".

    :Sample: .. image:: misc-color-vacumm_rainbow_sst_hymex.png
    """
    data = [
        ((0., 0, .52), 0.),
        ((0, 0.41, 1), .2),
        ((.09, .98, 0.91), .39),
        ((0.61, 1., 0.38), .53),
        ((1, 0.95, 0), .66),
        ((1, .2, 0), .85),
        ((.61, 0, 0), 1.)]
    cmap = cmap_smoothed_steps(data, name=name, **kwargs)
    cmap.set_under(data[0][0])
    cmap.set_over(data[-1][0])
    return cmap

def cmap_dynamic_cmyk_hymex(name="vacumm_dynamic_cmyk_hymex", **kwargs):
    """DYNAMIC_CMYK Colormap for HYMEX

    Note
    ----
    This colormap is registered in matplotlib under the name "vacumm_dynamic_cmyk_hymex".

    Sample: .. image:: misc-color-vacumm_dynamic_cmyk_hymex.png
    """
    data = [
        ((0.94902, 0.94510, 0.94902), 0.),
        ((0.94510, 0.88627, 0.94118), .1),
        ((0.69804, 0.62745, 0.80392), .2),
        ((0.50196, 0.65098, 0.80784), .3),
        ((0.40392, 0.75686, 0.60784), .4),
        ((0.33725, 0.69412, 0.20000), .5),
        ((0.80000, 0.90588, 0.04314), .6),
        ((0.98039, 0.96078, 0.09804), .7),
        ((0.97255, 0.50980, 0.06667), .8),
        ((0.98039, 0.07059, 0.04706), .9),
        ((0.59608, 0.05882, 0.03137), 1.)]
    cmap = cmap_smoothed_steps(data, name=name, **kwargs)
    cmap.set_under(data[0][0])
    cmap.set_over(data[-1][0])
    return cmap

def cmap_white_centered_hymex(name="vacumm_white_centered_hymex", **kwargs):
    """RNB2 Colormap for HYMEX

    Note
    ----
    This colormap is registered in matplotlib under the name "vacumm_white_centered_hymex".

    Sample: .. image:: misc-color-vacumm_white_centered_hymex.png
    """
    data = [
        ((0, 1, 1), 0.),
        ((0.2, 0.2, 1), .2),
        ((1, 1, 1), .35),
        ((1, 1, 1), .65),
        ((1,0.2,0.2), .8),
        ((1, 1, 0), 1.)]
    cmap = cmap_smoothed_steps(data, name=name, **kwargs)
    cmap.set_under(data[0][0])
    cmap.set_over(data[-1][0])
    return cmap

def cmap_red_tau_hymex(name="vacumm_red_tau_hymex", **kwargs):
    """RNB2 Colormap for HYMEX

    .. note:: This colormap is registered in matplotlib under the name "vacumm_red_tau_hymex".

    :Sample: .. image:: misc-color-vacumm_red_tau_hymex.png
    """
    data = [
        ((1.0, 1.0, 1.0), 0.),
        ((1.0, 1.0,   0), .2),
        ((1.0, 0.8,0.05), .4),
        ((1.0, 0.6, 0.1), .6),
        ((1.0, 0.3, 0.1), .9),
        ((1.0, 0.0,   0), 1.)]
    cmap = cmap_smoothed_steps(data, name=name, **kwargs)
    cmap.set_under(data[0][0])
    cmap.set_over(data[-1][0])
    return cmap


def get_cmap(cmap=None, errmode=None, **kwargs):
    """A simple way to get a VACUMM, GMT or MPL colormap

    Example
    -------
    >>> get_cmap('jet')         # Matplotlib
    >>> pylab.jet()             # Matplotlib
    >>> pylab.get_cmap('jet')   # Matplotlib
    >>> get_cmap('cmap_grey',start=.2)   # VACUMM
    >>> get_cmap('vacumm_grey')   # VACUMM (registered in MPL)
    >>> cmap_grey(start=.2)     # VACUMM
    >>> get_cmap('gmt_gebco')   # GMT (registered in MPL)
    >>> cmap_gmt('gebco')       # GMT (registered in MPL)

    See also
    --------
    :func:`cmap_gmt` :func:`matplotlib.pyplot.get_cmap`
    """
    if isinstance(cmap, Colormap):
       return cmap
    if isinstance(cmap, basestring):
        if not kwargs: # Try an already registered colormap
            try:
                return P.get_cmap(cmap)
            except:
                pass
        if cmap.startswith('cmap_'):
            cmap = eval(cmap)(**kwargs)
        elif cmap.startswith('gmt_') or cmap.endswith('.cpt'):
            cmap = cmap_gmt(cmap)
        elif  cmap.startswith('vacumm_') and kwargs:
            cmap = eval('cmap_'+cmap[7:])(**kwargs)
        else:
            if errmode=='raise':
                cmap = P.get_cmap(cmap)
            else:
                try:
                    cmap = P.get_cmap(cmap)
                except:
                    if errmode=='warn':
                        vacumm_warn('Invalid colormap: {!s}. Switch to default one'.format(cmap))
                    cmap = P.get_cmap()

    else:
        cmap = P.get_cmap()
    return cmap


def plot_cmap(cmap, ncol=None, smoothed=True,  ax=None, figsize=(5, .25), fig=None,
        show=True, aspect=.05, title=None, title_loc=(.5, .5),
        sa=dict(left=.0, right=1, top=1, bottom=.0),
        savefig=None, savefigs=None, close=True, **kwargs):
    """Display a colormap"""
    cmap = get_cmap(cmap)
    if ax is None:
        if fig is None:
            fig = P.figure()
        ax = fig.gca()
    else:
        fig = ax.get_figure()
    if figsize:
        fig.set_size_inches(figsize, forward=True)
    ax.set_aspect('auto', anchor='C')
    ax.axis("off")
    if ncol is None:
        ncol = cmap.N if hasattr(cmap, 'N') else 256.
    x = N.arange(0,ncol,1.)
    dx = x[1]-x[0]
    interp = 'bilinear' if smoothed else "nearest"
    p = ax.imshow(N.outer(N.ones(1),x), aspect=aspect*ncol,
        cmap=cmap, origin="lower",
        interpolation=interp, vmin=-.5, vmax=x[-1]+0.5)
    ax.fill([x[0]-dx/2, x[0]-dx/2, x[0]-dx/2-ncol/20.], [-.5, .5, 0],
        facecolor=p.to_rgba(-1), edgecolor='none', linewidth=0)
    ax.fill([x[-1]+dx/2, x[-1]+dx/2, x[-1]+dx/2+ncol/20.], [-.5, .5, 0],
        facecolor=p.to_rgba(ncol+2), edgecolor='none', linewidth=0)
    if title is None: title = cmap.name
    if title is not None and title is not False:
        from vacumm.misc.core_plot import add_glow
        add_glow(P.text(ncol/2., 0., title, color='k', ha='center', va='center'), alpha=0.5)
        kwtitle = kwfilter(kwargs, 'title_')
        dict_check_defaults(kwtitle, alpha=.8, ha='center', va='center',
            transform=ax.transAxes, size=9, color='k')
        ax.text(title_loc[0], title_loc[1], title, **kwtitle)
    if sa:
        fig.subplots_adjust(**sa)

    # Save and show
    if savefig is not None:
        fig.savefig(savefig, **kwfilter(kwargs, 'savefig'))
    if savefigs is not None:
        from plot import savefigs as Savefigs
        Savefigs(savefigs, fig=fig, **kwfilter(kwargs, 'savefigs'))
    if show:
        #fig.show()
        P.show()
    if close:
        P.close(fig)


def plot_cmaps(cmaps=None, figsize=None, show=True, savefig=None, ncol=5,
    savefigs=None, aspect=0.05, fig=None, close=True, **kwargs):
    """Display a list of or all colormaps"""

    kwsf = kwfilter(kwargs, 'savefig')
    kwsfs = kwfilter(kwargs, 'savefigs')
    kwargs.pop('nrow', None)

    # Default colormap list
    if cmaps is None:
        cmaps = cmaps_mpl(names=False)
    elif isinstance(cmaps, str):
        if cmaps.startswith('vacumm'):
            cmaps = cmaps_vacumm(names=False)
        elif cmaps == 'mpl':
            cmaps = cmaps_mpl(names=False, vacumm=False)
        elif cmaps == 'gmt':
            cmaps = cmaps_gmt()
        else:
            cmaps = [cmaps]

    # Check validity
    goodcmaps = []
    for cmap in cmaps:
        try:
            cmap = get_cmap(cmap)
            if cmap is not None:
                goodcmaps.append(cmap)
        except:
            continue
    cmaps = goodcmaps

    # Uniq
    oldcmaps = cmaps
    cmaps = []
    names = []
    for cmap in oldcmaps:
        if cmap.name not in names:
            cmaps.append(cmap)
            names.append(cmap.name)
    ncmap = len(cmaps)
    assert ncmap, 'No valid cmap'

    # Sort
    cmaps.sort(cmp=lambda a, b: cmp(a.name, b.name))

    # Setup figure
    if fig is None:
        fig = P.figure()
    ncol = min(ncmap, ncol)
    nrow = (ncmap-1)/ncol+1
#    nrow = min(ncmap, nrow)
#    ncol = (ncmap-1)/nrow+1
    if N.isscalar(figsize):
        figwidth = figsize
        figsize = None
    else:
        figwidth = 6.
    if figsize is None:
        onecol = figwidth / ncol
        onerow = figwidth * aspect * .8
        figheight = onerow * nrow
        figsize = (figwidth, figheight)
    if figsize is not False:
        fig.set_size_inches(figsize, forward=True)

    # Loop on colormaps
    ip = N.arange(ncol*nrow).reshape((nrow,ncol)).T.ravel()+1
    for i, cmap in enumerate(cmaps):
        ax = fig.add_subplot(nrow, ncol, ip[i])
        plot_cmap(cmap, show=False, ax=ax, figsize=False,
            aspect=aspect, close=False, title_loc=(.5, 2), title_alpha=1,
            **kwargs)
        ax.set_anchor('C')
#    fig.tight_layout(pad=0, h_pad=0, w_pad=0)
    fig.subplots_adjust(wspace=0.0, hspace=0, top=0.98, bottom=0.02, left=0.02, right=0.98)

    # Save and show
    if savefig is not None:
        P.savefig(savefig, fig=fig, **kwsf)
    if savefigs is not None:
        from plot import savefigs as _savefigs
        _savefigs(savefigs, fig=fig, **kwsfs)
    if show: fig.show()
    if close: P.close(fig)

def show_cmap(cmap, *args, **kwargs):
    """Alias for :func:`plot_cmap`"""
    return plot_cmap(cmap, *args, **kwargs)

def cmaps_registered(include=None, exclude=None, names=True):
    """List colormap registered in matplotlib

    Parameters
    ----------
    include:
        Include only colormaps that have one of these prefixes.
    exclude:
        Exclude colormaps that have one of these prefixes.
    names:
        Return names OR colormaps.
    """
    cmap_names = cmap_d.keys()
    cmap_names.sort()
    if include is None: include = []
    elif isinstance(include, basestring): include = [include]
    if exclude is None: exclude = []
    elif isinstance(exclude, basestring): exclude = [exclude]
    for inc in include:
        cmap_names = [name for name in cmap_names if name.startswith(inc)]
    for exc in exclude:
        cmap_names = [name for name in cmap_names if not name.startswith(exc)]
    if not names:
        return [cmap_d[name] for name in cmap_names]
    return cmap_names

def cmaps_mpl(vacumm=True, gmt=True, names=True):
    """List available registered colormaps available directly from Matplotlib

    See also
    --------

        :func:`get_cmap`
    """
    exclude = []
    if not vacumm: exclude.append('vacumm_')
    if not gmt: exclude.append('GMT_')
    return cmaps_registered(exclude=exclude, names=names)

def cmaps_vacumm(names=True):
    """List available VACUMM colormaps

    See also
    --------
    :func:`get_cmap`
    """
    return cmaps_registered(include='vacumm_', names=names)
cmaps_act = cmaps_vacumm

def cmaps_gmt(names=True):
    """List available GMT colormaps

    See also
    --------
    :func:`cmap_gmt` :func:`print_cmaps_gmt` :func:`get_cmap`
    """
    return cmaps_registered(include='GMT_', names=names)

def print_cmaps_gmt():
    """List available gmt colormaps

    See also
    --------
    :func:`cmap_gmt` :func:`cmaps_gmt` :func:`get_cmap`
    """
    print 'List of available GMT colormaps: '+', '.join(cmaps_gmt(names=True))

_re_split_gmt = re.compile(r'[\t/\-]+').split
def cmap_gmt(name, register=True, **kwargs):
    """Get a colormap from GMT

    Parameters
    ----------
    name:
        GMT colormap name OR .cpt file name.

    See also
    --------
    :func:`cmaps_gmt` :func:`print_cmaps_gmt` :func:`get_cmap`
    """
    # Already registered
    if not name.endswith('.cpt'):

#        name = name.lower()
        if name.startswith('gmt_'): name = 'GMT_'+name[4:]
        mname = ('GMT_'+name) if not name.startswith('GMT_') else name
        if mname not in cmaps_gmt():
            raise vacumm.VACUMMError('Invalid GMT colormap: %s. '%name +
                'Please print available name with: print_cmaps_gmt()')
        return P.get_cmap(mname)

    # From file
    filePath = name
    name = os.path.basename(name[:-4])#.lower()

    if not os.path.exists(filePath):
        raise vacumm.VACUMMError("Wrong GMT colormap file: "+filePath)

    f = open(filePath)
    lines = f.readlines()
    f.close()

    x = []
    r = []
    g = []
    b = []
    colorModel = "RGB"
    for l in lines:
        ls = _re_split_gmt(l.strip())
#        ls = l.split()
        if l[0] == "#":
            if ls[-1] == "HSV":
                colorModel = "HSV"
                continue
            else:
                continue
        if len(ls)==0: continue
        if ls[0] == "B" or ls[0] == "F" or ls[0] == "N":
            pass
        elif len(ls)==8:
            x.append(float(ls[0]))
            r.append(float(ls[1]))
            g.append(float(ls[2]))
            b.append(float(ls[3]))
            xtemp = float(ls[4])
            rtemp = float(ls[5])
            gtemp = float(ls[6])
            btemp = float(ls[7])
#        else:
#            return


    x.append(xtemp)
    r.append(rtemp)
    g.append(gtemp)
    b.append(btemp)

    nTable = len(r)
    x = N.array( x , 'f')
    r = N.array( r , 'f')
    g = N.array( g , 'f')
    b = N.array( b , 'f')
    if colorModel == "HSV":
        for i in range(r.shape[0]):
            rr,gg,bb = colorsys.hsv_to_rgb(r[i]/360.,g[i],b[i])
            r[i] = rr ; g[i] = gg ; b[i] = bb
    if colorModel == "HSV":
        for i in range(r.shape[0]):
            rr,gg,bb = colorsys.hsv_to_rgb(r[i]/360.,g[i],b[i])
            r[i] = rr ; g[i] = gg ; b[i] = bb
    if colorModel == "RGB":
        r = r/255.
        g = g/255.
        b = b/255.
    xNorm = (x - x[0])/(x[-1] - x[0])

    red = []
    blue = []
    green = []
    for i in range(len(x)):
        red.append([xNorm[i],r[i],r[i]])
        green.append([xNorm[i],g[i],g[i]])
        blue.append([xNorm[i],b[i],b[i]])
    colorDict = {"red":red, "green":green, "blue":blue}
    if register:
        if isinstance(register, basestring): name = register
    return cmap_custom(colorDict, name, register=register, **kwargs)



def _generic_transform_(c, converter, channels, *args, **kwargs):

    # Colormap case
    if isinstance(c, Colormap):
        c = deepcopy(c)
        if not hasattr(c, '_lut'):
            c._init()
        c._lut[:-3, :3] = _generic_transform_(c._lut[:-3, :3], converter, channels, *args, **kwargs)
        for att in '_under', '_over', '_bad':
            col = getattr(c, '_rgba'+att, None)
            if col is not None:
                fset = getattr(c, 'set'+att)
                fset(_generic_transform_(col, converter, channels, *args, **kwargs)+(col[3], ))
        return c

    # Get RGB
    with_hsv = 'h' in channels or 's' in channels or 'v' in channels
    if isinstance(c, N.ndarray): # array
        r = c[:, 0]
        g = c[:, 1]
        b = c[:, 2]
        if with_hsv:
            hsv = rgb_to_hsv(c[:, :3])
            h = hsv[:, 0]
            s = hsv[:, 1]
            v = hsv[:, 2]
            back_to_rgb = lambda x, y, z: hsv_to_rgb(N.array([x, y, z]).T)[:, :3].T
    else:
        r, g, b, a = RGBA(c)
        if with_hsv:
            h, s, v = rgb_to_hsv((r, g, b))
            back_to_rgb = lambda x, y, z: hsv_to_rgb((x, y, z))

    # Convert channels
    conv = lambda c: N.clip(converter(c, *args, **kwargs), 0, 1)
    if 'r' in channels:
        r = conv(r)
    if 'g' in channels:
        g = conv(g)
    if 'b' in channels:
        b = conv(b)
    if with_hsv:
        if 'h' in channels:
            h = conv(h)
        if 's' in channels:
            s = conv(s)
        if 'v' in channels:
            v = conv(v)
        r, g, b = back_to_rgb(h, s, v)
    if isinstance(c, N.ndarray):
        c = c.copy()
        c[:, 0] = r
        c[:, 1] = g
        c[:, 2] = b
        return c
    return r, g, b


def _pull_toward_value_(x, f, v):
    """Move toward a value

    No effect with f=0
    Max effect with f=1
    """
    return v - (v-x) * (1-f)


def darken(c, f):
    """Darken a color 'c' by a factor 'f' (max when f=1)

<<<<<<< HEAD
    Parameters
    ----------
    c:
        Color
    f:
        Factor between 0 and 1

    Example
    -------
    >>> darken('r',0)
    (1.0, 0.0, 0.0)
    >>> darken('r',.5)
    (0.5, 0.0, 0.0)

    See also
    --------
    :func:`whiten`
=======
    :Params:

        - **c**: Color
        - **f**: Factor between 0 and 1 with null impact at 0

    :Sample:

        >>> darken('r',0)
        (1.0, 0.0, 0.0)
        >>> darken('r',.5)
        (0.5, 0.0, 0.0)

    :See also: :func:`whiten`
>>>>>>> 73f9bfd5
    """
    converter = lambda x, f: _pull_toward_value_(x, f, 0)
    return _generic_transform_(c, converter, 'rgb', f)

def whiten(c, f):
    """Whiten a color 'c' by a factor 'f' (max when f=1)

<<<<<<< HEAD
    Parameters
    ----------
=======
    :Params:

        - **c**: Color
        - **f**: Factor between 0 and 1 with null impact at 0
>>>>>>> 73f9bfd5

    c:
        Color
    f:
        Factor between 0 and 1

    Example
    -------
    >>> whiten('r',.5)
    (1.0, 0.5, 0.5)
    >>> whiten('r',0)
    (1.0, 0.0, 0.0)

<<<<<<< HEAD
    See also
    --------
    :func:`whiten`
=======
    :See also: :func:`darken`
>>>>>>> 73f9bfd5
    """
    converter = lambda x, f: _pull_toward_value_(x, f, 1)
    return _generic_transform_(c, converter, 'rgb', f)

def change_luminosity(c, f):
    """Change the luminosity

    :Params:
        - **c**: color
        - **f**: Factor between 0 and 1 with null impact at 0
    """
    f = 2*f-1
    if f>0:
        return whiten(c, f)
    return darken(c, -f)

def to_shadow(c,att=.3):
    """Return the shadow color of a color

    Parameters
    ----------
    c:
        Color.
    att: optional
        Attenuation factor

    Note
    ----
    This is a simple shortcut to :func:`darken`
    with ``f=.3`` be default.

    """
    return darken(c, 1-att)

def to_grey(c, f, g=.5):
    """Pull a color toward a single grey vzlue

    :Params:

        - **c**: Color
        - **f**: Factor between 0 and 1.
          When max, color is converted to medium grey ("0.5").
        - **g**: Value of the grey

    :Sample:

        >>> to_grey('r', 0)
        (1.0, 0.0, 0.0)
        >>> to_grey('r',1)
        (0.5, 0.5, 0.5)

    :See also: :func:`whiten` : :func:`darken`
    """
    converter = lambda x, f, g: _pull_toward_value_(x, f, g)
    return _generic_transform_(c, converter, 'rgb', f, g)

def saturate(c, f):
    """Saturate a color or a colormap"""
    return _generic_transform_(c, _pull_toward_value_, 's', f, 1)
def desaturate(c, f):
    """Desaturate a color or a colormap"""
    return _generic_transform_(c, _pull_toward_value_, 's', f, 0)

def change_saturation(c, f):
    """Change the saturation in HSV mode

    :Params:

        - **c**: Color
        - **f**: Factor between 0 and 1. Null effect at 0.5.
    """
    f = 2*f-1
    if f>0:
        return saturate(c, f)
    return desaturate(c, -f)

def change_value(c, f):
    """Change de value in HSV mode

    :Params:

        - **c**: Color
        - **f**: Factor between 0 and 1. Null effect at 0.5.
    """
    if f>.5:
        return _generic_transform_(c, _pull_toward_value_, 'v', 2*(f-.5), 1)
    return _generic_transform_(c, _pull_toward_value_, 'v', -2*(f-.5), 0)

def pastelise(c, s=.25, v=.9):
    """Make a color more pastel

    Equivalent to::

        >>> c = change_value(c, v)
        >>> c = change_saturation(c, s)

    """
    c = change_value(c, v)
    return change_saturation(c, s)
pastelize = pastelise

class StepsNorm(Normalize):
    """Normalize a given value to the 0-1 range on a stepped linear or log scale

    See tutorial :ref:`user.tut.misc.plot.advanced.stepsnorm`
    """
    def __init__(self, levels, log=False, masked=True, **kwargs):
        levels = N.array(levels)
        Normalize.__init__(self, **kwargs)
        if self.vmin is None:
            self.vmin = levels.min()
        if self.vmax is None:
            self.vmax = levels.max()
        self.levels = N.unique(N.clip(levels, self.vmin, self.vmax)).astype('d')
        self.positions = N.linspace(0, 1., len(self.levels))
        self.log = log
        if self.vmin > self.vmax:
            raise ValueError("minvalue must be less than or equal to maxvalue")
        elif self.log and self.vmin <= 0.:
            raise ValueError("minvalue must be greater than 0 when using log scale")
        self._masked = masked


    @staticmethod
    def process_value(value):
        """
        Homogenize the input *value* for easy and efficient normalization.

        *value* can be a scalar or sequence.

        Returns *result*, *is_scalar*, where *result* is a
        masked array matching *value*.  Float dtypes are preserved;
        integer types with two bytes or smaller are converted to
        N.float32, and larger types are converted to N.float.
        Preserving float32 when possible, and using in-place operations,
        can greatly improve speed for large arrays.

        Experimental; we may want to add an option to force the
        use of float32.
        """
        if cbook.iterable(value):
            is_scalar = False
            result = ma.asarray(value)
            if result.dtype.kind == 'f':
                if isinstance(value, N.ndarray):
                    result = result.copy()
            elif result.dtype.itemsize > 2:
                result = result.astype(N.float)
            else:
                result = result.astype(N.float32)
        else:
            is_scalar = True
            result = ma.array([value]).astype(N.float)
        return result, is_scalar


    def __call__(self, value, clip=None):
        if clip is None:
            clip = self.clip

        result, is_scalar = self.process_value(value)
        val = result.copy()
        self.autoscale_None(result)
        vmin, vmax = self.vmin, self.vmax
        mask = ma.getmaskarray(val)

        # if theses 4 lines are not present, color of the 2D scalar field
        # in map2 is black for the values whose range is over the max value in colorbar
#        if cbook.iterable(value):
#            val = N.asarray(value).astype(N.float)
#        else:
#            val = N.array([value]).astype(N.float)
        #

        if vmin==vmax:
            result.fill(0.)
        else:
            if clip:
                result = ma.array(N.clip(val.filled(vmax), vmin, vmax),
                    mask=mask)
            if self.log and N.any(self.levels<=0):
                raise ValueError("All levels must be greater than 0 when using log scale")
            nlev = len(self.levels)

            if self.log:
                val = ma.log(val)

            # Inside
            for ilev in xrange(nlev-1):
                lev0, lev1 = self.levels[ilev:ilev+2]
                p0, p1 = self.positions[ilev:ilev+2]
                if self.log:
                    lev0 = ma.log(lev0)
                    lev1 = ma.log(lev1)
                mincheck = (val>=lev0) if ilev>0 else True
                maxcheck = (val<=lev1) if ilev<nlev-2 else True
                result[:] = ma.where(mincheck&maxcheck,
                    p0+(p1-p0)*(val-lev0)/(lev1-lev0), result)

            # Above (linear extrapolation)
            lev0, lev1 = self.levels[-2:]
            p0, p1 = self.positions[-2:]
            if self.log:
                lev0 = ma.log(lev0)
                lev1 = ma.log(lev1)
            result[:] = ma.where(val>=lev1, p1 + (p1-p0)*(val-lev1)/(lev1-lev0), result)
            result[N.isinf(val)] = N.inf

            # Below (linear extrapolation)
            lev0, lev1 = self.levels[:2]
            p0, p1 = self.positions[:2]
            if self.log:
                lev0 = ma.log(lev0)
                lev1 = ma.log(lev1)
            result[:] = ma.where(val<lev0, p0 + (p0-p1)*(val-lev0)/(lev0-lev1), result)
            result[N.isneginf(val)] = -N.inf

        if self._masked:
            result[mask] = N.ma.masked

        if is_scalar:
            result = result[0]
        return result

    def inverse(self, pos):
        result, is_scalar = self.process_value(pos)
        mask = N.ma.getmaskarray(result)
        pos = result.copy()
        if self.vmin==self.vmax:
            result.fill(0)
        else:
#            result = pos*0.
#            result[pos<0] = self.vmin
#            result[pos>1] = self.vmax

            # Inside
            nlev = len(self.levels)
            for ilev in xrange(len(self.levels)-1):
                lev0, lev1 = self.levels[ilev:ilev+2]
                p0, p1 = self.positions[ilev:ilev+2]
                if self.log:
                    lev0 = ma.log10(lev0)
                    lev1 = ma.log10(lev1)
                mincheck = (pos>=p0) if ilev else True
                maxcheck = (pos<=p1) if ilev<nlev-2 else True
                result[:] = N.where(mincheck&maxcheck, lev0+(pos-p0)*(lev1-lev0)/(p1-p0), result)
                if self.log:
                    result = N.power(result)

            # Above (linear extrapolation)
            lev0, lev1 = self.levels[-2:]
            p0, p1 = self.positions[-2:]
            if self.log:
                lev0 = ma.log(lev0)
                lev1 = ma.log(lev1)
            result[:] = ma.where(pos>=p1, lev1 + (lev1-lev0)*(pos-p1)/(p1-p0), result)
            result[N.isinf(pos)] = N.inf

            # Below (linear extrapolation)
            lev0, lev1 = self.levels[:2]
            p0, p1 = self.positions[:2]
            if self.log:
                lev0 = ma.log(lev0)
                lev1 = ma.log(lev1)
            result[:] = ma.where(pos<p0, lev0 + (lev0-lev1)*(pos-p0)/(p0-p1), result)
            result[N.isneginf(pos)] = -N.inf


        if self._masked:
            result[mask] = N.ma.masked

        if is_scalar:
            result = result[0]
        return result


class RangedLinearSegmentedColormap(Colormap):
    """
    See also
    --------

        :class:`matplotlib.colors.LinearSegmentedColormap`
    """
    def __init__(self, name, segmentdata, N=256, start=0., stop=1.):
        self.monochrome = False
        Colormap.__init__(self, name, N)
        self._segmentdata = segmentdata
        self._start = start
        self._stop = stop

    def _init(self):
        self._lut = N.ones((self.N + 3, 4), N.float)
        n = int(N.ceil(self.N/(self._stop-self._start)))
        r = makeMappingArray(n, self._segmentdata['red'])
        g = makeMappingArray(n, self._segmentdata['green'])
        b = makeMappingArray(n, self._segmentdata['blue'])
        i0 = int(self._start*n)
        i1 = i0+self.N
        self._lut[:-3, 0] = r[i0:i1]
        self._lut[:-3, 1] = g[i0:i1]
        self._lut[:-3, 2] = b[i0:i1]
        self._isinit = True
        self._set_extremes()

class Scalar2RGB(object):
    """Converter from scalar to colors

    Parameters
    ----------
    vminmax:
        Either an array or a tuple of (min,max).
    cmap: optional
        A colormap.

    Example
    -------
    >>> cmap = cmap_srs(['b', 'r'])
    >>> c = Scalar2RGB((1.5, 20.6), cmap)
    >>> print c(1.5, alpha=.5), c(10), c(20.6), c(50)
    (0.0,0.0,1.0,0.5) (0.38,0.0,0.61) (1.0,0.0,0.0) (1.0,0.0,0.0)
    >>> print c([1.5,10])
    [[ 0.          0.          1.        ]
    [ 0.38627451  0.          0.61372549]]

    """

    def __init__(self, vminmax, cmap=None):
        cmap = get_cmap(cmap)
        self.cmap = cmap
        vmin, vmax = minmax(vminmax)
        self.norm = Normalize(vmin, vmax)
        self.sm = ScalarMappable(cmap=self.cmap, norm=self.norm)

    def __call__(self, value, alpha=None):
        """Convert value to RGB(A)

        Parameters
        ----------
        value:
            A scalar or array.
        alpha: optional
            Add an alpha value to
            all colors.
        """

        res =  self.sm.to_rgba(value, alpha)
        if alpha is not None: return res
        if isinstance(res, tuple): return res[:3]
        return res[:,:3]

def anamorph_cmap(cmap, transform, name=None):
    """Tranform a colormap with anamorphim

    Parameters
    ----------
    cmap:
        Colormap.
    transform:
        Sorted array of float between 0 and 1.
    name:
        name of the colormap
    """
    #  Input cmap
    cmap = P.get_cmap(cmap)

    # Transform
    transform = N.clip(N.atleast_1d(transform).astype('f'), 0, 1).tolist()
    if transform[0]!=0:
        transform = [0.] + transform
    if transform[-1]!=1:
        transform.append(1.)

    # First colors
    segmentdata = {'red':[], 'green':[], 'blue':[]}

    # Input segmentdata
    input_segmentdata = cmap._segmentdata.copy()
    if callable(input_segmentdata['red']):
        for cname, cfunc in input_segmentdata.items():
            xind = N.linspace(0, 1, cmap.N) ** cmap._gamma
            lut = N.clip(N.array(cfunc(xind), dtype=N.float), 0, 1)
            input_segmentdata[cname] = []
            for i, xi in enumerate(xind):
                input_segmentdata[cname].append((xi, lut[i], lut[i]))

    # Loop on intervals
    dxo = 1./(len(transform)-1)
    for ii, xi0 in enumerate(transform[:-1]):
        xi1 = transform[ii+1]
        dxi = xi1-xi0
        xo0 = ii*dxo
        xo1 = (ii+1)*dxo
        for cname, cvals in input_segmentdata.items():
            for cval in cvals:
                xi = cval[0]
                if xi<xi0:
                    continue
                if xi>=xi1:
                    break
                xo = (xi-xi0)*dxo/dxi+xo0
                segmentdata[cname].append((xo,)+cval[1:])
            else:
                col = cmap(xi1)[['red', 'green', 'blue'].index(cname)]
                segmentdata[cname].append((xo1, col, col))
    for cname, cval in input_segmentdata.items():
        segmentdata[cname].append(cval[-1])

    # Name
    if name is None:
        name = cmap.name
        if name is None:
            name = 'vacumm'
        name += '_anamorph'

    # Create it
    cmapo = LinearSegmentedColormap(name, segmentdata, cmap.N)

    # Register it
    P.register_cmap(name, cmapo)

    return cmapo

def discretise_cmap(cmap, bounds, name=None, **kwargs):
    """Make discret an existing colormap

<<<<<<< HEAD
    Parameters
    ----------
    cmap:
        Colormap.
    bounds:
        An array of limits that will normalized.
        If a scalar, it is converted into an array of 'scalar' values ranging
        from 0 to 1.
    name: optional
        Name of the colormap.
        - Other params are passed to :func:`cmap_custom`.
=======
    :Examples:

        >>> discretise_cmap('jet', [.25, .5, .9]) # two not evenly spaced colors
        >>> discretise_cmap('jet', 10) # ten evenly spaced colors
>>>>>>> 73f9bfd5

    Examples
    --------
    >>> discretize_cmap('jet', [.25, .5, .9]) # two not evenly spaced colors
    >>> discretize_cmap('jet', 10) # ten evenly colors

    """
    old_cmap = P.get_cmap(cmap)

    if N.isscalar(bounds):
        bounds = N.linspace(0, 1, bounds)
    else:
        bounds = N.asarray(bounds)
        bounds = (bounds-bounds[0])/(bounds[-1]-bounds[0])

    centers = 0.5*(bounds[:-1]+bounds[1:])
    colors = [old_cmap(c) for c in centers]

    data = []
    for ic, color in enumerate(colors):
        data.extend([(color, bounds[ic]), (color, bounds[ic+1])])

    if name is None:
        name = old_cmap.name+'_discrete'
    new_cmap = cmap_custom(data, name=name, **kwargs)
    return new_cmap

discretize_cmap = discretise_cmap

# Register colormaps
# - vacumm
cmap_bwr()
cmap_bwre()
cmap_br()
cmap_br2()
cmap_wr()
cmap_wre()
cmap_bathy()
cmap_land()
cmap_topo()
cmap_jete()
cmap_ajete()
cmap_jet()
cmap_jets()
cmap_wjets()
cmap_ajets()
cmap_wjet()
cmap_pe()
cmap_grey()
cmap_chla()
cmap_previmer()
cmap_previmer2()
cmap_rnb2_hymex()
cmap_rainbow_sst_hymex()
cmap_dynamic_cmyk_hymex()
cmap_white_centered_hymex()
cmap_red_tau_hymex()
cmap_ncview_rainbow()
cmap_eke()
cmap_currents()
cmap_nice_gfdl()
cmap_ssec()
# - basemap
for _name in basemap_cm.datad.keys():
#    sname = _name.lower() if _name.startswith('GMT_') else _name
    _cmap = getattr(basemap_cm, _name)
    P.register_cmap(_name, _cmap)
del _cmap, _name
# - cmocean
if cmoceancm is not None:
    for cmname in cmoceancm.cmapnames:
        for suffix in '', '_r':
            cmapname = cmname + suffix
            cmap = getattr(cmoceancm, cmapname)
            P.register_cmap('cmocean_' + cmapname, cmap)
            P.register_cmap(cmapname, cmap)

#: Colormap for posivite data
CMAP_POSITIVE = 'speed'

#: Colormap for negative data
CMAP_NEGATIVE = 'tempo_r'

#: Colomap for anomalies / symetric data
CMAP_SYMETRIC = 'balance'
CMAP_ANOMALY = CMAP_SYMETRIC<|MERGE_RESOLUTION|>--- conflicted
+++ resolved
@@ -42,11 +42,8 @@
 import re
 import os
 import glob
-<<<<<<< HEAD
 import colorsys
-=======
 from copy import deepcopy
->>>>>>> 73f9bfd5
 
 import numpy as N
 from matplotlib.cm import ScalarMappable
@@ -63,13 +60,10 @@
     cmoceancm = None
 
 import vacumm
-<<<<<<< HEAD
+from vacumm import vacumm_warn
 from .misc import kwfilter, broadcast, dict_check_defaults
 
 ma = N.ma
-=======
-from vacumm import vacumm_warn
->>>>>>> 73f9bfd5
 
 # Color definitions
 
@@ -2678,13 +2672,12 @@
 def darken(c, f):
     """Darken a color 'c' by a factor 'f' (max when f=1)
 
-<<<<<<< HEAD
     Parameters
     ----------
     c:
         Color
     f:
-        Factor between 0 and 1
+        Factor between 0 and 1 with null impact at 0
 
     Example
     -------
@@ -2696,21 +2689,6 @@
     See also
     --------
     :func:`whiten`
-=======
-    :Params:
-
-        - **c**: Color
-        - **f**: Factor between 0 and 1 with null impact at 0
-
-    :Sample:
-
-        >>> darken('r',0)
-        (1.0, 0.0, 0.0)
-        >>> darken('r',.5)
-        (0.5, 0.0, 0.0)
-
-    :See also: :func:`whiten`
->>>>>>> 73f9bfd5
     """
     converter = lambda x, f: _pull_toward_value_(x, f, 0)
     return _generic_transform_(c, converter, 'rgb', f)
@@ -2718,20 +2696,12 @@
 def whiten(c, f):
     """Whiten a color 'c' by a factor 'f' (max when f=1)
 
-<<<<<<< HEAD
     Parameters
     ----------
-=======
-    :Params:
-
-        - **c**: Color
-        - **f**: Factor between 0 and 1 with null impact at 0
->>>>>>> 73f9bfd5
-
     c:
         Color
     f:
-        Factor between 0 and 1
+        Factor between 0 and 1 with null impact at 0
 
     Example
     -------
@@ -2740,13 +2710,9 @@
     >>> whiten('r',0)
     (1.0, 0.0, 0.0)
 
-<<<<<<< HEAD
     See also
     --------
     :func:`whiten`
-=======
-    :See also: :func:`darken`
->>>>>>> 73f9bfd5
     """
     converter = lambda x, f: _pull_toward_value_(x, f, 1)
     return _generic_transform_(c, converter, 'rgb', f)
@@ -3172,7 +3138,6 @@
 def discretise_cmap(cmap, bounds, name=None, **kwargs):
     """Make discret an existing colormap
 
-<<<<<<< HEAD
     Parameters
     ----------
     cmap:
@@ -3184,12 +3149,6 @@
     name: optional
         Name of the colormap.
         - Other params are passed to :func:`cmap_custom`.
-=======
-    :Examples:
-
-        >>> discretise_cmap('jet', [.25, .5, .9]) # two not evenly spaced colors
-        >>> discretise_cmap('jet', 10) # ten evenly spaced colors
->>>>>>> 73f9bfd5
 
     Examples
     --------
