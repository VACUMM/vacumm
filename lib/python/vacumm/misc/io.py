# -*- coding: utf8 -*-
"""In/Output tools"""
# Copyright or © or Copr. Actimar/IFREMER (2010-2015)
#
# This software is a computer program whose purpose is to provide
# utilities for handling oceanographic and atmospheric data,
# with the ultimate goal of validating the MARS model from IFREMER.
#
# This software is governed by the CeCILL license under French law and
# abiding by the rules of distribution of free software.  You can  use,
# modify and/ or redistribute the software under the terms of the CeCILL
# license as circulated by CEA, CNRS and INRIA at the following URL
# "http://www.cecill.info".
#
# As a counterpart to the access to the source code and  rights to copy,
# modify and redistribute granted by the license, users are provided only
# with a limited warranty  and the software's author,  the holder of the
# economic rights,  and the successive licensors  have only  limited
# liability.
#
# In this respect, the user's attention is drawn to the risks associated
# with loading,  using,  modifying and/or developing or reproducing the
# software by the user in light of its specific status of free software,
# that may mean  that it is complicated to manipulate,  and  that  also
# therefore means  that it is reserved for developers  and  experienced
# professionals having in-depth computer knowledge. Users are therefore
# encouraged to load and test the software's suitability as regards their
# requirements in conditions enabling the security of their systems and/or
# data to be ensured and,  more generally, to use and operate it in the
# same conditions as regards security.
#
# The fact that you are presently reading this means that you have had
# knowledge of the CeCILL license and that you accept its terms.
#
import copy
import logging.handlers
import os, gc, glob, logging, re, sys
from collections import OrderedDict
from traceback import format_exc
from warnings import warn
import warnings

import numpy as N, MV2, cdms2, cdtime
import pylab as P, operator
from _geoslib import Point, LineString, Polygon
from matplotlib.collections import LineCollection, PolyCollection
from mpl_toolkits.basemap import Basemap

from vacumm import VACUMMError
import vacumm.misc.misc as vcm
import vacumm.misc.atime as vct
import vacumm.misc.axes as vca
import vacumm.misc.color as vcc
import vacumm.misc.grid.misc as vcg
import vacumm.misc.grid.regridding as vcgr
import vacumm.misc.phys.units as vcpu
import vacumm.misc.plot as vcp

__all__ = ['list_forecast_files', 'NcIterBestEstimate', 'NcIterBestEstimateError', 'NcFileObj',
    'ncfind_var', 'ncfind_axis', 'ncfind_obj', 'ncget_var', 'ncread_var', 'ncread_files', 'ncread_best_estimate',
    'ncget_grid', 'ncget_time','ncget_lon','ncget_lat','ncget_level', 'ncmatch_obj',
    'ncget_axis', 'netcdf3', 'netcdf4', 'ncread_axis', 'ncread_obj', 'ncget_fgrid',
    'grib_read_files', 'nccache_get_time', 'grib2nc', 'grib_get_names',
    'Shapes', 'XYZ', 'XYZMerger', 'write_snx', 'ColoredFormatter', 'Logger', 'TermColors'
    ]

MA = N.ma
MV = MV2


class ColPrinter(object):
    """
    Class to print formatted columns with header and frame

    :Params:

        - **columns**: A list of column descriptions like [['Year',6,'%i'],...]
          where the fist element is the title
          of the column, the second is the width of the
          column, and the last is the format of data.
        - **file**, optional: Output to file instead of stdout.
        - **align**, optional: Text alignment of titles in header, in ('left','right','center').
        - **left,right,top,bottom**, optional: String to draw part of a frame
        - **frame**: Shortcut to left=right='|',  and top=bottom='-'
        - **headsep**, optional: Header separator. If empty or None, not printed.
        - **colsep**, optional: Column separator.
        - **print_header**, optional: Printer once object created.

    .. Note::

        Obviously, you must use monospaced fonts

    :Example:

        >>> p = ColPrinter([['Year',6,'%i'],['Value',7,'%4.1f']], headsep='=',align='center',frame=True)
        ------------------
        |  Year   Value  |
        |================|
        >>> p(2000,25.9)
        | 2000   25.9    |
        >>> p(2001,23.7)
        | 2001   23.7    |
        >>> p.close()
        ------------------
    """
    def __init__(self,columns,headsep=True,align='left',
        left=None,right=None,top=None,bottom=None,frame=None,colsep=' ',
        print_header=True,file=None):
        # Inputs
        if not isinstance(columns,(list,tuple)):
            raise TypeError, 'Input must be a list or tuple of 3-element lists'
        elif len(columns) == 3 and type(columns[0]) is type('s')  and \
            type(columns[1]) is type(1) and type(columns[2]) is type('s'):
            columns = [columns,]
        if align not in ['left','right','center']:
            align = 'left'
        if frame is True:
            left = right = '|'
            top = bottom = '-'
        for bb in 'left','right','top','bottom':
            val = locals()[bb]
            if val is not None:
                setattr(self, '_'+bb, val)
            else:
                setattr(self, '_'+bb, '')
        self._colsep = str(colsep)
        if self._colsep == '':
            self._colsep = ' '
        if self._colsep != ' ':
            self._colsep = ' '+self._colsep+' '
        if headsep in ['',None,False]:
            self._headsep = None
        elif headsep is True:
            self._headsep = '-'
        else:
            self._headsep = str(headsep)

         # Loop on columns
        headers = []
        self._width = []
        self._fmt = []
        self._ncol = len(columns)
        for col in columns:
            if not isinstance(col,(list,tuple)) or \
              len(col) != 3 or type(col[0]) is not type('s') or type(col[1]) != type(1) or \
              type(col[2]) is not type('s') or col[2].find('%') < 0:
                raise TypeError, 'This description of column must contain the column title (string), the column width (int) and the string format for data (string): %s' % col
            width = col[1]
            if width < len(col[0]):
                width = len(col[0])
            self._width.append(width)
            if align == 'left':
                headers.append(col[0].ljust(width))
            elif align == 'right':
                headers.append(col[0].rjust(width))
            else:
                headers.append(col[0].center(width))
            self._fmt.append(col[2])

        # File case
        if file is not None:
            self._fid = open(file,'w')
        else:
            self._fid = None

        # Print header
        self._header = self._colsep.join(headers)
        if print_header:
            self.header()
        self._bottom__printed = False

    def __print(self,line):
        if isinstance(self._fid,file):
            self._fid.write(line+'\n')
        else:
            print line

    def close(self):
        """Print bottom and close the file (if file mode) """
        self.bottom()
        if isinstance(self._fid,file) and not self._fid.closed:
            self._fid.close()

    def __left(self):
        if len(self._left):
            return self._left+' '
        return ''

    def __right(self):
        if len(self._right):
            return ' '+self._right
        return ''

    def top(self):
        """ Print top frame """
        if len(self._top):
            n = len(self._header)+len(self.__left())+len(self.__right())
            self.__print((self._top * n)[:n])

    def header(self):
        """ Print header (stop + header text + header separator) """
        self.top()
        self.__print(self.__left()+self._header+self.__right())
        self.headsep()

    def headsep(self):
        """ Print header separator line """
        if self._headsep is not None:
            n = len(self._header) + \
              len(self.__left()) - len(self._left) + \
              len(self.__right()) - len(self._right)
            self.__print(self._left+(self._headsep * n)[:n]+self._right)

    def bottom(self):
        """ Print bottom frame """
        if self._bottom__printed: return
        if len(self._bottom):
            n = len(self._header)+len(self.__left())+len(self.__right())
            self.__print((self._bottom * n)[:n])
        self._bottom__printed = True


    def __call__(self,*data):
        """Print data in columns

        Arguments refer to the data.
        The number of arguments must be the same as the number of columns.
        """
        if len(data) != self._ncol:
            raise TypeError, 'You must give a number of data equal to the number of columns (%i): %i' \
            % (self._ncol,len(data))

        dds = []
        for i,dd in enumerate(data):
            dds.append((self._fmt[i] % dd).ljust(self._width[i]))
        self.__print(self.__left()+self._colsep.join(dds)+self.__right())

col_printer = ColPrinter # compat



def list_forecast_files(filepattern, time=None, check=True,
    nopat=False, patfreq=None, patfmtfunc=None, patmargin=None, verbose=False, sort=True):
    """Get a list of forecast files according to a file pattern

    :Params:

        - **filepattern**: It can be either:

            - a global matching pattern (``"file??.nc"``),
            - a date pattern (``"file%Y-%m-%d.nc"``),
            - an url (``"http://site.net/file.nc"``),
            - a list of files.

        - **time**: A time selector (``('2000', '2001', 'co')``).

          .. warning::
              This argument is *mandatory* if ``filepattern`` is a date pattern,
              and *not used* if ``filepattern`` is of another type.

        - **check**, optional: Check if local files exist.
        - **nopat**, optional: Never consider that input patterns have date patterns.
        - **patfreq**, optional: Frequency of files to generate file names for each date
           when ``filepattern`` is a date pattern.
        - **patfmtfunc**, optional: Function to use in place of
           :func:`~vacumm.misc.atime.strftime` to generate file names.
           It must take as arguments a date pattern and a CDAT component time.
        - **sort**, optional: If True, files are sorted alphabetically after being listed;
          if a callable function, they are sorted using this function (``files=sort(files)``).

          .. warning:: Files are sorted alphabetically by default!

    :Examples:

        >>> 'Prefered way'
        >>> list_forecast_files('mrsPRVMR_r0_%Y-%m-%d_00.nc', ('2010-08-06', '2010-08-15'))
        >>> list_forecast_files('http://www.ifremer.fr/data/mrsPRVMR_r0_%Y-%m-%d_00.nc', ('2010-08-06', '2010-08-15'))
        >>> list_forecast_files('mrsPRVMR_r0_%Y-%m-%d_*.nc', ('2010-08-06', '2010-08-15'))

        >>> 'Possible way'
        >>> list_forecast_files('mrsPRVMR_r0_2010-05-??_00.nc')
        >>> list_forecast_files(['mrsPRVMR_r0_2010-05-??_00.nc', 'mrsPRVMR_r0_2010-05-??_60.nc'])

        >>> 'Just ot filter in existing files'
        >>> list_forecast_files(['mrsPRVMR_r0_2010-05-06_00.nc', 'mrsPRVMR_r0_2010-05-07_00.nc'])

        >>> 'Simple conversion to list'
        >>> list_forecast_files('http://www.ifremer.fr/data/mrsPRVMR_r0_2010-05-06_00.nc')
    """

    sfp = str(filepattern)
    if len(sfp)>300: sfp = sfp[:300]+'...'
    if verbose:
        print 'Guessing file list using:'
        print '   filepattern: %s'%sfp
        print '   time selector: %s'%(time, )

    # A list of file
    if isinstance(filepattern, list):
        files = []
        for filepat in filepattern:
            files.extend(list_forecast_files(filepat, time=time, check=check,
                patfreq=patfreq, patfmtfunc=patfmtfunc, patmargin=patmargin,
                verbose=False, nopat=nopat))


    # Date pattern
    elif not nopat and vct.has_time_pattern(filepattern):

        from atime import pat2freq,IterDates, strftime, is_interval, pat2glob, time_selector
        if isinstance(time, cdms2.selectors.Selector):
            seltime = vct.time_selector(time, noslice=True)
            if seltime.components():
                _, comps = vcm.split_selector(seltime) # FIXME: include positional components
                for i, comp in comps:
                    itv = comp.spec
                    if not is_interval(itv) and vct.is_time(itv):
                        itv = (itv, itv, 'ccb')
                    if i==0:
                        time = itv
                    else:
                        time = vct.itv_union(itv, time)
            else:
                time = None

        if not is_interval(time):
            if vct.is_time(time):
                time = (time, time, 'ccb')
            else:
                raise ValueError('Your file pattern contains date pattern (like "%Y"), '
                    'so you must provide a valid absolute time interval such as (date1,date2,"co")'
                    ' or at least a valid single date')
        time = tuple(time)
        patfmtfunc = patfmtfunc if callable(patfmtfunc) else strftime

        # Guess the minimal frequency
        lmargin = 1
        if patfreq is None:
            patfreq = pat2freq(filepattern)
            if verbose: print 'Detected frequency for looping on possible dates: '+patfreq.upper()
        if not isinstance(patfreq, tuple):

            #  Reform
            patfreq = (1, patfreq)

            # Guess left margin when possible
            gfiles = glob.glob(pat2glob(filepattern))
            gfiles.sort()
            if gfiles<2:
                lmargin = 1
            elif not glob.has_magic(filepattern):
                date0 = date1 = None
                for i in xrange(len(gfiles)-1):
                    try:
                        date0 = vct.strptime(gfiles[i], filepattern)
                        date1 = vct.strptime(gfiles[i+1], filepattern)
                    except:
                        continue
                    if date0>=time[0] or date1<=time[1]: break
                if None not in [date0, date1]:
                    dt = vct.datetime(date1)-vct.datetime(date0)
                    if dt.seconds!=0:
                        lmargin = vct.comptime('2000').add(dt.seconds, cdtime.Seconds).torel(
                            patfreq[1]+' since 2000').value
                    else:
                        lmargin = vct.comptime('2000').add(dt.days, cdtime.Days).torel(
                            patfreq[1]+' since 2000').value
                else:
                    lmargin = 1
             #FIXME: make it work with date+glob patterns
            else:
                lmargin = patfreq[0]


#        # Add margin to time interval
#        if patmargin is None:
#
#            # Guess margin from a second time pattern (like %Y_%%Y.nc)
#            fp2 = patfmtfunc(filepattern, now())
#            if has_time_pattern(fp2):
#                for fn in glob(pat2glob(fp2):
#
#
#        elif not isinstance(patmargin, tuple):
#            patmargin = (1, patmargin)

        # Make a loop on dates
        itertime = (round_date(time[0], patfreq[1], 'floor'), time[1])
        itertime = add_margin(itertime, (lmargin-1, patfreq[1]), False)
        iterdates = IterDates(itertime, patfreq,
            closed = len(time)==3 and time[2][1]=='c' or True)
        files = []
        for date in iterdates:
            file = patfmtfunc(filepattern, date)
            if '://' in file:
                files.append(file)
            elif check or glob.has_magic(file):
                files.extend(glob.glob(file))
            else:
                files.append(file)

    # Simple remote file or file object
    elif isinstance(filepattern, cdms2.dataset.CdmsFile) or '://' in filepattern:

        files = [filepattern]

    # Glob pattern
    else:
        if check or glob.has_magic(filepattern):
            files = glob.glob(filepattern)
        else:
            files = [filepattern]

    # Unique
    files = list(set(files))

    # Count
    if verbose:
        if not files:
            print 'No file found with this file pattern "%s" and time interval %s'%(filepattern, time)
        else:
            print 'Found %i files'%len(files)

    # Sort files
    if sort is True:
        sort = sorted
    if sort:
        if callable(sort):
            files = sort(files)
        else:
            files.sort()

    return files


def ncfind_var(f, name, ignorecase=True, regexp=False, **kwargs):
    '''
    Find a variable in a netcdf file using :func:`ncfind_obj`

    '''
    nfo = NcFileObj(f)
    f = nfo.f
    res =  ncfind_obj(f, name, ignorecase=ignorecase, regexp=regexp, ids=f.listvariables(), **kwargs)
    del nfo
    return res

def ncfind_axis(f, name, ignorecase=True, regexp=False, **kwargs):
    '''
    Find an axis in a netcdf file using :func:`ncfind_obj`

    '''
    nfo = NcFileObj(f)
    f = nfo.f
    res =  ncfind_obj(f, name, ignorecase=ignorecase, regexp=regexp,
        ids=f.listdimension(), **kwargs)
    del nfo
    return res

def ncfind_obj(f, name, ignorecase=True, regexp=False, ids=None,
        searchmode=None, **kwargs):
    '''
    Find a variable or an axis in netcdf file using a name, list of names
    or matching attributes such as standard_name, long_name and units.

    Objects are checked using :func:`ncmatch_obj`.
    It first checks the standard_name, then the names (ids), the axis, and finally
    the long_names and units.

    :Example:

        >>> f = cdms2.open('temp.nc')
        >>> ncfind_obj(f, 'temp')
        >>> ncfind_obj(f, ['temperature','temp'])
        >>> ncfind_obj(f, ('temperature','TEMP'), ignorecase=False)
        >>> ncfind_obj(f, dict(standard_name="sea_surface_temperature"))
        >>> ncfind_obj(f, 'lon')

    :Params:

        - **f**: A cdms2.dataset.CdmsFile.
        - **name**: A string or list of string to look for,
          or a dictionary with keys "name", "standard_name", "long_name", 'units' and 'axis'.
        - **ignorecase**, optional: Ignore name case when searching variable.
        - **regexp**, optional: Interpret long_names and units as regular expressions
          that must be compiled.
        - **searchmode**, optional: Search order when ``name`` is a dictionary
          and not a OrderedDict. It defaults
          to ``None`` or ``'snlua'`` which means:
          *standard_name -> name -> long_name -> units -> axis* (first letters).
          If ``name`` is an OrderedDict, it simply acts as a filter to restrict search.

    :Return:

        The first matching object name, or None if not found.

    '''
    nfo = NcFileObj(f)
    f = nfo.f

    # Targets
    if ids is None:
        ids = f.listvariables()+f.listdimension()
    elif isinstance(ids, basestring):
        ids = [ids]

    # Searched terms
    withdict = isinstance(name, dict)
    standard_names = long_names = units = axis = None
    if withdict: # Using a dictionary

        # Names and standard_name
        names = name.get("name", name.get('names', None))
        standard_names = name.get("standard_name",  name.get('standard_names', None))

        # Axis
        axis = name.get("axis", None)
        if axis is not None:
            axis = axis.upper()

        # Long_name
        long_names = name.get("long_name", name.get("long_names", None))
        if long_names is not None:
            if not is_iterable(long_names):
                long_names = [long_names]
            if regexp: # Regular expression
                flags = re.I if ignorecase else 0
                long_names = [re.compile(ln, flags).search for ln in long_names]
#            elif ignorecase:
#                long_names = __builtins__['map'](str.lower, long_names)

        # Units
        units = name.get("units", None)
        if units is not None:
            if not is_iterable(units):
                units = [units]
            if regexp: # Regular expression
                flags = re.I if ignorecase else 0
                units = [re.compile(u, flags).search for u in units]
#            elif ignorecase:
#                units = __builtins__['map'](str.lower, units)

    else: # Using a list of names
        names = name if is_iterable(name) else [name]
#    if names is not None:
#        names = __builtins__['map'](str.strip, names)
#        if ignorecase:
#            names = __builtins__['map'](str.lower, names)

    # Search order
    all_keys = ['standard_names', 'names', 'long_names', 'units', 'axis']
    all_keys0 = [key[0] for key in all_keys]
    if searchmode is None:
        searchmode = 'snlua'
    if isinstance(name, OrderedDict):
        keys = [key for key in name.keys() if key in all_keys]
        keys = [key for key in keys if key[0] in searchmode]
    else:
        keys = []
        for key0 in searchmode:
            if key0 in all_keys0:
                keys.append(all_keys[all_keys0.index(key0)])

    # Loop on objects
    for key in keys:
        kwsearch = {key:locals()[key]}
        for name in ids:
            v = f[name]
            if ncmatch_obj(v, name=name, ignorecase=ignorecase, **kwsearch):
                break
        else:
            continue
        break

    else: # Not found
        name = None

    nfo.close()

    return name

def _isinlist_(name, checks, ignorecase):
    """checks is a list of either strings or callables"""
    # Nothing
    if not name or not checks:
        return False
    name = name.strip()
    if ignorecase:
        name = name.lower()

    # Callables
    names = []
    for check in checks:
        if callable(check) and check(name):
            return True
        names.append(check)

    # Strings
    names = map(str.strip, names)
    if ignorecase:
        names = map(str.lower, names)
    return name in names

def ncmatch_obj(obj, name=None, standard_names=None, names=None,
        long_names=None, units=None, axis=None, ignorecase=True, **kwargs):
    """Check if an MV2 object (typicaly from a netcdf file) matches names, standard_names, etc


    It first checks the standard_name, then the names (ids), the axis, and finally
    the long_names and units.

    :Params:

        - **obj**: A MV2 array.
        - **name**, optional: Name (id) of this array, wich defaults to the id attribute.
        - **standard_names**, optional: List of possible standard_names.
        - **names**, optional: List of possible names (ids).
        - **axis**, optional: Axis type, as one of 'x, 'y', 'z', 't'.
        - **long_names**, optional: List of possible long_names or callable expression
          (such as regular expression method).
        - **units**, optional: Same as ``long_names`` but for units.

    :Example:

        >>> ncmatch_obj(sst, standard_names='sea_surface_temperature', names=['sst'])
        >>> import re
        >>> ncmatch_obj(sst, long_names=re.compile('sea surface temp').match)
    """
    # Format
    search = OrderedDict()
    for key in ('standard_names', 'names', 'long_names', 'units', 'axis'):
        val = locals()[key]
        search[key] = val
        if val is None: continue
        if key=='axis':
            search[key] = val if not isinstance(key, list) else val[0]
            continue
<<<<<<< HEAD
        if not vacumm.misc.misc.is_iterable(val): val = [val]
        for i, v in enumerate(val): # strings
            if isinstance(val, basestring):
                val[i] = val[i].strip()
                if ignorecase:
                    val[i] = val[i].strip()
=======
        if not is_iterable(val): val = [val]
>>>>>>> 6258b5ca
        search[key] = val

    # Check long_name and units
    for refs, val in [
            (search['standard_names'], getattr(obj, "standard_name", None)),
            (search['names'], name or getattr(obj, 'id', None)),
            (search['axis'], getattr(obj, "axis",  None)),
            (search['long_names'], getattr(obj, "long_name", None)),
            (search['units'], getattr(obj, "units", None))]:
        if refs is not None and val is not None:
            if _isinlist_(val, refs, ignorecase):
                return True

    return False


def ncget_var(f, *args, **kwargs):
    '''
    Get a variable object as returned by :meth:`cdms2.dataset.CdmsFile.getVariable`
    which is equivalent to ``f[varname]``.

    :Return: A cdms2.fvariable.FileVariable or None if not found.

    :See: :func:`ncfind_var()`
    '''
    nfo = NcFileObj(f)
    f = nfo.f
    oldvname = args[0]
    vname = ncfind_var(f, *args, **kwargs)
    if vname is None:
        raise IOError('Variable not found %s in file %s'%(oldvname, f.id))
    var =  f.getVariable(vname)
    del nfo
    return var


def ncread_obj(f, name, *args, **kwargs):
    """Read an arbitrary netcdf object (axis or variable)"""
    # Inits
    nfo = NcFileObj(f)
    f = nfo.f
    ignorecase = kwargs.get('ignorecase', True)
    ncname = ncfind_obj(f, name, ignorecase=ignorecase)
    if ncname is None:
        del nfo
        raise IOError('Object not found %s in file %s'%(name, f.id))
    if ncname in f.variables:
        obj = ncread_var(f, ncname, *args, **kwargs)
    else:
        obj = ncread_axis(f, ncname, *args, **kwargs)
    del nfo
    return obj

def ncread_axis(f, name, select=None, ignorecase=True, mode='raise'):
    """Read a 1D axis

    .. note:: Please use :func:`ncread_var` to read 2D axes.

    :Params:

        - **mode**, optional: if ``'raise'`` raises an :exc:`IOError`
          if not found, else returns ``None``.
    """
    # Inits
    nfo = NcFileObj(f)
    f = nfo.f
    ncname = ncfind_axis(f, name, ignorecase=ignorecase)
    if ncname is None:
        del nfo
        if mode=='raise':
            raise IOError('Axis not found %s in file %s'%(name, f.id))
        return
    axis = f.getAxis(ncname).clone()
    del nfo
    return axis


def ncread_var(f, vname, *args, **kwargs):
    """Read a variable in a netcdf file and some more

    In addition to a simple ``f(vname, *args, **kwargs)```:

        - ``vname`` can be a list of var names, and it takes the first
          one found, ignoring the case by default.
        - If a variable is on a grid that is stored as curvilinear
          but is rectangular in real, it convert its grid to a rectanguar grid

    If variabe is not found, it raises

    :Params:

        - **f**: File descriptor.
        - **vname**: Variable name(s) (see :func:`ncfind_var`).
        - **ignorecase**, optional: Case insensitive search for the name of variable.
        - Other arguments and keywords are passed to ``f``.
        - **atts**: Dictionary of attributes to apply.

        - **squeeze**, optional: A single argument (or a list of them) interpreted
          as a squeeze specification passed to :func:`~vacumm.misc.misc.squeeze_variable`,
          to squeeze out singleton axes.
        - **torect**, optional: If True, try to convert output grid to rectanguar
          using :func:`~vacumm.misc.grid.misc.curv2rect`.
        - **mode**, optional: if ``'raise'`` raises an :exc:`IOError`
          if not found, else returns ``None``.

    :Example:

        >>> var = ncread_var(f, ['u', 'u2'], lon=(45, 47), atts={'id':'U'})

    """
    # Inits
    nfo = NcFileObj(f)
    f = nfo.f
    ignorecase = kwargs.pop('ignorecase', True)
    torect = kwargs.pop('torect', True)
    grid = kwargs.pop('grid', None)
    kwgrid = vacumm.misc.misc.kwfilter(kwargs, 'grid')
    samp = kwargs.pop('samp', None)
    atts = kwargs.pop('atts', None)
    mode = kwargs.pop('mode', 'raise')
    searchmode = kwargs.pop('searchmode', None)
    squeeze = kwargs.pop('squeeze', False)
    if not isinstance(squeeze, list):
        squeeze = [squeeze]
    oldvname = vname

    # Find
    vname = ncfind_var(f, vname, ignorecase=ignorecase)
    if vname is None:
        del nfo
        if mode=='raise':
            raise VACUMMError('Variable not found %s in file %s'%(oldvname, f.id))
        return

    # Read
    var = f(vname, *args, **kwargs)

    # Extra stuff
    var = _process_var(var, torect, samp, grid, kwgrid, squeeze, atts)

    del nfo
    return var

def _process_var(var, torect, samp, grid, kwgrid, squeeze, atts):
    '''
    - **samp**, optional: Undersample rate as a list of the same size as
      the rank of the variable. Set values to 0, 1 for no undersampling.
    - **torect**, optional: If True, try to convert output grid to rectanguar
      using :func:`~vacumm.misc.grid.misc.curv2rect`.
    - **grid**, optional: A grid to regrid the variable on.
    - **grid_<keyword>**, optional: ``keyword`` is passed to
      :func:`~vacumm.misc.grid.regridding.regrid`.
    - **squeeze**, optional: Argument passed to :func:`squeeze_variable` to squeeze out singleton axes.
            - Extra kwargs are used to refine the **selector** initialized with ``select``.
    - **atts**: attributes dict (or list of attributes dict for each varname)
    '''
    # To rectangular grid?
    if torect:
        vacumm.misc.grid.curv2rect(var, mode="none")

    # Undersample
    if samp is not None:
        if len(samp)!=var.ndim:
            del nfo
            raise VACUMMError('Sampling keyword ("samp") must have'
                ' a size equal to the rank of the variable (%i)'%var.ndim)
        for i, ss in enumerate(samp):
            if samp==0 or samp==1:
                samp[i] = slice(None)
            elif not isinstance(ss, slice):
                samp[i] = slice(None, None, ss)
        var = var(*samp)

    # Regrid
    if grid is not None:
        var = vcgr.regrid2d(var, grid, **kwgrid)

    # Squeeze
    if squeeze:
        for ss in squeeze:
            if ss is False: break
            var = vacumm.misc.misc.squeeze_variable(var, ss)
            if ss in [True, None]:
                break

    # Attributes
    if atts is not None:
        vacumm.misc.misc.set_atts(var, atts)

    return var

def ncget_axis(f, checker, ids=None, ro=False, **kwargs):
    """Get an axis in a netcdf file by searching all axes and variables

    If ``checker`` is a list, dict or tuple, :func:`ncfind_axis`
    is called directly to search for the axis within the file.

    :Param:

        - **checker**: Can be either

            - A generic name such as 'x' or 'lon',
            - A function to check that an object is an axis.
              of appropriate type (such as :func:`~vacumm.misc.axes.islon`).
              This function must accept the 'ro' keyword ('readonly').
            - An argument to :func:`ncfind_axis`: list, dict, tuple.

        - **ids**, optional: A list of ids to focus search.

    :Return: The axis or None if not found
    """

    nfo = NcFileObj(f)
    f = nfo.f

    if isinstance(checker, basestring):
        checker = vca.get_checker(checker)
    elif isinstance(checker, (list, tuple, dict)):
        axid = ncfind_obj(f, checker, ids=ids, **kwargs)
        if axid is None: return
        axis = f[axid].clone()
        nfo.close()
        return axis

    # Targets
    dimids = f.listdimension()
    varids = f.listvariables()
    if ids is None:
        ids = varids+dimids
    elif isinstance(ids, basestring):
        ids = [ids]

    # Loop on targets
    axis = None
    for id in ids:
        if checker(f[id], ro=True):
            axis = f[id]
            break
#            if id in varids:
#                return f(id)
#            return f.getAxis(id)
        elif id in varids:
            for i, aid in enumerate(f[id].listdimnames()):
                if checker(f[aid], ro=True):
                    axis = f[id].getAxis(i)
                    break
            else:
                continue
            break
    if axis is None: return
    axis = axis.clone()
    del nfo
    checker(axis, ro=ro)
    return axis


def ncget_lon(f, ids=None, ro=False):
    """Get longitude axis of a netcdf file

    :Params:

        - **f**: Netcdf file name or object.
        - **ids**, optional: List of ids to help searching.
    """
    return ncget_axis(f, vca.islon, ids, ro=ro)

def ncget_lat(f, ids=None, ro=False):
    """Get latitude axis of a netcdf file

    :Params:

        - **f**: Netcdf file name or object.
        - **ids**, optional: List of ids to help searching.
    """
    return ncget_axis(f, vca.islat, ids, ro=ro)

def ncget_time(f, ids=None, ro=False):
    """Get time axis of a netcdf file

    :Params:

        - **f**: Netcdf file name or object.
        - **ids**, optional: List of ids to help searching.
    """
    return ncget_axis(f, vca.istime, ids, ro=ro)

def ncget_level(f, ids=None, ro=False):
    """Get level axis of a netcdf file

    :Params:

        - **f**: Netcdf file name or object.
        - **ids**, optional: List of ids to help searching.
    """
    return ncget_axis(f, vca.islevel, ids, ro=ro)

def ncget_grid(f, ids=None, torect=False):
    """Get a grid of a netcdf file

    :Params:

        - **f**: Netcdf file name or object.
        - **ids**, optional: List of ids to help searching.
    """
    nfo = NcFileObj(f)
    f = nfo.f

    if ids is None:
        ids = f.listvariables()
    elif isinstance(ids, basestring):
        ids = [ids]
    grid = None
    for id in ids:
        grid = f[id].getGrid()
        if grid is not None:
            grid = grid.clone()
            break
    del nfo
    if torect:
        grid = vacumm.misc.grid.curv2rect(grid, mode="none")
    return grid

def ncget_fgrid(f, gg):
    """Get the file grid that matches a transient grid or variable

    Matching is checked using ids of longitudes and latitudes.

    :Params:

        - **f**: file name or object.
        - **gg**: cdms2 grid or variable with a grid.

    :Return: A :class:`FileGrid` instance or ``None``
    """
    if f is None or gg is None: return
    if vacumm.misc.grid.isgrid(f): return f

    # From a variable
    if cdms2.isVariable(gg):
        gg = gg.getGrid()
        if gg is None: return

    # Current grid
    if isinstance(gg, tuple):
        lon, lat = gg
    else:
        lon = gg.getLongitude()
        lat = gg.getLatitude()
    if lon is None or lat is None: return
    lonid = getattr(lon, '_oldid', lon.id)
    latid = getattr(lat, '_oldid', lat.id)

    # Loop on file grids
    from vacumm.misc.io import NcFileObj
    nfo = NcFileObj(f)
    for fgrid in nfo.f.grids.values():
        flon = fgrid.getLongitude()
        flat = fgrid.getLatitude()
        flonid = getattr(flon, '_oldid', flon.id)
        flatid = getattr(flat, '_oldid', flat.id)
        if (lonid, latid)==(flonid, flatid):
            nfo.close()
            return fgrid
    nfo.close()


_nccache_time = {}
def nccache_get_time(f, timeid=None, ro=False):
    """Get a time axis from cache or netcdf file

    A time axis not in cache is read using :func:`ncget_time`,
    them stored in cache.

    :Params:

        - **f**: File object or name.
        - **timeid**, optional: Single or list of time ids for :func:`ncget_time`.

    Example:

        >>> taxis = nccache_get_time('myfile.nc', ['time','time_counter'])
    """
    # Check cache
    # - file name
    fname = f if isinstance(f, basestring) else f.id
    fname = os.path.realpath(fname)
    # - from cache
    if fname in _nccache_time:
        return _nccache_time[fname]

    # Read it
    taxis = ncget_time(f, ids=timeid, ro=ro)
    _nccache_time[fname] = taxis
    return taxis


class NcIterBestEstimate(object):
    """Iterator on netcdf forecast files

    This class is useful for reading the best estimate of netcdf forcast files.

    :Params:

        - **files**: A list of netcdf files.
        - **toffset**, optional: An integer or tuple of (<num>, '<units>')
          to skip the first time steps of each files.
        - **timeid**, optional: Time id. If ``None``, it is guessed
          using :meth:`guess_timeid`.
        - **tslices**, optional: A list of time slices
          (typically taken from a previous loop on file),
          to prevent guessing them.
        - **keepopen**, optional: Keep all file descriptor open,
          else close those who can be closed once no longer used.
        - **autoclose**: Deprecated.

    :Iterator: At each iteration, it returns ``f,tslice``

        - ``f``: the file descriptor (may be closed),
        - ``tslice``: the time slice

            - A :class:`slice` instance.
            - ``None`` if not time is found (thus no slice to perform).
            - ``False``: if nothing to read at all.

    :Example:

    >>> for f, tslice in NcIterBestEstimate(ncfiles, toffset=(1,'day')):
    ...     if tslice is False or time is None: continue
    ...     var = f(time=tslice)
    """
    def __init__(self, files, time=None, toffset=None, timeid=None, tslices=None, keepopen=False, autoclose=True, id=None):
        self.i = 0
        if isinstance(files, basestring): files = [files]
        self.nfiles = len(files)
        self.files = files
        self.nfonext = None
        self.seltime = time #[time] if isinstance(time,list) else time
        self.tslices = [] if tslices is None else tslices
        if toffset is None: toffset = 0
        self.toffset = toffset
        self.timeid = timeid
        self.autoclose = autoclose
        self.keepopen = keepopen
        from atime import add
        self.add = add
        if id is None:
            id = str(self.toffset)+str(self.seltime)+str(files)
            try:
                import md5
                id = md5.md5(self.id).digest()
            except:
                pass
        self.id = id

    def __iter__(self):
        return self

    def next(self, verbose=False):

        # Last iteration
        if self.i == self.nfiles:
            self.close()
            raise StopIteration

        # Check cache of time slices
        if len(self.tslices)>self.i:
            self.nfo = NcFileObj(self.files[self.i])
            f = self.nfo.f
            tslice = self.tslices[self.i]
            self.i += 1
            return f, tslice

        # Open current file
        if self.nfonext is not None: # from next one
            f = self.nfonext.f
            if not self.keepopen: self.nfo.close()
            self.nfo = self.nfonext
            self.nfonext = None
        else: # first time used
            self.nfo = NcFileObj(self.files[self.i])
            f = self.nfo.f

        ## Check file cache
        if not hasattr(f, '_vacumm_nibe_tslices'):
            f._vacumm_nibe_tslices = {}
        #ftslices = f._vacumm_nibe_tslices
        #if self.id in ftslices:
            #print 'gotit from cache'
            #return f, ftslices[self.id]

        # Get time axis
        if hasattr(f, '_vacumm_timeid'):
            self.timeid = f._vacumm_timeid
#        elif self.timeid is None or self.timeid not in f.listdimension():
#            self.timeid = guess_timeid(f)
#        if self.timeid is None:
#            return f, None
#            raise IOError('No valid time axis found in netcdf file')
#        taxis = f.getAxis(self.timeid)
        taxis = nccache_get_time(f, timeid=self.timeid, ro=True)
        if taxis is None:
            return f, None
            raise IOError('No valid time axis found in netcdf file')
        self.timeid = taxis.id
        if verbose:
            print taxis

        # Get base time slice of current file
        ijk = tsel2slice(taxis, self.seltime, asind=True, nonone=True)
        #if isinstance(self.seltime, slice):
            #ij = self.seltime.indices(len(taxis))[:2]
        #else:
            #try: ij = taxis.mapInterval(self.seltime)
            #except:
                #ij = None
        if ijk is False:
            return self.empty() # nothing
        i, j, k = ijk

        # Offset
        ctimes = taxis.asComponentTime()
        if isinstance(self.toffset, tuple):
            subseltime = (self.add(ctimes[0], *self.toffset), ctimes[-1], 'cc')
            subtaxis = taxis.subAxis(*ijk)
            ijo = subtaxis.mapIntervalExt(subseltime)
            if ijo is None or ijo[2]==-1: return self.empty() # nothing
            i += ijo[0]
        else:
            i = max(i, self.toffset)
            if i>=j: return self.empty() # nothing
            subtaxis = None

        # Truncate to next file
        if self.i+1 != self.nfiles:

            # Start of slice
            if subtaxis is None:
                subtaxis = taxis.subAxis(*ijk)
                ct0 = subtaxis.subAxis(0, 1).asComponentTime()[0]
            else:
                ct0 = ctimes[i]

            # End of slice
            self.nfonext = NcFileObj(self.files[self.i+1])
            taxisnext = nccache_get_time(self.nfonext.f, timeid=self.timeid, ro=True)
            if isinstance(self.toffset, tuple):
                ct1 = taxisnext.subAxis(0, 1).asComponentTime()[0]
                ct1 = self.add(ct1, *self.toffset)
                bb = 'co'
            else:
                if self.toffset>=len(taxisnext): # Next file too short for offset
                    ct1 = ctimes[-1]
                    bb ='cc'
                else: # First step starting from offset
                    ct1 = taxisnext.subAxis(self.toffset, self.toffset+1).asComponentTime()[0]
                    bb = 'co'
            subseltime = (ct0, ct1, bb)
            ijo = subtaxis.mapIntervalExt(subseltime)
            if ijo is None or ijo[2]==-1: return self.empty() # nothing
            io, jo, ko = ijo
            j = min(j, i+jo)
        del ctimes

        # Finalize
        self.i += 1
        tslice = slice(i, j)
        self.tslices.append(tslice)
        f._vacumm_nibe_tslices[self.id] = tslice
        return f, tslice

    def empty(self):
        """Nothing to read from this file"""
        self.tslices.append(None)
        self.i += 1
        self.nfo.f._vacumm_nibe_tslices[self.id] = None
        return self.nfo.f, False

    def close(self):
        """Close file descriptors that can be closed"""
        if not self.keepopen:
            if self.nfonext:
                self.nfonext.close()
            if self.nfo:
                self.nfo.close()


class NcIterBestEstimateError(VACUMMError):
    pass


class NcFileObj(object):
    """Simple class to properly manage file object or name

    :Examples:

        >>> nfo = NcFileObj('myfile.nc')
        >>> nfo.f('sst')
        >>> nfo.close() # or del nfo: close file descriptor

        >>> f = cdms2.open(path)
        >>> nfo = NcFileObj(f)
        >>> nfo.f('sst')
        >>> del nfo # or nfo.close(): here has no effect (descriptor still open)
        >>> f.close()
        >>> nfo = NcFileObj(f)
        >>> nfo.close() # close file descriptor

    """
    def __init__(self, ncfile, mode='r'):
        if isinstance(ncfile, NcFileObj):
            self.type = ncfile.type
            self.f = ncfile.f
        elif isinstance(ncfile, basestring):
            self.type = 'path'
            self.f = cdms2.open(ncfile, mode)
        elif hasattr(ncfile, '_status_'):
            self.type = ncfile._status_
            if self.type == 'closed':
                self.f = cdms2.open(ncfile.id, mode)
            else:
                self.f = ncfile
        else:
            raise IOError('Unknown file type %s (not a file name or a netcdf file object)'%ncfile)
    def isclosed(self):
        return self.type == 'closed'
    def ispath(self):
        return self.type == 'path'
    def isopen(self):
        return self.type == 'open'
    def close(self):
        if self.type in ['closed', 'path'] and self.f._status_ == 'open':
            self.f.close()
    __del__ = close

def ncread_best_estimate(filepattern, varname, *args, **kwargs):
    """Read the best estimate of a variable through a set of netcdf forecast files

    .. warning:: This function is deprecated.
        Please use :func:`ncread_files` switching the first
        two argument.

    This is equivalent to::

        ncread_files(varname, filepattern, *args, **kwargs)
    """
    return ncread_files(varname, filepattern, *args, **kwargs)

def ncread_files(filepattern, varname, time=None, timeid=None, toffset=None, select=None,
    atts=None, samp=None, grid=None, verbose=False, ignorecase=True, torect=True,
    squeeze=False, searchmode=None, nibeid=None, sort=True, nopat=False, patfreq=None,
    patfmtfunc=None, check=True, **kwargs):
    """Read the best estimate of a variable through a set of netcdf files

    .. warning:: Files are listed using function :func:`list_forecast_files`.
        Please read its documentation before using current function.

    :Examples:

        >>> var = ncread_files("r0_2010-%m-%d_00.nc", 'xe',
            ('2010-08-10', '2010-08-15', 'cc'), samp=[2, 1, 3])
        >>> var = ncread_files("http://www.net/r0_2010-%m-%d_00.nc", 'xe',
            ('2010-08-10', '2010-08-15', 'cc'),
            timeid='TIME', toffset=(1, 'day'))
        >>> var = ncread_files("r0_2010-??-??_00.nc", 'xe',
            select=dict(lon=(-10,-5), z=slice(23,24)), grid=smallgrid)
        >>> xe, sst = ncread_files("myfiles*.nc", [('xe', 'sla'),('sst','temp'),'u'])

    :Params:

        - **varname**: Name of the netcdf variable to read.

            - If a simple name, it reads this variable.
            - If a list of names, it reads them all.
            - If a list of list of names, each variable is searched for
              using the sublist of names.

        - **filepattern**: File pattern. See :func:`list_forecast_files`
          for more information.
        - **time**, optional: Time selector. This keyword is *mandatory*
          if ``filepattern`` has date patterns.
        - **toffset**: Skip the first time steps. See :class:`NcIterBestEstimate`
          for more information.
        - **select**, optional: An additional selector for reading
          the variable. It can be a dictionary or a :class:`~cdms2.selectors.Selector`
          instance (see :func:`~vacumm.misc.misc.create_selector`).
        - **atts**: attributes dict (or list of attributes dict for each varname)
          (see :func:`ncread_var`.)
        - **samp**, optional: Undersample rate as a list of the same size as
          the rank of the variable. Set values to 0, 1 for no undersampling.
        - **grid**, optional: A grid to regrid the variable on.
        - **grid_<keyword>**, optional: ``keyword`` is passed to
          :func:`~vacumm.misc.grid.regridding.regrid`.
        - **timeid**, optional: Time id (otherwise it is guessed).
        - **ignorecase**, optional: Ignore variable name case (see :func:`ncfind_var`).
        - **torect**, optional: If True, try to convert output grid to rectanguar
          using :func:`~vacumm.misc.grid.misc.curv2rect` (see :func:`ncread_var`).
        - Extra kwargs are used to refine the **selector** initialized with ``select``.
        - **squeeze**, optional: Argument passed to :func:`ncread_var`
          to squeeze out singleton axes.
        - **searchmode**, optional: Search order (see :func:`ncfind_obj`).
        - **sort/nopat/patfreq/patfmtfunc/check**, optional: These arguments are passed to
          :func:`list_forecast_files`.

    :Raise: :class:`NcIterBestEstimateError` in case of error.
    """
    # Get the list of files
    ncfiles = list_forecast_files(filepattern, time, sort=sort, nopat=nopat,
        patfreq=patfreq, patfmtfunc=patfmtfunc, check=check)
    if len(ncfiles)==0:
        raise NcIterBestEstimateError('No valid file found with pattern: %s'%filepattern)
    single = not isinstance(varname, list)
    varnames = [varname] if single else varname
    if verbose:
        print 'Reading best estimate variable(s): ', ', '.join([str(v) for v in varnames]), '; time:', time
        print 'Using files:'
        print '\n'.join([getattr(fn, 'id', fn) for fn in ncfiles])

    # Some inits
    nvar = len(varnames)
    if isinstance(atts, dict):
        atts = [atts]
    atts = broadcast(atts, nvar)
    allvars = [[] for iv in xrange(nvar)]
    kwgrid = kwfilter(kwargs, 'grid')
    # - base selector
    selects = broadcast(select, nvar)
    selectors = [create_selector(s, **kwargs) for s in selects]
    # - iterator on files
    iterator = NcIterBestEstimate(ncfiles, time, timeid=timeid, toffset=toffset, id=nibeid)
    # - undepsampling
    if samp is not None:
        samp = [0 for s in samp if s==0 or not isinstance(s, int)]
        samp = [slice(None, None, s) for s in samp]
    # - output grid
    if grid is not None:
        from grid.regridding import regrid2d
    # - time
    time_units = None
    newgrid = None
    tvars = [False]*len(varnames) # vars with time?
    itaxes = {}

    # Loop on files
    for ifile, (f, tslice) in enumerate(iterator):

        # Refine selector specs with time slice
        kwseltime = {iterator.timeid:tslice} if iterator.timeid is not None and \
            isinstance(tslice, slice) and not tslice==slice(None) else {}
#        seltime = selector(**kwseltime)
        taxis = None

        # Loop on variables
        for iv, vn in enumerate(varnames):

            # Refine this selector
            seltime = selectors[iv](**kwseltime)

            # Find variable name
            oldvn = vn
            vn = ncfind_var(f, vn, ignorecase=ignorecase)
            if vn is None:
                if verbose: print 'Skipping file %s for %s variable not found'%(f.id, oldvn)
                continue

            # Check time
            if f[vn] is None:
                continue
            withtime = iterator.timeid is not None and iterator.timeid in f[vn].getAxisIds()
            if withtime:
                itaxes[iv] = f[vn].getOrder().find('t')
                tvars[iv] = True
                if not tslice:
                    if verbose: print 'Skipping file %s for %s variable because time slice not compatible'%(f.id, oldvn)
                    continue
                sel = seltime # with time
            else:
                sel = selectors[iv] # no time

            # Infos
            if verbose:
                print 'Processing file no', ifile, ' ', f, ', variable:', vn, ', time slice :', tslice
                if withtime:
                    if taxis is None: taxis = f[vn].getTime()
                    ctimes = taxis.asComponentTime()
                    print '  Available:', ctimes[0], ctimes[-1]
                    del ctimes

            # Read the variable
            if verbose:
                print '  Selecting:', sel
            try:
                var = ncread_var(f, vn, sel, ignorecase=True, torect=torect, squeeze=squeeze,
                                 grid=grid, samp=samp, searchmode=searchmode,
                                 atts=atts[iv] if atts is not None and iv<len(atts) else None)
                if verbose:
                    print '  Loaded:', var.shape
            except Exception, e:
                if verbose: print 'Error when reading. Skipping. Message: \n'+format_exc()#e.message
                continue


            # Fix time units (that may vary between files)
            if iterator.timeid is not None and withtime:
                this_time_units = f[iterator.timeid].units
                if time_units is None:
                    time_units = this_time_units
                elif not vct.are_same_units(this_time_units, time_units):
                    try:
                        vct.ch_units(var, time_units)
                    except:
                        continue

            # Update
            if withtime or ifile==0: # append first time or variables with time
                allvars[iv].append(var)
            if True not in tvars and ifile==1: # no time for all variables
                break

        gc.collect()

        # Read only one file if no variable with time
        if ifile==0 and True not in tvars:
            break

    iterator.close()

    # Concatenate
    from misc import MV2_concatenate
    for iv in xrange(nvar):

        # Check
        if len(allvars[iv])==0:
            raise VACUMMError('No valid data found using varname(s): %s, '
                'filepattern: %s, time: %s'%(varnames[iv], filepattern, time))

        # Reorder and merge
        allvars[iv] = MV2_concatenate(allvars[iv], axis=itaxes.get(iv, 0), copy=False)

    return allvars[0] if single else allvars



def grib_get_names(gribfile):
    '''
    Return a list of a grib file parameter unique names (using grib message's shortName).
    '''
    import pygrib
    names = []
    with pygrib.open(gribfile) as g:
        for i in xrange(g.messages):
            m = g.read(1)[0]
            if m.shortName not in names:
                names.append(m.shortName)
    return names


def grib_read_files(
    filepattern, varname, time=None, select=None,
    torect=None, samp=None, grid=None, squeeze=None, atts=None,
    verbose=False, **kwargs):
    """
    Read cdms2 variables through one or a set of grib files.

    :Examples:

        >>> vardict = grib_read_files("r0_2010-%m-%d_00.grb", 'u',
                ('2010-08-10', '2010-08-15', 'cc'), samp=[2, 1, 3])
        >>> vardict = grib_read_files("r0_2010-??-??_00.grb", dict(shortName:'u'),
                select=dict(lon=(-10.0,-5.0), lat=slice(100,200)), grid=smallgrid)
        >>> vardict = grib_read_files("myfiles*.grb", [dict(shortName=['u', 'u10']), dict(shortName=['v','v10'])])

    :Params:

        - **filepattern**: must be:
            - File pattern. See :func:`list_forecast_files` for more information.
            - One or more string(s) of the files(s) to be processed. string(s) may contain wildcard characters.
        - **varname**: Name of the grib variable(s) to read.
            - If a simple name, it reads this variable **using the grib message's shortName**.
            - If a list of names, it reads them all.
            If a name is a dict, then it is used as grib selector in which case
            the user should not specify selectors which may interfer with the select keyword
            (see :func:`~pygrib.open.select`).
        - **time**, optional: Time selector for files and data. This keyword is *mandatory*
          if ``filepattern`` has date patterns.

        - **select**, optional: An additional selector applied after data have been loaded.
          It can be a dictionary or a :class:`~cdms2.selectors.Selector`
          instance (see :func:`~vacumm.misc.misc.create_selector`).

        - **torect**, optional: If True, try to convert output grid to rectanguar
          using :func:`~vacumm.misc.grid.misc.curv2rect` (see :func:`ncread_var`).
        - **samp**, optional: Undersample rate as a list of the same size as
          the rank of the variable. Set values to 0, 1 for no undersampling.
        - **grid**, optional: A grid to regrid the variable on.
        - **grid_<keyword>**, optional: ``keyword`` is passed to
          :func:`~vacumm.misc.grid.regridding.regrid`.
        - **squeeze**, optional: Argument passed to :func:`ncread_var` to squeeze out singleton axes.
        - **atts**: attributes dict (or list of attributes dict for each varname)

        - *verbose*: function to be called for logging (sys.stderr if True,
            disabled with False)

    :Return:

        If varname is a list of names or dicts:
        - a dict of loaded variables as :class:`cdms2.tvariable.TransientVariable`
          this dict keys are are filled with the corresponding varname value if it is a string, or wiht
          the loaded message's shortName/name/parameterName.
        Else:
        - the loaded variable as :class:`cdms2.tvariable.TransientVariable`

    """
    import datetime, glob, numpy, os, sys, time as _time, traceback
    import cdms2, pygrib
    from axes import create_lat, create_lon
    from atime import create_time, datetime as adatetime
    from grid import create_grid, set_grid
    if not verbose:
        verbose = lambda s:s
    if verbose and not callable(verbose):
        verbose = lambda s: sys.stderr.write(('%s\n')%s)
    # List of variables
    single = not isinstance(varname, (list,tuple))
    varnames = [varname] if single else varname
    verbose(
        'grib_read_files:\n'
        '  filepattern: %s\n'
        '  time: %s\n'
        '  varname: %s'
    %(filepattern, time, '\n- '.join(['%r'%(v) for v in varnames])))
    # List of files
    if isinstance(filepattern, basestring):
        files = list_forecast_files(filepattern, time)
    else:
        if not isinstance(filepattern, (list, tuple)):
            filepattern = (filepattern,)
        files = tuple(f for l in map(lambda p: glob.glob(p), filepattern) for f in l)
    if len(files)==0:
        raise Exception('No valid file found with pattern %r and time %r'%(filepattern, time))
    verbose('number of matching files: %s'%(len(files)))
    #verbose('- %s'%('\n- '.join(files)))
    if time:
        time = map(vct.datetime, time[:2])
    vardict = dict()
    # Load grib data
    for f in files:
        verbose('file: %s'%(f))
        with pygrib.open(f) as g:
            for n in varnames:
                kw = n if isinstance(n, dict) else dict(shortName=n)
                st = _time.time()
                ms = g.select(**kw)
                verbose('  select: %s message%s matching preselection %r (took %s)'%(
                    len(ms), 's' if len(ms)>1 else '', kw, datetime.timedelta(seconds=_time.time()-st)))
                for m in ms:
                    st = _time.time()
                    # use provided special datetime object if present
                    if m.validDate:
                        dt = m.validDate
                    # use validityDate exposed as YYYYMMDD and validityTime exposed as HHMM (or HMM or HH or H)
                    elif m.validityDate != None and m.validityTime != None:
                        dt = '%s%04d00'%(m.validityDate, m.validityTime) # pad validityTime and add 00 seconds
                    # or use dataDate & dataTime & forecastTime ??
                    else:
                        raise Exception('Don\'t know how to handle datetime for message:\n%r'%(m))
                    if isinstance(dt, basestring):
                        dt = datetime.datetime.strptime(dt, '%Y%m%d%H%M%S')
                    if time and (dt < time[0] or dt >= time[1]):
                        continue
                    if m.gridType == 'regular_ll':
                        latitudes,longitudes = m.distinctLatitudes, m.distinctLongitudes
                    else:
                        latitudes,longitudes = m.latlons()
                    kn = n
                    if isinstance(kn, dict):
                        kn = n.get('shortName', n.get('name', n.get('parameterName', None)))
                    if not kn: kn = m.shortName
                    if not kn in vardict: vardict[kn] = []
                    vardict[kn].append(dict(
                        datetime=dt,
                        latitudes=latitudes, longitudes=longitudes,
                        values=m.values
                    ))
                    verbose('    message name: %r, shortName: %r, datetime: %s, gridType: %r, latitude%s, longitude%s (took %s)'%(
                        m.name, m.shortName, dt, m.gridType, latitudes.shape, longitudes.shape, datetime.timedelta(seconds=_time.time()-st)))
                    del m
                del ms
    # Transform loaded data into cdms2 variable
    kwgrid = vacumm.misc.misc.kwfilter(kwargs, 'grid')
    for n,p in vardict.iteritems():
        if not p:
            vardict[n] = None
            continue
        p = sorted(p, lambda a,b: cmp(a['datetime'], b['datetime']))
        time = create_time([pp['datetime'] for pp in p])
        lat = create_lat(p[0]['latitudes'])
        lon = create_lon(p[0]['longitudes'])
        var = cdms2.createVariable(
            [pp['values'] for pp in p],
            id='_'.join(n.split()), long_name=n,
        )
        var.setAxis(0, time)
        set_grid(var, vacumm.misc.grid.create_grid(lon, lat))
        vatts = atts=atts[iv] if atts is not None and iv<len(atts) else None
        if select:
            var = var(**select)
        var = _process_var(var, torect, samp, grid, kwgrid, squeeze, atts)
        vardict[n] = var
    # Return variable or dict of variables
    return vardict.values()[0] if (single and vardict) else vardict


def grib2nc(filepattern, varname):
    '''
    ***Currently for test purpose only***
    '''
    varlist = grib_read_files(filepattern, varname, verbose=True)
    if ncoutfile:
        print>>sys.stderr, 'Writing to netcdf file:', ncoutfile
        netcdf3()
        if os.path.exists(ncoutfile):
            print>>sys.stderr, 'File already exists:', ncoutfile
            sys.exit(1)
        f = cdms2.open(ncoutfile, 'w')
        try:
            for n,v in varlist.iteritems():
                if v is None:
                    print>>sys.stderr, '  %r not found'%(n)
                    continue
                print>>sys.stderr, '  %r (%r)'%(v.id, n)
                f.write(v)
        finally: f.close()



class CachedRecord:
    """Abstract class for managing cached records

    ** It cannot be used by itself **

    The following class variables must be defined:

    - _cache_file: cache file name
    - _time_range: ('2000-12-01 12:00','2005-10-01','co') OR (1, 'day', 'cc')
    - _var_info: (('lon','Longitude', 'degrees east', None),('hs','Wave Height', 'm', (0., 20)),)
    - _station_info: (['Start Bay', '2007-12-25'],['Long Bay', '2004-05-18'])
    - _dt: (1800, cdtime.Seconds)
    - _time_units: 'seconds since 2000-01-01'

    The following methods must be defined:

    - _load_from_source_:
    """
    _verbose_level = 1
    _missing_value = 1.e20

    def __init__(self, time_range, **kwargs):

        for key, val in kwargs.items():
            key = '_'+key
            if hasattr(self, key):
                setattr(self, key, val)

        self._cache_file = self._cache_file %vars()
        self._update_mode = time_range in [None, 'update']
        if self._update_mode:
            time_range = 'all'
        self._time_range = self._get_time_range_(time_range)

        _var_names = [sn for sn, ln, un, vr in _var_info]
        _station_info = [[name, vct.comptime(time_origin)] for name,  time_origin in _buoy_info]

        self._vars = {}
        self.check_cache()


    def _print_(self, text, level=2):
        if self._verbose_level >= level:
            if level == 1:
                text = '!WARNING! '+text
            text = '[%s] %s' %(self.buoy_type, text)
            print text

    def _warn_(self, text):
        self._print_(text, level=1)

    def show_variables(self):
        """Print available variables"""
        print 'Available variables:'.upper()
        for n,v in self._vars.items():
            print '%s: %s [%s]' % (n,v.long_name,v.units)

    def get(self,var_name, time_range=None):
        """Get a variable

        - **var_name**: Name of the variable

        Return: A 1D :mod:`MV2` variable

        See: :meth:`plot()`, :meth:`show_variables()`
        """
        # Time range
        time_range = self._get_time_range_(time_range)
        if time_range != self._time_range:
            self.load(time_range)
        assert var_name.lower() in self._vars.keys(),' Wrong name of variable ("%s"). Please use .show_variables() to list available variables'%var_name.lower()
        if time_range is None:
            args = []
        else:
            args = [time_range]
        return self._vars[var_name](*args)

    def __call__(self,*args,**kwargs):
        """Get a variable

        @see: :meth:`get()`
        """
        return self.get(*args,**kwargs)

    def plot(self,var_name,time_range=None,**kwargs):
        """Plot a variable

        - **var_name**: Name of the variable
        - *time*: Plot only within this time range (like ('2007-01-01','2007-02-01','co')
        - *show*: Show the figure [default: None]
        - All other keywords are passed to :func:`vacumm.misc.plot.curve()`

        Example:

        >>> myvar = mybuoy.plot('baro')

        See: :meth:`get()`, :meth:`show_variables()`
        """
#       # Time range
#       time_range = self._get_time_range_(time_range)
#       if time_range != self._time_range:
#           self.load(time_range)
#
        # Variable
        assert var_name.lower() in self._vars.keys(),' Wrong name of variable. Please use .show_variables() to list available variables'
        var = self._vars[var_name]
        if time_range is not None:
            var = var(time_range)

        # Keywords
        defaults = {
            'linestyle':'-',
            'marker':'.',
            'ms':4.,
            'mfc':'#00ffff',
            'title':'%s at %s buoy %s' % (var.long_name,self.buoy_type,self.buoy_id)
        }
        for att,val in defaults.items():
            kwargs.setdefault(att,val)

        # Plot
        curve(var,**kwargs)

    def save(self, file_name, mode='w', warn=True):

        if len(self._vars) == 0:
            self._warn_('No variables to save')
            return
        if file_name.endswith('.nc'):
            if not os.access(file_name, os.W_OK):
                if warn:
                    self._warn_('No write access to file:'+file_name)
                return
            f = cdms2.open(file_name, mode)
            for var in self._vars.values():
                f.write(var)
            for att in 'type', 'id', 'name':
                att = 'buoy_'+att
                setattr(f, att, getattr(self, att))
            if hasattr(self, '_url'):
                f.url = self._url
            f.close()
            if file_name == self._cache_file:
                self._print_('Cache updated')
            else:
                self._print_('Saved to '+file_name)


    def __init__(self, buoy, time_range, **kwargs):

        # Search for the buoy
        buoy_names = _channelcoast_list_(buoy)
        assert len(buoy_names), 'No buoy matching: '+buoy
        self.buoy_name = buoy_names[0]
        self.buoy_id = buoy_id = self.buoy_name.replace(' ', '')
        for buoy_name, time_origin in self._buoy_info:
            if buoy_name == self.buoy_name:
                self._time_origin = time_origin
                break
        self.buoy_type = self.__class__.__name__

        # Tuning
        for key, val in kwargs.items():
            key = '_'+key
            if hasattr(self, key):
                setattr(self, key, val)

        self._cache_file = self._cache_file %vars()
        self._update_mode = time_range in [None, 'update']
        if self._update_mode:
            time_range = 'all'
        self._time_range = self._get_time_range_(time_range)
        self._vars = {}
        self.check_cache()

    def get(self, var_name, time_range=None):
        time_range = self._get_time_range_(time_range)
        if time_range != self._time_range:
            self.load(time_range)
        return _Buoy_.get(self, var_name, time_range)

    def plot(self, var_name, time_range=None, **kwargs):
        time_range = self._get_time_range_(time_range)
        self.load(time_range)
        return _Buoy_.plot(self, var_name, time_range, **kwargs)

    def _get_time_range_(self, time_range):

        if isinstance(time_range, (list, tuple)): # Directly specified
            time_range = vct.time_selector(*time_range)

        elif time_range in  ('full', 'all', True, False): # Everything possible
            time_range = (self._time_origin, vct.now(True))

        else :#if hasattr(self, '_time_range'): # Default specified time range
            time_range = self._time_range

        if len(time_range) == 2: # Default bound indicators
            time_range += ('co', )

        if time_range[0] < self._time_origin: # Check not too old
            time_range = (self._time_origin, ) + time_range[1:]
        return time_range

    def _check_time_range_(self, time_range, time_axis, getbounds=False):
        """Check if a time_range is included in an time axis"""

        # Format time range
        time_range = self._get_time_range_(time_range)

        # Get right time axis
        if isinstance(time_axis, dict):
            if not len(time_axis):
                res = (False, False)
                if getbounds:
                    res += (None, None)
                return res
            time_axis = time_axis.values()[0]
        if cdms2.isVariable(time_axis):
            time_axis = time_axis.getTime()

        # Get axis range
        nt = len(time_axis)
        t0, t1 = time_axis.subAxis(0, nt, nt-1).asComponentTime()

        # Convert to closed bounds
        time_range = list(time_range)
        for ibound, isign in (0, 1), (1, -1):
            if time_range[2][ibound] == 'o':
                time_range[ibound] = time_range[ibound].add(isign*self._dt[0], self._dt[1])

        # Check bounds
        res = (time_range[0] >= t0 or self._update_mode, time_range[1] <= t1)
        if getbounds:
            res += (t0, t1)
        return res

    def load(self, time_range):
        """Check if time_range is included in in-memory variables, else, check cache and load from it"""
        time_range = self._get_time_range_(time_range)
        if self._vars == {} or \
            self._check_time_range_(time_range, self._vars) != (True, True):
            self.check_cache(time_range)

    def check_cache(self, time_range=None):
        """Update the cache"""

        buoy_id = self.buoy_id

        # Time bounds
        time_range = self._get_time_range_(time_range)
        self._print_('CHECK CACHE TIME RANGE '+str(time_range))
        t0_request, t1_request, bb = time_range

        # Update or create?
        if time_range is None:raise 'a'
        if not os.path.exists(self._cache_file%vars()):  # Create
            self._print_('CREATE')
            time_range = (time_range[0], time_range[1].add(-1, cdtime.Day), 'cc')
            self._vars = self._load_from_source_(time_range[:2]+('cc', ))
            self.save(self._cache_file%vars(), warn=False)

        else: # Update

            # Check cache time range
            f = cdms2.open(self._cache_file)
            cache_time = f.getAxis('time').clone()
            f.close()
            t0_good, t1_good, t0_cache, t1_cache = self._check_time_range_(time_range, cache_time, getbounds=True)

            # Check first date
            vars_new = {}
            if not t0_good:
                # First date of cache is too recent
                vars_before = self._load_from_source_((t0_request, t0_cache, time_range[2][0]+'o'))
                vars_current = self._load_from_cache_('all')
                if len(vars_before):
                    for vn in self._var_names:
                        vars_new[vn] = (vars_before[vn], vars_current[vn])
            # Check last date
            if not t1_good:
                vars_after = self._load_from_source_((t1_cache, t1_request, 'o'+time_range[2][1]))
                if len(vars_after):
                    if not len(vars_new):
                        # We just append to file
                        self._print_('APPEND TO FILE')
                        self._vars = vars_after
                        self.save(self._cache_file%vars(), 'a', warn=False)
                        self._print_(' loading from cache '+str(time_range))
                        self._load_from_cache_(time_range)
                        return
                    else:
                        # We append to var before saving
                        for vn in self._var_names:
                            vars_new[vn] += (vars_after[vn], )

            # Here we completely change the cache
            if len(vars_new):

                # Merge
                self._print_('MERGING')
                for ivar, (sn, ln, un, vr) in enumerate(self._var_info):
                    self._vars[sn] = MV.concatenate(vars_new[sn])
                    self._vars[sn].id = self._vars[sn].name = sn
                    self._vars[sn].long_name = ln
                    self._vars[sn].units = un

                # Save
                self.save(self._cache_file%vars(), warn=False)

            # Update in memory variables
            if self._check_time_range_(time_range, self._vars) != (True, True):
                self._load_from_cache_(time_range)

        gc.collect()

    def _load_from_cache_(self, time_range=None):
        """Load variables from cache"""
        time_range = self._get_time_range_(time_range)
        self._vars = {}
        buoy_id  = self.buoy_id
        f = cdms2.open(self._cache_file%vars())
        for var_name in f.variables.keys():
            self._vars[var_name] = f(var_name, time_range)
        f.close()
        return self._vars




class Shapes(object):
    """A class to read shapefiles and return GEOS objects
    Inspired from basemap.readshapefile

    Here are the conversion rules from shapefile to GEOS objects :

        - Points and multipoints are interpreted as :class:`Points`.
        - Polylines are interpreted as :class:`LineString`.
        - Polygons are interpreted as :class:`Polygons`.

    :Params:

        - **input**: Refers to a shapefile or is a shapes isntance ;
          if a shapefile, it assumes that <input>.shp contains points,
          multipoints, lines or polygons, and that <input>.dbf contains their attributes.
        - **proj*, optional: A projection function to convert coordinates. It must accept
          the "inverse" keyword.
        - **m*, optional: A Basemap instance for converting for plotting.
        - *inverse*, optional: Inverset the conversion with proj .
        - **clip*, optional: If in the form ``(xmin,ymin,xmax,ymax)``,
          clips to this box ; if a polygon like argument,
          it clips to this polygon
          (see :func:`~vacumm.misc.grid.masking.polygons()` for arguments).
          If simply ``True`` and *m* is present, it clips to the bounds of *m*.
        - **min_area*, optional: Minimal area to keep a polygon
        - **samp**, optional: An integer to undersample coordinates of polygons and lines.
        - **shapetype**, optional:

            - If 0, it must only deal with points ;
            - if 1, only polylines ;
            - if 2, only polygons (conversion 1<->2 is automatic).
    """
    POINTS = POINT = 0
    LINES = LINE = 1
    POLYGONS = POLYS = POLY = POLYGON = 2
    INPUT_POINTS = 1
    INPUT_MULTIPOINTS = 8
    INPUT_POLYLINES = 3
    INPUT_POLYGONS = 5
    def __init__(self, input, m=None, proj=False, inverse=False, clip=True,
            shapetype=None, min_area=None, sort=True, reverse=True, samp=1):

        # Inits
#        if isinstance(input, list) and input: input = input[0]
        from_file = isinstance(input, str)
        if hasattr(m, 'map'): m = m.map
        default_proj = None if m is None else m
        self._m = m

        if from_file:

            # From a shapefile
            if input.endswith('.shp') and input.endswith('.dbf'):
                input = input[:-4]
            for ext in ('shp', ):#, 'dbf':
                fname = '%s.%s'%(input, ext)
                assert os.path.exists(fname), fname
            try:
                from mpl_toolkits.basemap.shapefile import Reader
                newreader = True
                shp = Reader(input)
                input_type = shp.shapeType
            except Exception, e:
                print>>sys.stderr, 'Cannot read %s:\n%s\nTrying with shapelib'%(input, e)
                from shapelib import ShapeFile
                newreader = False
                shp = ShapeFile(input)
                input_type = shp.info()[1]
            self._prefix = input
#           dbf = dbflib.open(input)
            if default_proj and (1, 1) == default_proj(1, 1):
                default_proj = None
            self._info = []

        elif isinstance(input, (list, N.ndarray)): # From coordinates
            in_coords = input
            input_type = 5 if not len(in_coords) or in_coords[0].ndim==2 else 1
            self._info = []

        else:

            # From a Shapes (or super) instance
            in_coords = input.get_data(proj=False)
            self._m = input._m # overwrite m keyword
            default_proj = input._proj
            input_type = [Shapes.INPUT_POINTS, Shapes.INPUT_POLYLINES,
                Shapes.INPUT_POLYGONS][input._type]
            self._info = input._info

        # Get coordinates
        if from_file:
            if newreader:
                nshapes = shp.numRecords
            else:
                nshapes = shp.info()[0]
        else:
            nshapes = 1
        coords = []
        if input_type in [Shapes.INPUT_POINTS, Shapes.INPUT_MULTIPOINTS]: # A Point or MultiPoint file
            if shapetype is not None and shapetype != self.POINTS:
                raise TypeError, 'Your shape type is not point'
            self._type = self.POINTS

            # Loop on shape groups
            for iobj in xrange(nshapes):
                if from_file:
                    if newreader:
                        all_points = shp.shape(iobj).shape.points
                    else:
                        all_points = shp.read_object(iobj).vertices()
                else:
                    all_points = in_coords
                coords.extend(all_points)

            # Merge coordinates
            xy = N.asarray(coords)

#               if from_file: self._info.append(dbf.read_record(iobj))

        elif input_type in [Shapes.INPUT_POLYLINES, Shapes.INPUT_POLYGONS]: # A Polyline or Polygon file

            # Shape type
            if shapetype is not None:
                if shapetype == Shapes.POINTS:
                    raise TypeError, 'Your shape type is point, not polyline or polygon'
                else:
                    self._type = shapetype
            else:
                if input_type==Shapes.INPUT_POLYLINES:
                    self._type = Shapes.LINES
                else:
                    self._type = Shapes.POLYGONS

            # Loop on shape groups
            for iobj in xrange(nshapes):
                if from_file:
                    if newreader:
                        obj = shp.shapeRecord(iobj).shape
                        all_points = obj.points
                        if len(all_points)==0: continue
                        nparts = len(obj.parts)
                        if nparts==1:
                            all_polys = [all_points]
                        else:
                            all_polys = []
                            for ip in xrange(nparts-1):
                                all_polys.append(all_points[obj.parts[ip]:obj.parts[ip+1]])#xxxxxxxx
                    else:
                        all_polys = shp.read_object(iobj).vertices()
                else:
                    all_polys = in_coords
                coords.extend(all_polys)

            # Merge coordinates
            xy = N.concatenate(coords)

        else:
            raise TypeError, 'Input shapefile must only contains 2D shapes'

        # Bounds
        if xy.shape[0]>0:

            self.xmin = xy[:, 0].min()
            self.xmax = xy[:, 0].max()
            self.ymin = xy[:, 1].min()
            self.ymax = xy[:, 1].max()
        else:
            self.xmin = N.inf
            self.xmax = -N.inf
            self.ymin = N.inf
            self.ymax = -N.inf
        del xy
        self.xpmin = N.inf
        self.xpmax = -N.inf
        self.ypmin = N.inf
        self.ypmax = -N.inf

        # Projection
        if callable(proj):
            self._proj = proj
        elif default_proj is not None and proj is None:
            self._proj = default_proj
        elif proj is True or isinstance(proj, basestring):
#            self._proj = None
            self._proj = self._get_proj_(proj)
        else:
            self._proj = False
        self._m_projsync = None
        if callable(self._m): # same projection as of map?
            if proj is False:
                self._m_projsync = N.allclose((1, 1), self._m(1, 1))
            elif self._proj is self._m:
                self._m_projsync = True
            elif callable(self._proj) and self._proj is not self._m:
                self._m_projsync = N.allclose(self._proj(1, 1), self._m(1, 1))


        # Clipping zone with projected coordinates
        clip = self._clip_zone_(clip)

        # Convert to shapes
        self._shaper = [Point, LineString, Polygon][self._type]
        self._shapes = []
        for coord in coords:

            # Numeric array
            coord = N.asarray(coord)

            # Under sampling
            if samp > 1 and coord.shape[0] > (2*samp+1):
                coord = coord[::samp]

            # Projection
            if self._proj:
                if coord[..., 1].max()<91 and coord[..., 1].min()>-91:
                    coord[..., 1] = N.clip(coord[..., 1], -89.99, 89.99)
                coord = N.asarray(self._proj(coord[..., 0], coord[..., 1])).T

            # Convert to shape instance
            shape = self._shaper(coord)

            # Clip
            if clip:
                shapes = vacumm.misc.grid.masking.clip_shape(shape, clip)
            else:
                shapes = [shape]

            # Minimal area
            if min_area is not None and self._shaper is Polygon and min_area > 0.:
                shapes = filter(lambda sh: sh.area() >= min_area, shapes)

            # Store
            self._shapes.extend(shapes)


        # Final bounds
        if clip is not None or min_area:

            # Normal coordinates
            xy = self.get_xy(proj=False)
            self.xmin = min(self.xmin, xy[..., 0].min())
            self.xmax = max(self.xmax, xy[..., 0].max())
            self.ymin = min(self.ymin, xy[..., 1].min())
            self.ymax = max(self.ymax, xy[..., 1].max())
            del xy

        # Projected coordinates
        xyp = self.get_xy(proj=None)
        self.xpmin = min(self.xpmin, xyp[..., 0].min())
        self.xpmax = max(self.xpmax, xyp[..., 0].max())
        self.ypmin = min(self.ypmin, xyp[..., 1].min())
        self.ypmax = max(self.ypmax, xyp[..., 1].max())
        del xyp


        # Finalize
        if from_file and not newreader:
            shp.close()
#           dbf.close()
        # Sort by area?
        if sort:
            self.sort(reverse=reverse)
        else:
            self._sorted = 0

    def _clip_zone_(self, clip):
        """Return a projected polygon or None"""
        # From dictionary
        if isinstance(clip, dict):
           if 'lon' in clip and 'lat' in clip:
               clip = [clip['lon'][0], clip['lat'][0], clip['lon'][1], clip['lat'][1]]

           else:
               clip = None

        # No clipping
        if clip is False: return

        # Guess or set it
        if clip is not None:

            # Normal polygon
            if clip is not True:
                return vacumm.misc.grid.masking.create_polygon(clip, proj=self._proj)

            # Guess from map
            if self._m is not None:
                if self._m_projsync:
                    proj = False
                    data = N.asarray([self._m.xmin, self._m.ymin, self._m.xmax, self._m.ymax])
                else:
                    xx, yy = self._m([self._m.xmin, self._m.xmax, self._m.xmax, self._m.xmin],
                        [self._m.ymin, self._m.ymin, self._m.ymax, self._m.ymax], inverse=True)
                    data = N.asarray([xx, yy])
                return create_polygon(data, proj=False)



    def clip(self, zone, copy=True, sort=True, reverse=True, **kwargs):
        """Clip to zone

        :Params:

            - **zone**: ``[xmin, ymin, xmax, ymax]``
            - **copy**, optional: If ``True``, make a copy of current instance,
              else simply rehandled the list of shapes.
            - If ``copy==True``, Other parameters are passed to the initialization
              of the new instance.
        """
        if not copy:
            zone = self._clip_zone_(zone)
            if zone is None: return self
            if self._type > 0:
                newshapes = []
                for shape in self:
                    if zone.intersects(shape):
                        intersections = shape.intersection(zone)
                        newshapes.extend(filter(lambda s: isinstance(s,  self._shaper), intersections))
                self._shapes = newshapes
                if sort: self.sort(reverse=reverse)
            return self
        return self.__class__(self, clip=zone, **kwargs)

#   def join_lines(self, poly=True):
#       # Array of end points
#       nsh = len(self)
#       ends = N.zeros((2*nsh, 3))
#       for i in xrange(nsh):
#           ends[i, 0:1] = self._shapes[i][0]
#           ends[i+1, 0:1] = self._shapes[i][-1]
#           ends[i:i+2, 2] = float(i)
#       # Distances
#       xx = ends[:, 0].reshape((nsh*2, nsh*2))
#       yy = ends[:, 1].reshape((nsh*2, nsh*2))
#       dst = (xx-xx.transpose())**2+(yy-yy.transpose())**2
#       new_shapes = []


    def __len__(self):
        return len(self._shapes)

    def __getitem__(self, key):
        return self._shapes[key]

#    def project(self, proj=True, inverse=False):
#        """Project shapes using proj
#
#        - **proj**: A Basemap instance or pure projection instance (from Basemap).
#          If True, a mercator projection is used.
#        - *inverse*: Inverse projection [default: False]
#        """
#        if proj is True:
#            proj=merc(lon=(self.xmin, self.xmax), lat=(self.ymin, self.ymax))
#        for i, shape in enumerate(self):
#            bb = shape.boundary
#            if self._type == 0:
#                bb = proj(b[0], b[1], inverse=inverse)
#            else:
#                bb[:, 0], bb[:, 1] = proj(bb[:, 0], bb[:, 1], inverse=inverse)
#            self._shapes[i] = self._shaper(bb)
#        if isinstance(proj, Basemap): proj = proj.projtran
#        self._proj.append((proj, inverse))

    def sort(self, reverse=True):
        """Sort shapes according to their surface or length

        - *reverse*: If True, greater polygons are first [default: True]
        """
        if self._type == 2:
            self._shapes.sort(cmp=lambda p0, p1: cmp(p0.area(), p1.area()), reverse=reverse)
            self._sorted = 1-2*int(reverse)
        elif self._type==1:
            self._shapes.sort(cmp=lambda p0, p1: cmp(len(p0.boundary), len(p1.boundary)), reverse=reverse)
            self._sorted = 1-2*int(reverse)
        else:
            self._sorted = 0
    def sorted(self):
        return self._sorted

    def get_type(self):
        """Return the type of shapes

        - :attr:`POINTS` = Points,
        - :attr:`LINES` = LineStrings = PolyLines
        - :attr:`POLYGONS` = Polygons
        """
        return self._type

    def is_type(self, type):
        """Check type

        :Example:

            >>> self.is_type(self.POLYS)
        """
        return self.get_type()==type

    def _get_proj_(self, proj=None):
        """Get a valid projection function to operate on shapes coordinates"""
        if proj is None: return
        if proj is True or isinstance(proj, basestring):

            if hasattr(self, '_proj') and callable(self._proj): # already projected
                return

            if proj is True and callable(self._m): # from map

                return self._m

            # using grid.basemap.get_proj
            if self.xmin>self.xmax:
                gg = None
            else:
                gg = ([self.xmin,self.xmax],
                    N.clip([self.ymin,self.ymax], -89.99, 89.99))
            kw = dict(proj=proj) if isinstance(proj, basestring) else {}
            return vcgb.get_proj(gg, **kw)

        if callable(self._proj): # already projected

            if proj is False: # no projection -> project back
                return lambda x, y, inverse=False: self._proj(x, y, inverse=not inverse)

            if proj is not self._proj: #re-projection
                old_proj = proj
                def proj(x, y, inverse=False):
                    if inverse:
                        return self._proj(*(old_proj(x, y, True)+(False, )))
                    return old_proj(*self._proj(x, y, True))

            else: # no need to project
                proj = None

        return proj



    def get_shapes(self, key=None, proj=None):
        """Get the list of geos objects (polygons, etc)

        :Param:

            - **key**: A slice selector applied to the list.
            - **proj**: ``True``, or a callable to project or re-project coordinates.
        """
        # Objects to work on
        if key is None:
            shapes = self._shapes
        else:
            shapes = self._shapes[key]
        single = not isinstance(shapes, list)
        if single: shapes = [shapes]

        # Projection
        proj = self._get_proj_(proj)

        # Loop on shapes
        polys = []
        for poly in shapes:
            if proj:
                poly = proj_shape(poly, proj)
            polys.append(poly)

        if single: return polys[0]
        return polys

    def get_data(self, key=None, proj=None):
        """Get the numeric version of the list of geos objects (polygons, etc)

        :Param:

            - **key**: A slice selector applied to the list.
            - **proj**: ``True``, or a callable to project or re-project coordinates.
        """
        if not len(self): return []
        # Projection
        proj = self._get_proj_(proj)

        # Shapes to work on
        if key is None:
            shapes = self._shapes
        else:
            shapes = self._shapes[key]
        single = not isinstance(shapes, list)
        if single: shapes = [shapes]

        # Loop on shapes
        data = []
        for poly in shapes:
            xy = poly.boundary
            if proj:
                if self.is_type(self.POINTS): # Points
                    xy = N.array(proj(*xy))
                else: # Lines
                    xx, yy = proj(*xy.T)
                    xy = N.asarray([xx, yy]).T
                    del xx, yy
            data.append(xy)

        if single: return data[0]
        return data

    def get_points(self, key=None, split=True, proj=None):
        """Get all the points from all the shapes as a tuple (x,y)"""
        if not len(self): return N.array([[],[]])

        # Projection
        proj = self._get_proj_(proj)

        # Shapes to work on
        if key is None:
            shapes = self._shapes
        else:
            shapes = self._shapes[key]
        single = not isinstance(shapes, list)
        if single: shapes = [shapes]

        # Loop in shapes
        xx, yy = [], []
        for poly in shapes:
            xy = poly.boundary
            if self.is_type(self.POINTS):
                xx.append(xy[0])
                yy.append(xy[1])
            else:
                xx.extend(xy[:, 0].tolist())
                yy.extend(xy[:, 1].tolist())
        if split:
            if proj: return proj(N.asarray(xx), N.asarray(yy))
            return N.asarray(xx), N.asarray(yy)
        if proj: return N.asarray(proj(xx, yy))
        return N.asarray([xx, yy])

    def get_xy(self, key=None, proj=None):
        """Shortcut to ``get_points(split=false)``"""
        return self.get_points(split=False, key=key, proj=proj)
    xy = property(get_xy, doc="XY coordinates as a (2,npts) array")


    def resol(self, deg=True):
        """Compute the mean "resolution" of the shapes based on the first shape

        - **deg**:

            - if ``False``: return a resolution in meters has a the median distance between points
            - if ``True``: return the median distance between points as a resolution in degrees ``(xres,yres)``

        """
        if not len(self): return 0,0
        x, y = self.get_xy(key=0)
        if deg and callable(self._proj): # m->deg
            dx, dy = vcg.resol((x, y), proj=False)
            x0 = x.mean()
            y0 = y.mean()
            x1, y1 = self._proj(x0+dx, y0+dx, inverse=True)
            return x1-x0, y1-y0
        elif not deg and not callable(self._proj):
            return vcg.resol((x, y), proj=True)
        return vcg.resol((x, y), proj=False)


    def get_map(self):
        """Return the associated basemap instance if set"""
        if hasattr(self._m, 'map'): return self._m.map
        return self._m

    def plot(self, select=None, ax=None, fill=None, points=False, lines=True,
            fillcolor=None, color='k', s=None, linewidth=None, m=None, show=True,
            alpha=1, autoscale=True, title=None, **kwargs):
        """Plot shapes

        :Params:

            - **select**, optional: argument for selecting shapes in the list [defaul: None].
            - **fill**, optional: Force filling (True/False), else guessed from shpe type, ie filling for polygons only [default: None]
            - **ax**, optional: Axes instance.
            - **m**, optional: :class:`~vacumm.misc.core_plot.Map` instance
              (created with :func:`~vacumm.misc.plot.map2`) or a :class:`~mpl_toolkits.basemap.Basemap` instance.
            - **points**, optional: Plots shapes as points.
            - **lines**, optional: Plot shapes as lines (if a of type :attr:`POINTS`).
            - **fill_<params>**, optional: ``<param>`` is passed to
              :class:`~matplotlib.collections.PolyCollection`.
            - **lines_<params>**, optional: ``<param>`` is passed to
              :class:`~matplotlib.collections.LineCollection` or to :class:`~matplotlib.collections.PolyCollection`.
            - **points_<params>**, optional: ``<param>`` is passed to
              :class:`~matplotlib.pyplot.scatter`.
            - **m_<params>**, optional: ``<param>`` is passed to
              :class:`~vacumm.misc.plot.map2` if ``m is True``.
            - **autoscale**, optional: Autoscale axis limits?
        """

        # Keywords
        kwpoints = kwfilter(kwargs, 'points')
        kwlines = kwfilter(kwargs, 'lines')
        kwpoints.setdefault('c', color)
        if s is not None: kwpoints.setdefault('s', s)
        if linewidth is not None:
            kwlines.setdefault('linewidth', linewidth)
        kwlines.setdefault('linestyles', 'solid')
        kwlines.setdefault('color', color)
        kwlines.setdefault('alpha', alpha)
        kwpoints.setdefault('alpha', alpha)
        kwfill = kwfilter(kwargs, 'fill')
        kwfill.update(kwlines)
        if fill is None and self.is_type(self.POLYGONS): fill = True


        # Map
        if m is True or m=='auto':
            if m!='auto' and getattr(self, '_m', None):
                m = self._m
            else:
                from core_plot import Map
                m = Map.get_current(axes=ax) or True
        if m is True:
            kwmap = vacumm.misc.misc.kwfilter(kwargs,'m_')
            if not len(self):
                warn('No shape found, thus nothing to plot')
            else:
                if not kwmap.has_key('lon'):
                    dx = (self.xmax-self.xmin)*.05
                    kwmap['lon'] = (self.xmin-dx, self.xmax+dx)
                if not kwmap.has_key('lat'):
                    dy = (self.ymax-self.ymin)*.05
                    kwmap['lat'] = (self.ymin-dy, self.ymax+dy)
            kwmap.setdefault('res', None)
            kwmap.setdefault('proj', 'merc')
            kwmap.update(show=False, axes=ax, title=title)
            m = vcp.map2(**kwmap)
            ax = m.axes
        isbm = isinstance(m, Basemap)

        # Plot on what?
        if ax is None:
            ax = getattr(m, 'axes',  None) or P.gca()

        # Plot what?
        if points:
            xx, yy = self.get_points(split=True, proj=m)
        if not self.is_type(self.POINTS):
            data = self.get_data(select, proj=m)

        # Polygons or lines
        oo = []
        if not self.is_type(self.POINTS):
            if (fill is None and self.is_type(self.POLYGONS)) or fill is True: # Polygons
                if fillcolor is None: fillcolor=vcc.land
                for kv in dict(facecolor=fillcolor).items():
                    kwfill.setdefault(*kv)
                cc = PolyCollection(data, **kwfill)
            else:
                cc = LineCollection(data, **kwlines)
            ax.add_collection(cc)
            oo.append(cc)
            if isbm:
                m.set_axes_limits(ax=ax)

        # Points
        if points:
            cc = ax.scatter(xx, yy, **kwpoints)
            oo.append(cc)
            if isbm:
                m.set_axes_limits(ax=ax)

        # Special properties
        for key in ['label']:
            if key in kwargs and hasattr(cc, 'set_'+key):
                getattr(cc, 'set_'+key)(kwargs[key])

        # Finalize
        if title:
            ax.set_title(title)
        if autoscale:
            ax.autoscale_view()

        if show: P.show()

        return oo

class XYZ(object):
    """Class to manipulate xyz data (randomly spaced)

    - **xyz**: It can be either

        - a .xyz ascii file, or a netcdf/grd file with variables ``x``, ``y`` and ``z``,
        - a (x,y,z) tuple,
        - a (3, npts) array,
        - another XYZ instance.

    - *long_name*: Long name
    - *units* Units
    - *tranform*: It can be either

        - a factor applied to z at initialisation
        - a fonction that takes z as the only argument to filter its data.

    - *exc*: Polygons to exclude data (see :meth:`exclude`).
             Several polygons must be passed as a tuple (poly1, poly2, ...).
    - *sel*: Polygons to select data (see :meth:`select`).
             Several polygons must be passed as a tuple (poly1, poly2, ...).
    - load_<keywords>: keywords are passed to :func:`numpy.loadtxt`
    - rsamp_<keywords>: keywords are passed to :func:`rsamp`
    - Other keywords are set as atrributes.


    Slicing:

    - len(obj): number of xyz data
    - obj[1:3]: [(x0,y0,z0),(x1,y1,z1)]

    Operations :

    >>> xyz += 2
    >>> xyz3 = xyz1 + xyz2/2. # concatenation
    """

    def __init__(self, xyz, m=None,  units=None, long_name=None, transp=True,
        trans=False, magnet=0, rsamp=0, id=None, **kwargs):
        # Load data
        self._selections = []
        self._exclusions = []
        if isinstance(xyz, XYZ):
            x = xyz._x.copy()
            y = xyz._y.copy()
            z = xyz._z.copy()
            if units is None: units = xyz.units
            if long_name is None: long_name = xyz.long_name
#           if m is None: m = XYZ._m
            self._selections = copy.deepcopy(xyz._selections)
            self._exclusions = copy.deepcopy(xyz._exclusions)
        elif hasattr(xyz, 'xyz'):
            xyz = xyz.xyz
        elif isinstance(xyz, (tuple, N.ndarray)):
            # Direct
            x, y, z = xyz
        elif os.path.exists(xyz):
            # Read from file
            if xyz.endswith('.nc') or xyz.endswith('.grd'):
                # Netcdf or grid file
                f = cdms2.open(xyz)
                x = f('x').filled()
                y = f('y').filled()
                z = f('z').filled()
                f.close()
            else:
                # Ascii file
                data = N.loadtxt(xyz, **kwfilter(kwargs, 'load'))
                x = data[:, 0]
                y = data[:, 1]
                z = data[:, 2]
        else:
            raise TypeError, 'xyz must be either a .xyz file or a tuple of (x, y, z) values'
        # Float64 are needed for polygons
        self._x = N.asarray(x, 'float64')
        self._y = N.asarray(y, 'float64')
        self._z = N.asarray(z)
        if trans is not False:
            if operator.isNumberType(trans):
                self._z *= trans
            elif callable(trans):
                self._z[:] = trans(self._z)
        self._m = None
        self.units = units
        self.long_name = long_name
        self.set_transp(transp)
        self.set_magnet(magnet)
        if rsamp is False: rsamp = 0
        self._rsamp = rsamp
        for att, val in kwargs.items(): setattr(self, att, val)
        self._mask = None
        self._xres_man = self._yres_man = 0
        self._proj = self._proj_(True)
        self.id = None

        # Now update arrays
        self._update_(**kwargs)

    def __str__(self):
        s = 'XYZ:'
        for att in 'long_name', 'units':
            if getattr(self, att) is not None:
                s += '\n %s: %s'%(att, getattr(self, att))
        s += '\n total npts: %i'%self._x.shape[0]
        s += '\n full extension: xmin=%g xmax=%g ymin=%g ymax=%g zmin=%g zmax=%g'%\
            (self._x.min(), self._x.max(), self._y.min(), self._y.max(), self._z.min(), self._z.max())
        s += '\n %i selection polygon(s)'%len(self._selections)
        s += '\n %i exclusion polygon(s)'%len(self._exclusions)
        if len(self._selections) or len(self._exclusions):
            s += '\n filtered extension: xmin=%g xmax=%g ymin=%g ymax=%g zmin=%g zmax=%g'%\
                (self._xmin, self._xmax, self._ymin, self._ymax, self._zmin, self._zmax)
        return s

    def copy(self):
        """Deep copy"""
        self._m = None
        return copy.deepcopy(self)

    def __iadd__(self, other):
        if isinstance(other, (float, int)):
            self._z += other
        else:
            # Consolidate to remove exceptions and selections
            self.consolidate()
            # Load
            other = self._load_(other)
            # Transparency
            if not other.get_transp():
                self.exclude(other)
                self.consolidate()
            # Concatenate arrays
            for l in 'xyz':
                setattr(self, '_%s'%l, N.concatenate((getattr(self, l), getattr(other, l))))
            # Now update everything
            self._update_()
        return self
    def __isub__(self, other):
        assert operator.isNumberType(other), 'Only scalars are allowed for such arithmetic operation'
        self._z -= other
        return self
    def __imul__(self, other):
        assert operator.isNumberType(other), 'Only scalars are allowed for such arithmetic operation'
        self._z *= other
        return self
    def __idiv__(self, other):
        assert operator.isNumberType(other), 'Only scalars are allowed for such arithmetic operation'
        self._z /= other
        return self

    def __add__(self, other):
        newxyz = self.copy()
#       if not isinstance(other, (float, int)):
#           newxyz = self.copy().consolidate()
#           if hasattr(other, '_transp') and not other._transp:
#               # Handle transparency
#               newxyz.exclude(other)
#               newxyz.consolidate()
#           else: # Simply load with no opacity
#               other = self._load_(other)
#       else:
#           newxyz = self.copy()
        newxyz += other
        return newxyz
    def __sub__(self, other):
        newxyz = self._class__(self)
        newxyz -= other
        return newxyz
    def __mul__(self, other):
        newxyz = self._class__(self)
        newxyz *= other
        return newxyz
    def __div__(self, other):
        newxyz = self._class__(self)
        newxyz /= other
        return newxyz

    def _load_(self, d):
        # Load for adding
        # - already a XYZ
        if isinstance(d, self.__class__): return d
        # - XYZ via .xyz() (like shapes/shorelines or mergers)
        if hasattr(d, 'xyz'):
            return d.xyz
        # - load it (from file or array)
        return self.__class__(d)

    def _update_(self,**kwargs):

        # Mask (1==good)
        del self._mask
        npt = len(self._x)
        self._mask = N.ones(npt, '?')
        ii = N.arange(npt, dtype='i')

        # Radius underspampling
        if self._rsamp is False: self._rsamp = 0
        if not hasattr(self, '_rsamp_old'):
            self._rsamp_old = self._rsamp
            self._rsamp_mask = None
        if self._rsamp==0 and self._rsamp_mask is not None:
            del self._rsamp_mask
        elif (self._rsamp!=0 and self._rsamp_mask is None) or self._rsamp != self._rsamp_old:
            del self._rsamp_mask
            kwrsamp=kwfilter(kwargs, 'rsamp')
            self._rsamp_mask = rsamp(self._x, self._y, abs(self._rsamp), proj=self._rsamp<0, getmask=True,**kwrsamp)
        if self._rsamp_mask is not None:
            self._mask &= self._rsamp_mask
        self._rsamp = self._rsamp_old

        # Selections
        if len(self._selections):
            smask = N.zeros(npt, '?')
            rectmask = N.zeros(npt, '?')
            for pl in self._selections:

                # Mask is good only within N/S/W/E limits of the polygon
                rectmask[:] = \
                    (self._x>=pl.boundary[:, 0].min()) & (self._x<=pl.boundary[:, 0].max()) & \
                    (self._y>=pl.boundary[:, 1].min()) & (self._y<=pl.boundary[:, 1].max())

                # Mask is good only within the polygon
                for i in ii[rectmask]:
                    smask[i] |= Point((self._x[i], self._y[i])).within(pl)
            del rectmask
            self._mask &= smask
            del smask

        # Exclusions
        for exc in self._exclusions:

            # Check if inclusions and magnet zone
            if isinstance(exc, tuple):
                exc, incs, magnet = exc
            else:
                incs = []
                magnet = None

            # We check only good points within the N/S/W/E limits of the polygon
            good = self._mask & \
                ((self._x>=exc.boundary[:, 0].min()) & (self._x<=exc.boundary[:, 0].max()) & \
                 (self._y>=exc.boundary[:, 1].min()) & (self._y<=exc.boundary[:, 1].max()))

            # Mask is bad within the polygon
            for i in ii[good]:
                out = not Point((self._x[i], self._y[i])).within(exc)

                # Check inclusions and magnet zone
                if not out:

                    # Inclusions = exclusions of exclusions
                    for inc in incs:
                        out = Point((self._x[i], self._y[i])).within(inc)
                        if out: break

                    # Magnet zone
                    if magnet != None:
                        radius, xmgt, ymgt = magnet
                        dst = N.sqrt((xmgt-self._x[i])**2+(ymgt-self._y[j])**2)
                        out = dst.min() > radius
                        del dst

                # Apply
                self._mask[i] = out
            del good
        del ii

        # Limits
        x = self.x
        y = self.y
        z = self.z
        if len(x):
            self._xmin = x.min()
            self._xmax = x.max()
            self._ymin = y.min()
            self._ymax = y.max()
            self._zmin = z.min()
            self._zmax = z.max()
            self._xmean = x.mean()
            self._ymean = y.mean()
        else:
            warn('No more points after exclusion')
            self._xmin = self._xmax = self._ymin = self._ymax = self._zmin = self._zmax = self._xmean = self._ymean = None

        # Resolution
        if len(x):
            self._xres_mauto, self._yres_mauto = self.resol(deg=False)
            self._xres_dauto, self._yres_dauto = self.resol(deg=True)
        else:
            self._xres_mauto = self._yres_mauto = self._xres_dauto = self._yres_dauto = 0
#       del self._m
#       self._m = None

    def consolidate(self):
        """Apply radius undersampling and all exclusions and selections to data and reset them"""
        x = self.x
        y = self.y
        z = self.z
        self._x = x
        self._y = y
        self._z = z
        self.reset_rsamp()
        self.reset_selections()
        self.reset_exclusions()
        return self

    def mask(self):
        """Get the current mask due to exclusion and selection polygons

        .. seealso::

            :meth:`exclude` :meth:`select`
        """
        return ~self._mask

    def _clip_mask_(self, zone, inverse):
        zone = polygons([zone])[0]
        good = self._mask.copy()
        good = good & \
              (self._x>=zone.boundary[:, 0].min()) & (self._x<=zone.boundary[:, 0].max()) & \
              (self._y>=zone.boundary[:, 1].min()) & (self._y<=zone.boundary[:, 1].max())
        ii = N.arange(len(good), dtype='i')
        for i in ii.compress(good):
            good[i] = Point((self._x[i], self._y[i])).within(zone)
        del ii
        if inverse:
            good = ~good
        return good

    def clip(self, zone=None, margin=None, inverse=False, mask=False, id=None, **kwargs):
        """Geographical selection of part of the data

        - *zone*: (xmin,ymin,xmax,ymax) or a float/int a complex polygon (see :func:`~vacumm.misc.grid.masking.polygons`).
        - *margin*: Margin around ``zone`` relative to the resolution (see :meth:`resol`)
        - *inverse*: Inverse the selection.
        - *mask*: ``zone`` must be interpreted as a mask
        """
        if zone is None or zone == (None, )*4:
            return self
        if margin is not None and isinstance(zone, tuple) and len(zone)==4:
            zone = list(zone)
            if zone[0] is None: zone[0] = self.xmin
            if zone[2] is None: zone[2] = self.xmax
            if zone[1] is None: zone[1] = self.ymin
            if zone[3] is None: zone[3] = self.ymax
            xres, yres = self.get_res()
            xmin = zone[0]-margin*xres
            xmax = zone[2]+margin*xres
            ymin = zone[1]-margin*yres
            ymax = zone[3]+margin*yres
            zone = (xmin, ymin, xmax, ymax)
        if mask is False:
            mask = self._clip_mask_(zone, inverse)
        x = self._x[mask]
        y = self._y[mask]
        z = self._z[mask]
        kwargs.setdefault('units', self.units)
        kwargs.setdefault('long_name', self.long_name)
        kwargs.setdefault('id', id)
        xyz = self.__class__((x, y, z), **kwargs)
#       xyz.include(*self._inclusions)
        xyz.exclude(*self._exclusions)
        return xyz

    def zone(self, poly=False, mask=True):
        """Get xmin,ymin,xmax,ymax

        - *poly*: if True, return zone as a Polygon instance"""
        zone = self.get_xmin(mask), self.get_ymin(mask), self.get_xmax(mask), self.get_ymax(mask)
        if poly: return polygons([zone])[0]
        return zone

#   def get_map(self):
#       """Return the map instance or None"""
#       return self._m


    def set_transp(self, transp):
        """Set :attr:`transp`

        .. note::

            Useful only for mixing :class:`~vacumm.misc.io.XYZ` instances"""
        self._transp = transp
    def get_transp(self):
        """Get :attr:`transp`

        .. note::

            Useful only for mixing :class:`~vacumm.misc.io.XYZ` instances"""
        return self._transp
    transp = property(get_transp, set_transp, doc="Transparency boolean attribute")

    def set_magnet(self, magnet):
        """Set the magnet integer attribute.
        If set to ``0``, no magnet effect.

        .. note::

            Useful only for mixing :class:`~vacumm.misc.io.XYZ` instances"""
        if magnet is False: magnet = 0
        self._magnet = magnet
    def get_magnet(self):
        """Get the magnet integer attribute

        .. note::

            Useful only for mixing :class:`~vacumm.misc.io.XYZ` instances"""
        return self._magnet
    magnet = property(get_magnet, set_magnet, doc="Magnet integer attribute")

    def set_rsamp(self, rsamp):
        """Set the radius sampling :attr:`rsamp`
        If set to ``0``, no sampling."""
        if rsamp is False: rsamp = 0
        self._rsamp = rsamp
        if not hasattr(self, '_rsamp_old') or rsamp != self._rsamp_old:
            self._update_()
    def get_rsamp(self):
        """Get the radius sampling :attr:`rsamp`"""
        return self._rsamp
    def reset_rsamp(self):
        """Reset :attr:`rsamp` without affecting data """
        self._rsamp = self._rsamp_old = 0
        if hasattr(self, '_rsamp_mask'): del self._rsamp_mask
        self._rsamp_mask = None
    del_rsamp = reset_rsamp
    rsmap = property(get_rsamp, set_rsamp, del_rsamp, "Radius of unsersampling")

    def tocfg(self, cfg, section, param=None):
        """Dump one or all parameters as options to a cfg section

        - **cfg**: ConfigParser object
        - **section**: Section of cfg
        - *param*: A single or a list of parameter names
        """
        # List of params
        allowed = ['xmin', 'xmax', 'ymin', 'ymax','zmin','zmax', 'long_name', 'units', 'transp',
                   'xres','yres','exclusions', 'selections']
        if param is None:
            param = allowed
        elif isinstance(param, str):
            param = [param]
        # Get string
        for param in param:
          if param.endswith('res'):
             val = getattr(self, '_'+param+'_mauto')
          elif param.endswith('sions'):
             # selections, exclusions
             val = []
             for var in getattr(self, '_'+param):
                 if isinstance(var, tuple):
                    # exclusions and inclusions
                    exc, incs = var
                    if len(incs) == 0:
                       # no inclusions
                       val.append(exc.get_coords().tolist())
                    else:
                       polys = []
                       for inc in incs:
                          polys.append(inc.get_coords().tolist())
                          val.append((exc, polys))
                 else:
                     # normal case
                     val.append(var.get_coords().tolist())
          elif param in ['units', 'long_name']:
              val = getattr(self, param)
          else:
              val = getattr(self, '_'+param)
          # Check section
          if not cfg.has_section(section):
              cfg.add_section(section)
          # Dump
          cfg.set(section, param, str(val))


    def get_xmin(self, mask=True):
        if mask is True or mask == 'masked': return self._xmin
        return self.get_x(mask).min()
    xmin = property(get_xmin, doc="X min")
    def get_xmax(self, mask=True):
        if mask is True or mask == 'masked': return self._xmax
        return self.get_x(mask).max()
    xmax = property(get_xmax, doc="X max")
    def get_ymin(self, mask=True):
        if mask is True or mask == 'masked': return self._ymin
        return self.get_y(mask).min()
    ymin = property(get_ymin, doc="Y min")
    def get_ymax(self, mask=True):
        if mask is True or mask == 'masked': return self._ymax
        return self.get_y(mask).max()
    ymax = property(get_ymax, doc="Y max")
    def get_zmin(self, mask=True):
        if mask is True or mask == 'masked': return self._zmin
        return self.get_z(mask).min()
    zmin = property(get_zmin, doc="Z min")
    def get_zmax(self, mask=True):
        if mask is True or mask == 'masked': return self._zmax
        return self.get_z(mask).max()
    zmax = property(get_zmax, doc="Z max")

    def exclude(self, *zones):
        """Add one or more zones where data are not used.

        A zone can be :

        - an argument to :func:`~vacumm.misc.grid.masking.polygons` to get a :class:`_geoslib.Polygon` instance,
        - another :class:XYZ` instance from which the convex hull (see :meth:`hull`) is used as a delimiting area

        :Usage:

        >>> xyz.exclude([[-8,43],[-5.5,43],[-6,45.]],[[-10,45],[-7,47],[-10,49.]])
        >>> xyz.exclude(polygon1,polygon2)
        >>> xyz.exclude(xyz1,[-5,42,-3,48.])

        .. seealso::

            :meth:`select` :meth:`exclusions`
        """
        zones = list(zones)
        for i, zone in enumerate(zones):
            if isinstance(zone, XYZ):
                zone = zone.shadows()
            if isinstance(zone, tuple): # inclusions
                exc = polygons([zone[0]])[0]
                if len(zone) == 1 or len(zone[1])==0:
                    zone = exc
                else:
                    zone = exc, polygons(zone[1]), zone[2]
            else:
                zone = polygons([zone])[0]
            zones[i] = zone
        self._exclusions.extend(zones)
        self._update_()
    def select(self, *zones):
        """Add one or more zone (polygons) where only these data are used

        A zone is an argument to :func:`~vacumm.misc.grid.masking.polygons` to get a :class:`_geoslib.Polygon` instance.

        :Usage:

        >>> xyz.select([[-8,43],[-5.5,43],[-6,45.]],[[-10,45],[-7,47],[-10,49.]])
        >>> xyz.select(polygon1,polygon2)

        .. seealso::

            :meth:`exclude`  :meth:`selections`
        """
        self._selections.extend(polygons(list(zones)))
        self._update_()
    def reset_selections(self):
        """Remove all selections"""
        del self._selections
        self._selections = []
        self._update_()
    def reset_exclusions(self):
        """Remove all exclusions"""
        del self._exclusions
        self._exclusions = []
        self._update_()
    def selections(self):
        """Get all selection polygons as a tuple"""
        return self._selections
    def exclusions(self):
        """Get all exclusion polygons as a tuple"""
        return self._exclusions


    def _filter_(self, var, mask):
        """
        - var can be a list
        - mask can be
            - 'valid', True
            - False, None
            - 'revert', 'masked'
            - mask array
        """
        if mask == 'valid': mask = True
        assert self._mask is not None
        if mask is False :
            return var
        if isinstance(mask, str) and (mask.startswith('rever') or mask.startswith('inver') or
            mask.startswith('mask')):
            mask = ~self._mask
        else:
            mask = self._mask
        if isinstance(var, list):
            return [v.compress(mask) for v in var]
#       if isinstance(var, list):
#           return [var[i] for i, m in enumerate(self._mask) if m]
        return var.compress(mask)
    def get_x(self, mask=True):
        """Get valid X positions"""
        return self._filter_(self._x, mask)
    x = property(get_x, doc='Valid X positions')
    def get_y(self, mask=True):
        """Get valid Y positions"""
        return self._filter_(self._y, mask)
    y = property(get_y, doc='Valid Y positions')
    def get_z(self, mask=True):
        """Get valid Z values"""
        return self._filter_(self._z, mask)
    z = property(get_z, doc='Valid Z values')
    def get_xy(self, mask=True):
        """Return coordinates as a (2, npts) array :attr:`xy`

        - ``xy()[0]``: X
        - ``xy()[1]``: Y
        """
        return N.asarray([self.get_x(mask), self.get_y(mask)])
    xy = property(get_xy, doc='Coordinates as a (2, npts) array')
    def get_xyz(self, mask=True, split=False):
        """Return coordinates and data as a (3, npts) array :attr:`xyz`

        - ``xy()[0]``: X
        - ``xy()[1]``: Y
        - ``xy()[2]``: Z
        """
        if split: return self.get_x(mask), self.get_y(mask), self.get_z(mask)
        return N.asarray([self.get_x(mask), self.get_y(mask), self.get_z(mask)])
    xyz = property(get_xyz, doc='Coordinates and data as a (3, npts) array')

    def astuple(self, mask=True):
        """Shortcut to ``xyz(split=True)`` (see :meth:`xyz`)"""
        return self.get_xyz(mask=mask, split=True)


    def __len__(self):
        return self._mask.sum()
    def __getitem__(self, key):
        x = self.x[key]
        y = self.y[key]
        z = self.z[key]
        if isinstance(key, int):
            return x, y, z
        return zip(x, y, z)

    def interp(self, xyo, xyz=False, **kwargs):
        """Interpolate to (xo,yo) positions using :class:`nat.Natgrid`

        :Params:

            - **xo**: Output X
            - **yo**: Output Y
            - *xyz*: If True, return a :class:`XYZ` instance instead of a :mod:`numpy` array
            - **interp_<param>**, optional: ``<param>`` is passed to the
              :func:`~vacumm.misc.grid.regridding.xy2xy` interpolation routine.
            - Other params are passed to XYZ initialization for the output dataset.

        :Returns: An XYZ instance
        """
        # FIXME: Natgrid still required by this module ??
        # from nat import Natgrid
        if isinstance(xyo, (tuple, N.ndarray)):
            xo, yo = xyo
        elif hasattr(xyo, 'x'):
            xo = xyo.x
            yo = xyo.y
        elif hasattr(xyo, 'xy'):
            xo, yo = xyo.xy
        elif hasattr(xyo, 'xyz'):
            xo, yo, tmp = xyo.xyz
        else:
            raise TypeError, 'Wrong input type'
        kwinterp = vacumm.misc.misc.kwfilter(kwargs, 'interp_')
        from grid.regridding import xy2xy
        zo = vcgr.xy2xy(self.x, self.y, self.z, xo, yo, **kwinterp)
        if not xyz: return zo
        kwargs.setdefault('units', self.units)
        kwargs.setdefault('long_name', self.long_name)
        return self.__class__((xo, yo, zo), **kwargs)

    def hull(self, out='xy', mask=True):
        """Return the convex hull

        :Returns: Depends on ``out``

        - ``"xy"``: (xhull, yhull)
        - ``"ind"``: indices of points
        - ``"poly"``: :class:`_geoslib.Polygon` instance
        """
        return vacumm.misc.grid.masking.convex_hull((self.get_x(mask), self.get_y(mask)), poly=out=='poly')

    def shadows(self):
        """Get the polygons defining the 'shadow' of this dataset.

        It consists of a tuple of two elements:

            - the convex hull as a polygon,
            - a list of exclusion polygons that intersect the convex hull.

        Therefore, a point in the shadow must be inside the convex hull polygon,
        and outside the exclusion polygons.

        :Returns: (hull_poly, [exclusion_poly1,...])
        """
        hull_poly = self.hull(out='poly')
        exc_polys = []
        for exc in self.exclusions():
            if isinstance(exc, tuple): exc = exc[0]
            if hull_poly.intersects(exc):
                exc_polys.append(exc)
            #FIXME: inclusions
        magnet = None
        if self.get_magnet():
            if self.get_magnet() < 0:
                radius = -self.get_magnet()
            else:
                xres, yres = self.get_res(deg=True)
                radius = N.sqrt((xres**2+yres**2)/2.)*self.get_magnet()
            magnet = radius, self.x, self.y
        return hull_poly, exc_polys, magnet


    def contains(self, x, y):
        """Check if one or several points are within a the convex hull

        - **x,y**: X,Y positions as floats or lists or an :mod:`numpy` arrays.

        .. seealso:

            :meth:`hull`
        """
        hull = self.hull(out='poly')
        try:
            len(x)
            x = N.asarray(x)
            y = N.asarray(y)
            good = (x>=self.xmin) & (x<=self.xmax) & \
                  (y>=self.ymin) & (y<=self.ymax)
            xg = x.compress(good)
            yg = y.compress(good)
            out = []
            for xp, yp in zip(xg, yg):
                out.append(Point(xp, yp).within(hull))
            if isinstance(x, list): return out
            return N.array(out)
        except:
            if (x<self.xmin)|(x>self.xmax)|(y<self.ymin)|(y>self.ymax):
                return False
            return Point(x, y).within(hull)


    def resol(self, convex_hull_method='delaunay', exc=[], deg=False):
        """Return the mean resolution.

        Algorithm: Median distances between facets of triangles

        :Returns: (xres,yres)

        """
        # Coordinates
        x = self.x
        y = self.y
        if not deg:
            x, y = self._proj_(True)(x, y)

#       if method.startswith('tri'): # Using the median length of triangles
        from scipy.spatial import Delaunay

        coord=N.vstack((x,y)).T
        t=Delaunay(coord)
        distances = []
        for p1,p2,p3 in t.vertices:
           distances.append(N.sqrt((x[p1]-x[p2])**2+(y[p1]-y[p2])**2))
           distances.append(N.sqrt((x[p1]-x[p3])**2+(y[p1]-y[p3])**2))
           distances.append(N.sqrt((x[p2]-x[p3])**2+(y[p2]-y[p3])**2))

        xres = yres = N.median(distances)
        del t, distances

#       else: # Using the convex hull
#
#           # Convex hull polygon
#           hull = convex_hull((x, y), poly=True, method=convex_hull_method)
#
#           # Area
#           # - max = convex hull
#           area = hull.area()
#           # - substract intersections with exclusions
#           #FIXME: xyz.resol: non overlapping exclusions+inclusions
#           for e in exc+self.exclusions():
#               if isinstance(e, tuple):
#                   e, incs = e
#               else:
#                   incs = []
#               if hull.intersects(e):
#                   for i in hull.intersection(e):
#                       area -= i.area()
#
#           # Area and mean resolution
#           xres = yres = N.sqrt(area/len(x))

        return xres, yres

    def set_res(self, xres, yres=None):
        """Set the resolution of the dataset

        If ``yres`` is not, it is set to ``xres``.
        When a value is **negative**, it is supposed to be in **meters** (not in degrees)"""
        if yres is None: yres = xres
        self._xres_man = xres
        self._yres_man = yres

    def get_res(self, deg=False, auto=None):
        """Get the mean X and Y resolutions in meters or degrees"""
        # Get manual or auto resolutions
        if self._xres_man and auto is not True:
            xres = self._xres_man
        elif deg:
            xres = self._xres_dauto
        else:
            xres = self._xres_mauto
        if self._yres_man and auto is not True:
            yres = self._yres_man
        elif deg:
            yres = self._yres_dauto
        else:
            yres = self._yres_mauto
        # Conversions
        return self._get_res_(xres, yres, deg)

    def _get_res_(self, xres, yres, degres):
        if degres: # need degrees
            if xres<0: xres = -vcpu.m2deg(xres, self._ymean)
            if yres<0: yres = -vcpu.m2deg(yres)
            return xres, yres
        else: # need meters
            if xres>0: xres = vcpu.deg2m(xres, self._ymean)
            if yres>0: yres = vcpu.deg2m(yres)
            return xres, yres


    def _proj_(self, proj):
        """Get a proper projection or None"""
        if proj is None: proj = False
        if not proj: return
        if not callable(proj):
            proj = vcgb.get_proj((self._x, self._y))
        return proj

    def get_grid(self, res=None, xmin=None, xmax=None, ymin=None, ymax=None, relres=.5, degres=False, id='xyz_grid'):
        """Generate a rectangular grid based on x/y positions and resolution

        - *res*: Resolution. It can be:

                - a float where then ``xres=yres=res``
                - a tuple as ``(xres,yres)``
                - else it is guessed using :meth:`get_res` (and maybe :meth:`resol`)` and multiplied by ``relres``

        - *relres*: Relative resolution factor applied to ``res`` when resolution is guessed (``res=None``)
        - *degres*: When ``res`` is explicitly given, it interpreted as degrees is ``degres`` is True.
        - *xmin,xmax,ymin,ymax*: Bounds of the grid. If not specified, bounds of the dataset are used (see :meth:`xmin`, etc).

        .. note::

            Resolutions are adjusted when they are not mutiple of grid extensions (slightly decreased).
            Therefore, extensions of the grid are always preserved.

        .. seealso::

            :meth:`resol`, :meth:`togrid`
        """
        # Resolution
#       proj = self._proj_(proj)
        if res is None: # Auto
            # Meters
#           dx, dy = tuple([r*relres for r in self.get_res(deg=False, auto=True)])
            dx, dy = tuple([r*relres for r in self.get_res(deg=True, auto=True)])
#           # To degrees
#           dx, dy = self._get_res_(-dx, -dy, True)
        else: # Manual
            if isinstance(res, tuple):
                xres, yres = res
            else: # Same for X and Y
                xres = yres = res
            if not degres: # Given in meters
                xres = -xres
                yres = -yres
            # Now in degrees
            dx, dy = self._get_res_(xres, yres, True)

        # Bounds
        if xmin is None: xmin = self.xmin
        if xmax is None: xmax = self.xmax
        if ymin is None: ymin = self.ymin
        if ymax is None: ymax = self.ymax

        # Rectifications
        xratio = (xmax-xmin)/dx
        yratio = (ymax-ymin)/dy
        dx += dx*(xratio%1)/int(xratio)
        dy += dy*(yratio%1)/int(yratio)

        # Grid
        grid = vacumm.misc.grid.create_grid(N.arange(xmin, xmax+dx/2., dx), N.arange(ymin, ymax+dy/2., dy))
        grid.id = id
        return grid
    grid = property(get_grid, doc="Rectangular grid based on x/y positions and resolution")

    def togrid(self, grid=None, mask=False, cgrid=False,  **kwargs):
        """Interpolate to a regular grid

        - **grid**: The output grid. It can be either:

            - a (x,y) tuple or a grid or a :mod:`MV2` variable with a grid,
            - ``None``, thus guessed using :meth:`grid`

        - *mask*: It can be either:

            - ``None``, ``False`` or ``MV2.nomask``: no masking
            - an array: this mask array is directly applied
            - a :class:`Shapes` instance (or :class:`~vacumm.bathy.shorelines.ShoreLine`)
              or a single char GSHHS resolution (and optionally 's' for Histolitt)
            - a callable fonction so that ``mask = thisfunc(mask, **kwmask)``
            - a float: data with this value are masked

        - *mask_<param>*: <param> is passed to :func:`~vacumm.misc.grid.masking.polygon_mask`
          for evaluation of mask thanks to the polygons.
        - *grid_<param>*: <param> is passed to :func:`grid`.
        - *cgrid*: If ``True``, returns bathy at U- and V-points, else at T-points
        - Other keyparam are passed to :func:`~vacumm.misc.grid.regridding.griddata`
          for regridding.

        Return: ``(Zx,Zy)`` OR ``Z`` depending on cgrid.

        .. seealso:

            :func:`~vacumm.misc.grid.masking.polygon_mask`
            :class:`~vacumm.misc.grid.basemap.GSHHS_BM`
            :class:`Shapes`  :class:`~vacumm.bathy.shorelines.ShoreLine`
        """
        # Grid
        kwgrid = vacumm.misc.misc.kwfilter(kwargs, 'grid_')
        if grid is None:
            grid = self.get_grid(**kwgrid)

        # Interpolation
        kwmask = vacumm.misc.misc.kwfilter(kwargs, 'mask_')
        kwargs.setdefault('method', 'carg')
        kwargs.setdefault('ext', True)
        var = vcgr.griddata(self.x, self.y, self.z, grid, mask=None, cgrid=cgrid, **kwargs)
        if not cgrid: var = var,

        # Mask from polygons
        if isinstance(mask, (Shapes, str)):

            # Clip for polygons
            clip = kwmask.pop('clip', .1)
            if isinstance(clip, float):
                xx, yy = get_xy(grid)
                xmin = xx[:].min() ; xmax = xx[:].max()
                ymin = yy[:].min() ; ymax = yy[:].max()
                dx = (xmax-xmin)*clip
                dy = (ymax-ymin)*clip
                clip = [xmin-dx, ymin-dy, xmax+dx, ymax+dy]

            # Get polygons
            if isinstance(mask, Shapes): # Direct
                shapes = mask.clip(clip)
            else: # GSHHS
                from grid.basemap import GSHHS_BM
                shapes = GSHHS_BM(mask, clip=clip)

            # Create mask
            mask = vacumm.misc.grid.masking.polygon_mask(grid, shapes.get_shapes(), **kwmask)

        # Masking
        if mask is not None and mask is not False and mask is not MV2.nomask:
            for vv in var:
                if hasattr(mask, 'ndim'): # array
                    vv[:] = MV.masked_where(mask, vv, copy=0)
                elif callable(mask): # function
                    vv[:] = mask(vv, **kwmask)
                else: # value
                    vv[:] = MV.masked_values(vv, mask, copy=0)

        # Attributes
        for vv in var:
            if self.units is not None:
                vv.units = self.units
            if self.long_name is not None:
                vv.long_name = self.long_name
        if cgrid: return var
        return var[0]

    def toxy(self, xo, yo, mask=None, outtype='tuple'):
        """Interpolate on random points using :func:`~vacumm.misc.grid.regridding.xy2xy`

        - **xo,yo**: Output positions
        - *mask*: It can be either:

            - ``None``, ``False`` or ``MV2.nomask``: no masking
            - a :class:`Shapes` instance (or :class:`~vacumm.bathy.shorelines.ShoreLine`) or a single char GSHHS resolution (and optionally 's' for Histolitt)
        - *outtype*: Define output type

            - ``"tuple"``: as a tuple (x, y, z)
            - ``"xyz"``: as xyz block
            - ``"XYZ"``: as an :class:`XYZ` (or subclass) instance
        """

        # Interpolate
        zo = vcgr.xy2xy(self.x, self.y, self.z, xo, yo, **kwargs)


        # Mask from polygons
        if isinstance(mask, (Shapes, str)):

            # Clip for polygons
            clip = kwmask.pop('clip', .1)
            if isinstance(clip, float):
                dx = (xo.max()-xo.min())*clip
                dy = (yo.max()-yo.min())*clip
                clip = [xo.min()-dx, yo.min()-dy, xo.max()+dx, yo.max()+dy]

            # Get polygons
            if isinstance(mask, Shapes): # Direct
                shapes = mask.clip(clip)
            else: # GSHHS
                from grid.basemap import GSHHS_BM
                shapes = GSHHS_BM(mask, clip=clip)

            # Maskit
            xo, yo, zo = polygon_select(xo, yo, shapes.get_shapes(), zz=zo)

        # Out
        if outype=='xyz':
            return N.asarray([xo, yo, zo])
        if outtype=='XYZ':
            return self.__class__((xo, yo, zo))
        if callable(outtype):
            return outtype([xo, yo, zo])
        return xo, yo, zo



    def plot(self, size=5., color=None, alpha=1., masked_alpha=.3,
        masked_size=None, linewidth=0., show=True, savefig=None,
        savefigs=None, m=None, colorbar=True, title=None,
        units=None,  cmap=None, mode='valid', zorder=100,
        masked_zorder=50, margin=2,
        xmin=None, xmax=None, ymin=None, ymax=None,
        xres=None, yres=None, **kwargs):
        """Scatter plot of bathymetry points

        :Params:

            - **mode**, optional: 'valid', 'masked' or 'both'.
            - **size**, optional: Size of markers.
            - **color**, optional: Color of markers.
            - **alpha**, optional: Alpha transparency of markers.
            - **zorder**, optional: zorder of markers.
            - **m**, optional: Use this :class:`~mpl_toolkits.basemap.Basemap` instance
              to plot the points.
            - **masked_size**, optional: Size of masked markers.
            - **masked_alpha**, optional: Alpha transparency of masked markers.
            - **masked_zorder**, optional: zorder of masked markers.
        """

        # Params
        kwm = vacumm.misc.misc.kwfilter(kwargs, 'map')
        kwhull = vacumm.misc.misc.kwfilter(kwargs, 'hull')
        kwcb = vacumm.misc.misc.kwfilter(kwargs, 'colorbar')
        kwplot = dict(linewidth=linewidth, cmap=vcc.get_cmap(cmap))
        kwplot.update(kwargs)
        pts = None

        # Limits
        if m is True:
            if xmin is None: xmin = self.xmin
            if xmax is None: xmax = self.xmax
            if ymin is None: ymin = self.ymin
            if ymax is None: ymax = self.ymax
        if margin != 0:
            if xres is None or yres is None:
                xxres, yyres = self.resol(deg=True)
            if xres is None: xres = xxres
            if yres is None: yres = yyres
            if xmin is not None: xmin -= margin*xres
            if xmax is not None: xmax += margin*xres
            if ymin is not None: ymin -= margin*yres
            if ymax is not None: ymax += margin*yres

        # Map
        if m is True:
            kwm.setdefault('lon', (xmin, xmax))
            kwm.setdefault('lat', (ymin, ymax))
            kwm['projection'] = 'merc'
            m = vcp.map2(show=False, savefig=None, **kwm)
        if m:
            G = m.map if hasattr(m, 'map') else m
            self._m = G
        else:
            G = P

        # Max values
        if mode == 'both':
            zmin = self._z.min()
            if not kwplot.has_key('vmin'): kwplot['vmin'] = zmin
            zmax = self._z.max()
            if not kwplot.has_key('vmax'): kwplot['vmax'] = zmax

        # Valid points
        if mode != 'masked' or mode == 'both':
            # Points
            pts = self._plot_('valid', G, m, size, color, alpha=alpha, zorder=zorder,
                label=self.long_name, **kwplot)
#           # Convex hull
#           if hull:
#               xhull, yhull = self.hull(out='xy')
#               if callable(m):
#                   xhull, yhull = m(xhull, yhull)
#               xhull = xhull.tolist()+[xhull[0]]
#               yhull = yhull.tolist()+[yhull[0]]
#               kwhull.setdefault('alpha', masked_alpha)
#               kwhull.setdefault('zorder', zorder)
#               if color is None:
#                   hullcolor = '#888888'
#               else:
#                   hullcolor = color
#               kwhull.setdefault('color', hullcolor)
#               G.plot(xhull, yhull, '-', **kwhull)
        # Masked points
        if mode == 'masked' or mode == 'both':
            if mode == 'masked':
                masked_alpha = alpha
                masked_size = size
                masked_zorder = zorder
            elif masked_size is None: masked_size = size
            p = self._plot_('masked', G, m, masked_size, color, alpha=masked_alpha, zorder=masked_zorder, **kwplot)
            if pts is None: pts = p

        # Limits
        if m:
            G.set_axes_limits(P.gca())
        else:
            if xmin is not None: P.xlim(xmin=xmin)
            if xmax is not None: P.xlim(xmax=xmax)
            if ymin is not None: P.ylim(ymin=ymin)
            if ymax is not None: P.ylim(ymax=ymax)

        # Decorations
        if title is None and self.long_name is not None:
            title = self.long_name
        if title is not None:
            if self.long_name is None:
                self.long_name = title
            P.title(title)
#           for pt in pts:
#               if pt is not None:
#                   pt.set_label(title)
#                   break
        if units is None and self.units is not None:
            units = self.units
        if units is not None:
            if self.units is None:
                self.units = units
        if colorbar:
            vcp._colorbar_(pts, units=units, **kwcb)
        if savefig:
            P.savefig(savefig)
        elif savefigs:
            vcp.savefigs(savefigs)
        if show:
            P.show()
        return pts

    def _plot_(self, mask, G, proj, size, color, **kwargs):
        """Generic plot"""
        x, y = self.get_x(mask), self.get_y(mask)
        if not len(x): return None
        if callable(proj): x, y,  = proj(x, y)
        if color is None: color = self.get_z(mask)
        kwargs.setdefault('linewidth', 0)
        if kwargs.get('marker', None) is None:
            kwargs['marker'] = 'o'
        return  G.scatter(x, y, s=size, c=color, **kwargs)

    def save(self, xyzfile, **kwargs):
        """Save to a file

        - **xyzfile**: Output file name

            - write a netcdf file if it ends with ".nc" or ".grd"
            - write a sinux file if it ends with ".snx"
            - else write an ascii file with 3 columns

        - Other keywords are passed to :func:`numpy.savetxt` for ascii saving
        """
        if xyzfile.endswith('.nc') or xyzfile.endswith('.grd'):
            x = cdms2.createVariable(self.x, id='x')
            y = cdms2.createVariable(self.y, id='y')
            z = cdms2.createVariable(self.z, id='z')
            i = cdms2.createAxis(range(len(x)), id='i')
            f = cdms2.open(xyzfile, 'w')
            for var in x, y, z:
                var.setAxis(0, i)
                f.write(var)
            f.close()
        elif xyzfile.endswith('.snx'):
            write_snx(self.xyz.T, type='point', **kwargs)
        else:
            N.savetxt(xyzfile, self.xyz.T, **kwargs)


class XYZMerger(object):
    """Mix different bathymetries"""
    def __init__(self, *datasets, **kwargs):
        self._xmin = kwargs.pop('xmin', None)
        self._xmax = kwargs.pop('xmax', None)
        self._ymin = kwargs.pop('ymin', None)
        self._ymax = kwargs.pop('ymax', None)
        self._datasets = list(datasets)
        self._XYZ = XYZ
        self.long_name = kwargs.get('long_name', None)
        self.units = kwargs.get('units', None)

    def __str__(self):
        s = 'Merger:'
        for att in 'long_name', 'units':
            if getattr(self, att) is not None:
                s += '\n %s: %s'%(att, getattr(self, att))
        n = len(self)
        if not n:
            return s+'\n no datasets in the merger'
        xyz = self.xyz
        s += '\n extension: xmin=%g xmax=%g ymin=%g ymax=%g zmin=%g zmax=%g'%\
            (xyz.xmin, xyz.xmax, xyz.ymin, xyz.ymax, xyz.zmin, xyz.zmax)
        if n==1:
            s += '\n there is 1 dataset in the merger:'
        else:
            s += '\n there are %i datasets in the merger:'%n
        sep = '\n'+'-'*3
        s += sep
        s += sep.join(['\n'+str(d) for d in self])
        s += sep
        return s


#   def __copy__(self):
#       return self.__class__(xmin=self._xmin, xmax=self._xmax, ymin=self._ymin, ymax=self._ymax, *self._datasets)
    def copy(self):
        return copy.deepcopy()
#       return self.__copy__()

    def _load_(self, d):
        # XYZMerger instance
        if isinstance(d, self.__class__):
        # xyzmerger._load_: pas clair
#           if d is self: return
#           return d.copy()
            return [self._XYZ(dd) for dd in d._datasets]
        # XYZ instance
        if isinstance(d, self._XYZ):
            return d
        # Get XYZ from b
        if hasattr(d, 'xyz'):
            return d.xyz
        # New XYZ instance
        return self._XYZ(d)

    def tolist(self):
        """Return the merger as a list of datasets"""
        return self._datasets

    def ids(self):
        return [d.id for d in self._datasets]

    def append(self, d):
        """Append a dataset to the merger"""
        self += d
    def remove(self, d):
        """Remove a dataset from the merger"""
        self -= d
    def clean(self):
        """Remove all current dataset"""
        del self._datasets
        self._datasets = []

    def __iadd__(self, datasets):
        if not isinstance(datasets, list): datasets = [datasets]
        for d in datasets:
            d = self._load_(d)
            if d is not None and d not in self._datasets:
                self._datasets.append(d)
        return self
    def __isub__(self, d):
        if d not in self._datasets:
            warn('Dataset not in merger')
        self._datasets.remove(d)
        return self

    def __getitem__(self, key):
        return self._datasets[self._key_(key)]
    def __delitem__(self, key):
        del self._datasets[self._key_(key)]
    def __setitem__(self, key, b):
        self._datasets[self._key_(key)] = self._load_(b)
    def __len__(self):
        return len(self._datasets)
    def _key_(self, key):
        if isinstance(key, str):
            key = self.ids().find(key)
        return key

    def get_xyz(self, mask=True, **kwargs):
        """Merge current dataset"""
        assert len(self), 'You must add at least one dataset to the merger'
        xyz = self._XYZ(self._datasets[0], **kwargs)
        if mask is False:
            xyz.reset_exclusions()
            xyz.reset_selections()
        if mask:
            pass
        for d in self[1:]:
            if mask is False:
                d = copy.deepcopy(d)
                d.reset_exclusions()
                d.reset_selections()
            xyz += d
            if mask:
                pass
        xyz.long_name = self.long_name
        xyz.units = self.units
        return xyz
    xyz = property(get_xyz, doc='Coordinates and data as a (3, npts) array')

    def merge(self, **kwargs):
        """Shortcut to :meth:`xyz`"""
        return self.get_xyz(**kwargs)

    def togrid(self, *args, **kwargs):
        """Interpolate merged bathymetries to a grid"""
        return self.xyz.togrid(*args, **kwargs)

    def plot(self, color=None, marker=None, mode='cluster', title='XYZ merger',
        show=True, colorbar=True, savefig=None, savefigs=None, legend=True,
        xmin=None, xmax=None, ymin=None, ymax=None, margin=5, xres=None, yres=None, **kwargs):
        """

        - *alpha*: Alpha transparency:

            - applied to **all** points if ``mode="cluster"``
            - applied to **hidden** points if ``mode="data"``

        - *mode*: Display mode:

            - ``"cluster"``: Points from different datasets have different colors and markers,
                and hidden points are transparent.
            - ``"data"``: Points have the same marker, colors depends on Z value and hidden
                points are masked.

        - *marker*: Define a single or several markers to be used.
        - *legend*: Show a legend if ``mode="cluster"``.
        - *title*: Title of the plot.
        - *m*: :class:`~mpl_toolkits.basemap.Basemap` instance.
        - *m_margin*: Margin for ``m``, relative to the mean resolution (see :meth:`XYZ.resol`)
        - *m_<keywords>*: Keywords are passed to :func:`~vacumm.misc.plot.map`.
        - Extra keywords are passed to :meth:`XYZ.plot`.
        """


        # Limits
        if None in [xmin, xmax, ymin, ymax] or margin != 0.:
            xyz = self.get_xyz(mask=False)
        if xmin is None: xmin = xyz.get_xmin(False)
        if xmax is None: xmax = xyz.get_xmax(False)
        if ymin is None: ymin = xyz.get_ymin(False)
        if ymax is None: ymax = xyz.get_ymax(False)
        if margin != 0. and None in [xres, yres]:
            xxres, yyres = xyz.resol(deg=True)
            if xres is None: xres = xxres
            if yres is None: yres = yyres

        # Arguments to plots
        kwleg = kwfilter(kwargs, 'legend')
        kwsf = kwfilter(kwargs, 'savefig')
        kwsfs = kwfilter(kwargs, 'savefigs')
        kwplot = dict(show=False, colorbar=False, title=False,
            xmin=xmin, xmax=xmax, ymin=ymin, ymax=ymax,
            margin=margin, xres=xres, yres=yres)
        kwplot.update(kwargs)

        # Select mode
        pp = []
        if mode == 'cluster':

            # Colors and symbols
            if color is None:
                color = simple_colors
            color = broadcast(color, len(self))
            if marker is None:
                marker = Markers
            marker = broadcast(marker, len(self))

            # Copy all datasets
            datasets = [copy.deepcopy(d) for d in self._datasets]

            # Loop on datasets
            m = kwplot.pop('m', None)
            for j, i in enumerate(xrange(len(datasets)-1, -1, -1)):

                # Plot current dataset
                pp.append(datasets[i].plot(mode='both', color=color[i], marker=marker[i],
                    zorder=200+i, masked_zorder=50+i, m=m, **kwplot))
                m = datasets[i]._m

                # Mask next datasets with current one if not transparent
                if i != 0 and not datasets[i].get_transp():
                    for k in xrange(i-1, -1, -1):
                        datasets[k].exclude(datasets[i])

            # Legend
            if legend:
                hh = ()
                ll = ()
                for d, p in zip(datasets[::-1], pp):
                    if d.long_name is not None:
                        hh += p,
                        ll += d.long_name,
                legend_alpha = kwleg.pop('alpha', .3)
                kwleg.setdefault('loc', 'best')
                kwleg.setdefault('shadow', False)
                leg = P.legend(hh, ll, **kwleg)
                leg.legendPatch.set_alpha(legend_alpha)
                leg.set_zorder(1000)

        else:

            # Physical case
            pp.append(self.xyz.plot(color=color, marker=marker, **kwplot))
            if colorbar:
                _colorbar_(pp[0])

        # Plot attributes
        if title is None and self.long_name is not None:
            title = self.long_name
        if title is not False:
            P.title(title)
        if savefig:
            P.savefig(savefig, **kwsf)
        if savefigs:
            Savefigs(savefigs, **kwsfs)
        if show:
            P.show()
        return pp



def write_snx(objects, snxfile, type='auto', mode='w', z=99, xfmt='%g', yfmt='%g', zfmt='%g', close=True):
    """Write points, lines or polygons in a sinusX file"""
    # Check depth
    if isinstance(objects, (LineString, Polygon)):
        objects = [objects]
    elif isinstance(objects[0], Point) or \
        (not isinstance(objects[0], (LineString, Polygon)) and not hasattr(objects[0][0], '__len__')):
        objects = [objects]
        if type =='auto' or isinstance(objects[0][0], Point): type = 'point'

    # File
    splitfile = False
    if isinstance(snxfile, file):
        f = snxfile
    elif '%i' not in snxfile:
        f = open(snxfile, mode)
    else:
        splitfile = True
        snxfile = snxfile.replace('%i', '%%0%ii'%int(N.log10(len(objects))))

    # Loop on objects
    for i, oo in enumerate(objects):

        # Extract object
        if isinstance(oo, LineString):
            oo = oo.get_coords()
            type = 'linestring'
        elif isinstance(oo, Polygon):
            oo = oo.get_coords()
            type = 'polygon'
        elif isinstance(oo[0], tuple):
            type = 'point'
        elif isinstance(oo[0], Point):
            ooo = []
            for o in oo:
                ooo.extend(o.get_coords())
            oo = ooo
            type = 'point'

        # Guess type
        if type == 'auto':
            if isinstance(oo[0], float):
                type = 'point'
            else:
                n = N.asarray(oo)
                d = N.sqrt(N.diff(n[:, 0])**2+N.diff(n[:, 1])**2)
                if d.mean() < 3*N.sqrt((n[0, 0]-n[-1, 0])**2+(n[0, 1]-n[-1, 1])**2):
                    type='polygon'
                else:
                    type = 'linestring'
                del d, n

        # Write
        # - splited file
        if isinstance(snxfile, (str, unicode)) and '%' in snxfile:
            f = open(snxfile%i, mode)
        # - header
        if type.startswith('point'): # Points
            f.write("B S\nCN Semis\nCP 0 0\nCP 0\n")
        elif type.startswith('line'): # LineString
            f.write("B N\nCN Niveau\nCP 0 1\nCP 99\nCP 0\n")
        elif type.startswith('poly'): # Polygon
            f.write("B N\nCN Niveau\nCP 1 1\nCP 99\nCP 0\n")
        for o in oo:
            if len(o) == 2:
                zz = z
            else:
                zz = o[2]
            f.write(('%s %s %s'%(xfmt, yfmt, zfmt)+' A\n')%(o[0], o[1], zz))
        if isinstance(snxfile, (str, unicode)) and '%' in snxfile:
            f.close()
    if not f.closed and close:
        f.close()


class ColoredFormatter(logging.Formatter):
    """Log formatter with colors"""
    def __init__(self, msg, full_line=False):
        logging.Formatter.__init__(self, msg)
        self.full_line = full_line
        self.colorize = TermColors().format

    def format(self, record):
        if self.full_line:
            return self.colorize(logging.Formatter.format(self, record), record.levelname)
        record.levelname = self.colorize(record.levelname, record.levelname)
        return logging.Formatter.format(self, record)

class _Redirector_(object):
    def __init__(self, func, prefix=''):
        self.func = func
        self.prefix = prefix
    def write(self, buf):
        for line in buf.rstrip().splitlines():
            self.func(self.prefix+line.rstrip())
    def flush(self):
        pass




class Logger(object):
    """Class for logging facilities when subclassing.
    Logging may be sent to the console and/or a log file

    :Params:

        - **name**: Name of the logger.
        - **logfile**, optional: Log file.
        - **console**, optional: Log to the console.
        - **maxlogsize**, optional: Maximal size of log file before rotating it.
        - **maxbackup**, optional: Maximal number of rotated files.
        - **sfmt**, optional: Format of log messages in log file.
        - **cfmt**, optional: Format of log message in console.
        - **asctime**, optional: Time format.
        - **level**, optional: Initialize logging level (see :meth:`set_loglevel`).
        - **colors**, optional: Use colors when formatting terminal messages?
        - **full_line**, optional: Colorize full line or just level name?
        - **redirect_warnings**, optional: Redirect messages issued by :mod:`warnings.warn`.
        - **redirect_stdout**, optional: Redirect messages issued to sys.stdout.
        - **redirect_stderr**, optional: Redirect messages issued to sys.stderr.

    :See also: :mod:`logging` module
    """
    def __init__(self, name, logfile=None, console=True, maxlogsize=0, maxbackup=0,
            cfmt='%(name)s [%(levelname)-8s] %(message)s',
            ffmt='%(asctime)s: %(name)s [%(levelname)-8s] %(message)s',
            asctime='%Y-%m-%d %H:%M',
            level='debug', colors=True, full_line=False,
            redirect_warnings=False, redirect_stdout=False, redirect_stderr=False):

        # Create or get logger
        self.logger = logger = logging.getLogger(name)

        # Handlers
        handlers = self.logger.handlers
        # - file
        if logfile is not None and logfile != '' and not any(
                [os.path.samefile(logfile,  l.baseFilename) for l in handlers
                    if isinstance(l, logging.handlers.RotatingFileHandler)]):
            checkdir(logfile, asfile=True)
            file =  logging.handlers.RotatingFileHandler(logfile,
                maxBytes=maxlogsize*1000, backupCount=maxbackup)
            file.setFormatter(logging.Formatter(ffmt, asctime))
            logger.addHandler(file)
        # - console
        if console and not any([(isinstance(l, logging.StreamHandler) and
                    not isinstance(l, logging.FileHandler)) for l in handlers]):
            console = logging.StreamHandler()
            if colors:
                console.setFormatter(ColoredFormatter(cfmt, full_line=full_line))
            else:
                console.setFormatter(logging.Formatter(cfmt))
            logger.addHandler(console)
        self.set_loglevel(level)

        # Redirections
        if redirect_warnings:
            warnings.showwarning = self.showwarning
        if redirect_stdout:
            if not isinstance(redirect_stdout, str):
                redirect_stdout = 'debug'
            sys.stdout = _Redirector_(getattr(self, redirect_stdout),
                prefix='STDOUT: ')
        if redirect_stderr:
            if not isinstance(redirect_stderr, str):
                redirect_stderr = 'warning'
            sys.stderr = _Redirector_(getattr(self, redirect_stderr),
                prefix='STDERR: ')


        # Announce
        logger.debug('*** Start log session ***')

    def debug(self, text, *args, **kwargs):
        """Send a debug message"""
        self.logger.debug(text, *args, **kwargs)

    def info(self, text, *args, **kwargs):
        """Send a info message"""
        self.logger.info(text, *args, **kwargs)

    def warning(self, text, *args, **kwargs):
        """Send a warning message"""
        self.logger.warning(text, *args, **kwargs)

    def showwarning(self, message, category, filename, lineno,
            file=None):
        self.warning(
            'REDIRECTED: %s:%s: %s:%s',
            filename, lineno,
            category.__name__, message,
        )


    def _log_and_exit_(self, slevel, text, *args, **kwargs):
        """Log a message and exit"""
        getattr(self.logger, slevel)(text, *args, **kwargs)
        mode = kwargs.pop('mode', None)
        if mode=='exiterr':
            mode = sys.exit
        elif mode=='exit':
            mode = 1
        if isinstance(mode, Exception):
            raise mode(text)
        elif callable(mode):
            mode(text)
        elif isinstance(mode, int):
            sys.exit(mode)


    def error(self, text, *args, **kwargs):
        """Send an error message"""
        self._log_and_exit_('error', text, *args, **kwargs)

    def critical(self, text, *args, **kwargs):
        """Send a critical message"""
        self._log_and_exit_('critical', text, *args, **kwargs)

    def set_loglevel(self, level=None, console=None, file=None):
        """Set the log level (DEBUG, INFO, WARNING, ERROR, CRITICAL)

        :Example:

            >>> logger.set_loglevel('DEBUG', console='INFO')
        """
        if level is not None:
            self.logger.setLevel(self._get_loglevel_(level))
        for handler in self.logger.handlers:
            if isinstance(handler, logging.handlers.RotatingFileHandler):
                if file is not None: handler.setLevel(self._get_loglevel_(file))
            elif console is not None and \
                isinstance(handler, logging.StreamHandler):
                handler.setLevel(self._get_loglevel_(console))

    def get_loglevel(self, asstring=False):
        """Get the log level as an integer or a string"""
        if asstring:
            for label in 'NOTSET', 'DEBUG', 'INFO', 'WARNING', 'ERROR', 'CRITICAL', 'FATAL':
                if self.logger.level == getattr(logging, label):
                    return label
            return 'NOTSET'
        return self.logger.level

    def _get_loglevel_(self, level):
        if level is None: level = 'debug'
        if isinstance(level, str):
            level = getattr(logging, level.upper(), 'DEBUG')
        return level

class TermColors(object):
    RED = ERROR = FAILURE = CRITICAL = '\033[31m'
    GREEN = INFO = OK = SUCCESS = '\033[32m'
    YELLOW = WARNING = '\033[33m'
    NORMAL = DEBUG = '\033[39m'
    BLUE = '\033[34m'
    MAGENTA = '\033[35m'
    CYAN = '\033[36m'
    RESET = '\033[0m'

    def __init__(self):
        try: import curses
        except ImportError: curses = None
        import sys
        if curses:
            # This is a feature test which may end with an exception (eg. exec through ssh session, unset TERM env var)
            # We don't want to see this kind error (but we are masking other potential errors...)
            try: curses.setupterm()
            except: pass
        if not sys.stdout.isatty() or not curses or (curses.tigetstr('setf') is None and curses.tigetstr('setaf') is None):
            self.disable()

    def disable(self):
        for att in "RED ERROR FAILURE CRITICAL \
        GREEN INFO OK SUCCESS YELLOW WARNING \
        NORMAL DEBUG BLUE MAGENTA CYAN RESET".split():
            setattr(self, att, '')

    def format(self, text, color='NORMAL'):
        """Format a string for its color printing in a terminal

        - **text**: simple string message
        - *color*: color or debug level
        """
        color = color.upper()
        if not hasattr(self, color): return text
        return getattr(self, color)+text+self.RESET

def netcdf3():
    """Turn netcdf4 writing off with :mod:`cdms2`"""
    try:
        netcdf4(0, 0, 0)
    except:
        pass


def netcdf4(level=3, deflate=1, shuffle=1):
    """Turn netcdf4 writing on and suppress compression warning"""
    cdms2.setCompressionWarnings(0)
    cdms2.setNetcdfDeflateFlag(deflate)
    cdms2.setNetcdfShuffleFlag(shuffle)
    cdms2.setNetcdfDeflateLevelFlag(level)


######################################################################
######################################################################

<|MERGE_RESOLUTION|>--- conflicted
+++ resolved
@@ -634,16 +634,7 @@
         if key=='axis':
             search[key] = val if not isinstance(key, list) else val[0]
             continue
-<<<<<<< HEAD
-        if not vacumm.misc.misc.is_iterable(val): val = [val]
-        for i, v in enumerate(val): # strings
-            if isinstance(val, basestring):
-                val[i] = val[i].strip()
-                if ignorecase:
-                    val[i] = val[i].strip()
-=======
-        if not is_iterable(val): val = [val]
->>>>>>> 6258b5ca
+        if not vcm.is_iterable(val): val = [val]
         search[key] = val
 
     # Check long_name and units
@@ -760,7 +751,7 @@
     ignorecase = kwargs.pop('ignorecase', True)
     torect = kwargs.pop('torect', True)
     grid = kwargs.pop('grid', None)
-    kwgrid = vacumm.misc.misc.kwfilter(kwargs, 'grid')
+    kwgrid = vcm.kwfilter(kwargs, 'grid')
     samp = kwargs.pop('samp', None)
     atts = kwargs.pop('atts', None)
     mode = kwargs.pop('mode', 'raise')
@@ -825,13 +816,13 @@
     if squeeze:
         for ss in squeeze:
             if ss is False: break
-            var = vacumm.misc.misc.squeeze_variable(var, ss)
+            var = vcm.squeeze_variable(var, ss)
             if ss in [True, None]:
                 break
 
     # Attributes
     if atts is not None:
-        vacumm.misc.misc.set_atts(var, atts)
+        vcm.set_atts(var, atts)
 
     return var
 
@@ -1632,7 +1623,7 @@
                     del m
                 del ms
     # Transform loaded data into cdms2 variable
-    kwgrid = vacumm.misc.misc.kwfilter(kwargs, 'grid')
+    kwgrid = vcm.kwfilter(kwargs, 'grid')
     for n,p in vardict.iteritems():
         if not p:
             vardict[n] = None
@@ -2624,7 +2615,7 @@
                 from core_plot import Map
                 m = Map.get_current(axes=ax) or True
         if m is True:
-            kwmap = vacumm.misc.misc.kwfilter(kwargs,'m_')
+            kwmap = vcm.kwfilter(kwargs,'m_')
             if not len(self):
                 warn('No shape found, thus nothing to plot')
             else:
@@ -3351,7 +3342,7 @@
             xo, yo, tmp = xyo.xyz
         else:
             raise TypeError, 'Wrong input type'
-        kwinterp = vacumm.misc.misc.kwfilter(kwargs, 'interp_')
+        kwinterp = vcm.kwfilter(kwargs, 'interp_')
         from grid.regridding import xy2xy
         zo = vcgr.xy2xy(self.x, self.y, self.z, xo, yo, **kwinterp)
         if not xyz: return zo
@@ -3620,12 +3611,12 @@
             :class:`Shapes`  :class:`~vacumm.bathy.shorelines.ShoreLine`
         """
         # Grid
-        kwgrid = vacumm.misc.misc.kwfilter(kwargs, 'grid_')
+        kwgrid = vcm.kwfilter(kwargs, 'grid_')
         if grid is None:
             grid = self.get_grid(**kwgrid)
 
         # Interpolation
-        kwmask = vacumm.misc.misc.kwfilter(kwargs, 'mask_')
+        kwmask = vcm.kwfilter(kwargs, 'mask_')
         kwargs.setdefault('method', 'carg')
         kwargs.setdefault('ext', True)
         var = vcgr.griddata(self.x, self.y, self.z, grid, mask=None, cgrid=cgrid, **kwargs)
@@ -3747,9 +3738,9 @@
         """
 
         # Params
-        kwm = vacumm.misc.misc.kwfilter(kwargs, 'map')
-        kwhull = vacumm.misc.misc.kwfilter(kwargs, 'hull')
-        kwcb = vacumm.misc.misc.kwfilter(kwargs, 'colorbar')
+        kwm = vcm.kwfilter(kwargs, 'map')
+        kwhull = vcm.kwfilter(kwargs, 'hull')
+        kwcb = vcm.kwfilter(kwargs, 'colorbar')
         kwplot = dict(linewidth=linewidth, cmap=vcc.get_cmap(cmap))
         kwplot.update(kwargs)
         pts = None
