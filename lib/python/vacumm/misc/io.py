# -*- coding: utf8 -*-
"""In/Output tools"""
# Copyright or © or Copr. Actimar/IFREMER (2010-2016)
#
# This software is a computer program whose purpose is to provide
# utilities for handling oceanographic and atmospheric data,
# with the ultimate goal of validating the MARS model from IFREMER.
#
# This software is governed by the CeCILL license under French law and
# abiding by the rules of distribution of free software.  You can  use,
# modify and/ or redistribute the software under the terms of the CeCILL
# license as circulated by CEA, CNRS and INRIA at the following URL
# "http://www.cecill.info".
#
# As a counterpart to the access to the source code and  rights to copy,
# modify and redistribute granted by the license, users are provided only
# with a limited warranty  and the software's author,  the holder of the
# economic rights,  and the successive licensors  have only  limited
# liability.
#
# In this respect, the user's attention is drawn to the risks associated
# with loading,  using,  modifying and/or developing or reproducing the
# software by the user in light of its specific status of free software,
# that may mean  that it is complicated to manipulate,  and  that  also
# therefore means  that it is reserved for developers  and  experienced
# professionals having in-depth computer knowledge. Users are therefore
# encouraged to load and test the software's suitability as regards their
# requirements in conditions enabling the security of their systems and/or
# data to be ensured and,  more generally, to use and operate it in the
# same conditions as regards security.
#
# The fact that you are presently reading this means that you have had
# knowledge of the CeCILL license and that you accept its terms.
#
import copy
import logging.handlers
import os, gc, glob, logging, re, sys
from collections import OrderedDict
from traceback import format_exc
from warnings import warn
import warnings

import numpy as N, MV2, cdms2, cdtime
import pylab as P, operator
from _geoslib import Point, LineString, Polygon
from matplotlib.collections import LineCollection, PolyCollection
from mpl_toolkits.basemap import Basemap

from vacumm import VACUMMError
from .misc import split_selector, kwfilter, squeeze_variable, is_iterable
from .poly import create_polygon, clip_shape
from .atime import (has_time_pattern, time_selector, is_interval, is_time,
    strptime, comptime, are_same_units, ch_units, now, datetime)
from .axes import get_checker, islon, islat, istime, islevel

from . import axes as vca

__all__ = ['list_forecast_files', 'NcIterBestEstimate', 'NcIterBestEstimateError', 'NcFileObj',
    'ncfind_var', 'ncfind_axis', 'ncfind_obj', 'ncget_var', 'ncread_var', 'ncread_files', 'ncread_best_estimate',
    'ncget_grid', 'ncget_time','ncget_lon','ncget_lat','ncget_level', 'ncmatch_obj',
    'ncget_axis', 'netcdf3', 'netcdf4', 'ncread_axis', 'ncread_obj', 'ncget_fgrid',
    'grib_read_files', 'nccache_get_time', 'grib2nc', 'grib_get_names',
<<<<<<< HEAD
    'write_snx', 'ColoredFormatter', 'Logger',
    'TermColors', 'read_shapefile',
    ]
=======
    'Shapes', 'XYZ', 'XYZMerger', 'write_snx', 'ColoredFormatter', 'Logger', 'TermColors'
    'NcIterTimeSlice']
__all__.sort()
>>>>>>> 73f9bfd5

MA = N.ma
MV = MV2


class ColPrinter(object):
    """
    Class to print formatted columns with header and frame

    Parameters
    ----------

    columns:
        A list of column descriptions like [['Year',6,'%i'],...]
        where the fist element is the title
        of the column, the second is the width of the
        column, and the last is the format of data.
    file: optional
        Output to file instead of stdout.
    align: optional
        Text alignment of titles in header, in ('left','right','center').
    left,right,top,bottom: optional
        String to draw part of a frame
    frame:
        Shortcut to left=right='|',  and top=bottom='-'
    headsep: optional
        Header separator. If empty or None, not printed.
    colsep: optional
        Column separator.
    print_header: optional
        Printer once object created.

    .. Note::

        Obviously, you must use monospaced fonts

    Example
    -------

        >>> p = ColPrinter([['Year',6,'%i'],['Value',7,'%4.1f']], headsep='=',align='center',frame=True)
        ------------------
        |  Year   Value  |
        |================|
        >>> p(2000,25.9)
        | 2000   25.9    |
        >>> p(2001,23.7)
        | 2001   23.7    |
        >>> p.close()
        ------------------
    """
    def __init__(self,columns,headsep=True,align='left',
        left=None,right=None,top=None,bottom=None,frame=None,colsep=' ',
        print_header=True,file=None):
        # Inputs
        if not isinstance(columns,(list,tuple)):
            raise TypeError, 'Input must be a list or tuple of 3-element lists'
        elif len(columns) == 3 and type(columns[0]) is type('s')  and \
            type(columns[1]) is type(1) and type(columns[2]) is type('s'):
            columns = [columns,]
        if align not in ['left','right','center']:
            align = 'left'
        if frame is True:
            left = right = '|'
            top = bottom = '-'
        for bb in 'left','right','top','bottom':
            val = locals()[bb]
            if val is not None:
                setattr(self, '_'+bb, val)
            else:
                setattr(self, '_'+bb, '')
        self._colsep = str(colsep)
        if self._colsep == '':
            self._colsep = ' '
        if self._colsep != ' ':
            self._colsep = ' '+self._colsep+' '
        if headsep in ['',None,False]:
            self._headsep = None
        elif headsep is True:
            self._headsep = '-'
        else:
            self._headsep = str(headsep)

         # Loop on columns
        headers = []
        self._width = []
        self._fmt = []
        self._ncol = len(columns)
        for col in columns:
            if not isinstance(col,(list,tuple)) or \
              len(col) != 3 or type(col[0]) is not type('s') or type(col[1]) != type(1) or \
              type(col[2]) is not type('s') or col[2].find('%') < 0:
                raise TypeError, 'This description of column must contain the column title (string), the column width (int) and the string format for data (string): %s' % col
            width = col[1]
            if width < len(col[0]):
                width = len(col[0])
            self._width.append(width)
            if align == 'left':
                headers.append(col[0].ljust(width))
            elif align == 'right':
                headers.append(col[0].rjust(width))
            else:
                headers.append(col[0].center(width))
            self._fmt.append(col[2])

        # File case
        if file is not None:
            self._fid = open(file,'w')
        else:
            self._fid = None

        # Print header
        self._header = self._colsep.join(headers)
        if print_header:
            self.header()
        self._bottom__printed = False

    def __print(self,line):
        if isinstance(self._fid,file):
            self._fid.write(line+'\n')
        else:
            print line

    def close(self):
        """Print bottom and close the file (if file mode) """
        self.bottom()
        if isinstance(self._fid,file) and not self._fid.closed:
            self._fid.close()

    def __left(self):
        if len(self._left):
            return self._left+' '
        return ''

    def __right(self):
        if len(self._right):
            return ' '+self._right
        return ''

    def top(self):
        """ Print top frame """
        if len(self._top):
            n = len(self._header)+len(self.__left())+len(self.__right())
            self.__print((self._top * n)[:n])

    def header(self):
        """ Print header (stop + header text + header separator) """
        self.top()
        self.__print(self.__left()+self._header+self.__right())
        self.headsep()

    def headsep(self):
        """ Print header separator line """
        if self._headsep is not None:
            n = len(self._header) + \
              len(self.__left()) - len(self._left) + \
              len(self.__right()) - len(self._right)
            self.__print(self._left+(self._headsep * n)[:n]+self._right)

    def bottom(self):
        """ Print bottom frame """
        if self._bottom__printed: return
        if len(self._bottom):
            n = len(self._header)+len(self.__left())+len(self.__right())
            self.__print((self._bottom * n)[:n])
        self._bottom__printed = True


    def __call__(self,*data):
        """Print data in columns

        Arguments refer to the data.
        The number of arguments must be the same as the number of columns.
        """
        if len(data) != self._ncol:
            raise TypeError, 'You must give a number of data equal to the number of columns (%i): %i' \
            % (self._ncol,len(data))

        dds = []
        for i,dd in enumerate(data):
            dds.append((self._fmt[i] % dd).ljust(self._width[i]))
        self.__print(self.__left()+self._colsep.join(dds)+self.__right())

col_printer = ColPrinter # compat



def list_forecast_files(filepattern, time=None, check=True,
    nopat=False, patfreq=None, patfmtfunc=None, patmargin=None, verbose=False, sort=True):
    """Get a list of forecast files according to a file pattern

    Parameters
    ----------

    filepattern:
        It can be either:

            - a global matching pattern (``"file??.nc"``),
            - a date pattern (``"file%Y-%m-%d.nc"``),
            - an url (``"http://site.net/file.nc"``),
            - a list of files.

    time:
        A time selector (``('2000', '2001', 'co')``).

        .. warning::
              This argument is *mandatory* if ``filepattern`` is a date pattern,
              and *not used* if ``filepattern`` is of another type.

    check: optional
        Check if local files exist.
    nopat: optional
        Never consider that input patterns have date patterns.
    patfreq: optional
        Frequency of files to generate file names for each date
           when ``filepattern`` is a date pattern.
    patfmtfunc: optional
        Function to use in place of
           :func:`~vacumm.misc.atime.strftime` to generate file names.
           It must take as arguments a date pattern and a CDAT component time.
    sort: optional
        If True, files are sorted alphabetically after being listed;
        if a callable function, they are sorted using this function (``files=sort(files)``).

        .. warning:: Files are sorted alphabetically by default!

    Examples
    --------

        >>> 'Prefered way'
        >>> list_forecast_files('mrsPRVMR_r0_%Y-%m-%d_00.nc', ('2010-08-06', '2010-08-15'))
        >>> list_forecast_files('http://www.ifremer.fr/data/mrsPRVMR_r0_%Y-%m-%d_00.nc', ('2010-08-06', '2010-08-15'))
        >>> list_forecast_files('mrsPRVMR_r0_%Y-%m-%d_*.nc', ('2010-08-06', '2010-08-15'))

        >>> 'Possible way'
        >>> list_forecast_files('mrsPRVMR_r0_2010-05-??_00.nc')
        >>> list_forecast_files(['mrsPRVMR_r0_2010-05-??_00.nc', 'mrsPRVMR_r0_2010-05-??_60.nc'])

        >>> 'Just ot filter in existing files'
        >>> list_forecast_files(['mrsPRVMR_r0_2010-05-06_00.nc', 'mrsPRVMR_r0_2010-05-07_00.nc'])

        >>> 'Simple conversion to list'
        >>> list_forecast_files('http://www.ifremer.fr/data/mrsPRVMR_r0_2010-05-06_00.nc')
    """
    sfp = str(filepattern)
    if len(sfp)>300: sfp = sfp[:300]+'...'
    if verbose:
        print 'Guessing file list using:'
        print '   filepattern: %s'%sfp
        print '   time selector: %s'%(time, )

    # A list of file
    if isinstance(filepattern, list):
        files = []
        for filepat in filepattern:
            files.extend(list_forecast_files(filepat, time=time, check=check,
                patfreq=patfreq, patfmtfunc=patfmtfunc, patmargin=patmargin,
                verbose=False, nopat=nopat, sort=False))


    # Date pattern
    elif not nopat and has_time_pattern(filepattern):

        from atime import pat2freq,IterDates, strftime, is_interval, pat2glob, filter_time_selector
        if isinstance(time, cdms2.selectors.Selector):
            seltime = filter_time_selector(time, noslice=True)
            if seltime.components():
                _, comps = split_selector(seltime) # FIXME: include positional components
                for i, comp in comps:
                    itv = comp.spec
                    if not is_interval(itv) and is_time(itv):
                        itv = (itv, itv, 'ccb')
                    if i==0:
                        time = itv
                    else:
                        time = itv_union(itv, time)
            else:
                time = None

        if not is_interval(time):
            if is_time(time):
                time = (time, time, 'ccb')
            else:
                raise ValueError('Your file pattern contains date pattern (like "%Y"), '
                    'so you must provide a valid absolute time interval such as (date1,date2,"co")'
                    ' or at least a valid single date')
        time = tuple(time)
        patfmtfunc = patfmtfunc if callable(patfmtfunc) else strftime

        # Guess the minimal frequency
        lmargin = 1
        if patfreq is None:
            patfreq = pat2freq(filepattern)
            if verbose: print 'Detected frequency for looping on possible dates: '+patfreq.upper()
        if not isinstance(patfreq, tuple):

            #  Reform
            patfreq = (1, patfreq)

            # Guess left margin when possible
            gfiles = glob.glob(pat2glob(filepattern))
            gfiles.sort()
            if gfiles<2:
                lmargin = 1
            elif not glob.has_magic(filepattern):
                date0 = date1 = None
                for i in xrange(len(gfiles)-1):
                    try:
                        date0 = strptime(gfiles[i], filepattern)
                        date1 = strptime(gfiles[i+1], filepattern)
                    except:
                        continue
                    if date0>=time[0] or date1<=time[1]: break
                if None not in [date0, date1]:
                    dt = datetime(date1)-datetime(date0)
                    if dt.seconds!=0:
                        lmargin = comptime('2000').add(dt.seconds, cdtime.Seconds).torel(
                            patfreq[1]+' since 2000').value
                    else:
                        lmargin = comptime('2000').add(dt.days, cdtime.Days).torel(
                            patfreq[1]+' since 2000').value
                else:
                    lmargin = 1
             #FIXME: make it work with date+glob patterns
            else:
                lmargin = patfreq[0]


#        # Add margin to time interval
#        if patmargin is None:
#
#            # Guess margin from a second time pattern (like %Y_%%Y.nc)
#            fp2 = patfmtfunc(filepattern, now())
#            if has_time_pattern(fp2):
#                for fn in glob(pat2glob(fp2):
#
#
#        elif not isinstance(patmargin, tuple):
#            patmargin = (1, patmargin)

        # Make a loop on dates
        itertime = (round_date(time[0], patfreq[1], 'floor'), time[1])
        itertime = add_margin(itertime, (lmargin-1, patfreq[1]), False)
        iterdates = IterDates(itertime, patfreq,
            closed = len(time)==3 and time[2][1]=='c' or True)
        files = []
        for date in iterdates:
            file = patfmtfunc(filepattern, date)
            if '://' in file:
                files.append(file)
            elif check or glob.has_magic(file):
                files.extend(glob.glob(file))
            else:
                files.append(file)

    # Simple remote file or file object
    elif isinstance(filepattern, cdms2.dataset.CdmsFile) or '://' in filepattern:

        files = [filepattern]

    # Glob pattern
    else:
        if check or glob.has_magic(filepattern):
            files = glob.glob(filepattern)
        else:
            files = [filepattern]

    # Unique
    files = list(set(files))

    # Count
    if verbose:
        if not files:
            print 'No file found with this file pattern "%s" and time interval %s'%(filepattern, time)
        else:
            print 'Found %i files'%len(files)

    # Sort files
    if sort:
        key = lambda x: getattr(x, 'id', x)
        if callable(sort):
            files = sort(files, key=key)
        else:
            files.sort(key=key)

    return files


def ncfind_var(f, name, ignorecase=True, regexp=False, **kwargs):
    '''
    Find a variable in a netcdf file using :func:`ncfind_obj`

    '''
    nfo = NcFileObj(f)
    f = nfo.f
    res =  ncfind_obj(f, name, ignorecase=ignorecase, regexp=regexp, ids=f.listvariables(), **kwargs)
    del nfo
    return res

def ncfind_axis(f, name, ignorecase=True, regexp=False, **kwargs):
    '''
    Find an axis in a netcdf file using :func:`ncfind_obj`

    '''
    nfo = NcFileObj(f)
    f = nfo.f
    res =  ncfind_obj(f, name, ignorecase=ignorecase, regexp=regexp,
        ids=f.listdimension(), **kwargs)
    del nfo
    return res

def ncfind_obj(f, name, ignorecase=True, regexp=False, ids=None,
        searchmode=None, **kwargs):
    '''
    Find a variable or an axis in netcdf file using a name, list of names
    or matching attributes such as standard_name, long_name and units.

    Objects are checked using :func:`ncmatch_obj`.
    It first checks the standard_name, then the names (ids), the axis, and finally
    the long_names and units.

    Example
    -------

        >>> f = cdms2.open('temp.nc')
        >>> ncfind_obj(f, 'temp')
        >>> ncfind_obj(f, ['temperature','temp'])
        >>> ncfind_obj(f, ('temperature','TEMP'), ignorecase=False)
        >>> ncfind_obj(f, dict(standard_name="sea_surface_temperature"))
        >>> ncfind_obj(f, 'lon')

    Parameters
    ----------

    f:
        A cdms2.dataset.CdmsFile.
    name:
        A string or list of string to look for,
        or a dictionary with keys "name", "standard_name", "long_name", 'units' and 'axis'.
    ignorecase: optional
        Ignore name case when searching variable.
    regexp: optional
        Interpret long_names and units as regular expressions
        that must be compiled.
    searchmode: optional
        Search order when ``name`` is a dictionary
        and not a OrderedDict. It defaults
        to ``None`` or ``'snlua'`` which means:
        *standard_name -> name -> long_name -> units -> axis* (first letters).
        If ``name`` is an OrderedDict, it simply acts as a filter to restrict search.

    Return
    ------

        The first matching object name, or None if not found.

    '''
    nfo = NcFileObj(f)
    f = nfo.f

    # Targets
    if ids is None:
        ids = f.listvariables()+f.listdimension()
    elif isinstance(ids, basestring):
        ids = [ids]

    # Searched terms
    withdict = isinstance(name, dict)
    standard_names = long_names = units = axis = None
    if withdict: # Using a dictionary

        # Names and standard_name
        names = name.get("name", name.get('names', None))
        if names is None:
            names = name.get("id", name.get('ids', None))
        standard_names = name.get("standard_name",  name.get('standard_names', None))

        # Axis
        axis = name.get("axis", None)
        if axis is not None:
            axis = axis.upper()

        # Long_name
        long_names = name.get("long_name", name.get("long_names", None))
        if long_names is not None:
            if not is_iterable(long_names):
                long_names = [long_names]
            if regexp: # Regular expression
                flags = re.I if ignorecase else 0
                long_names = [re.compile(ln, flags).search for ln in long_names]
#            elif ignorecase:
#                long_names = __builtins__['map'](str.lower, long_names)

        # Units
        units = name.get("units", None)
        if units is not None:
            if not is_iterable(units):
                units = [units]
            if regexp: # Regular expression
                flags = re.I if ignorecase else 0
                units = [re.compile(u, flags).search for u in units]
#            elif ignorecase:
#                units = __builtins__['map'](str.lower, units)

    else: # Using a list of names
        names = name if is_iterable(name) else [name]
#    if names is not None:
#        names = __builtins__['map'](str.strip, names)
#        if ignorecase:
#            names = __builtins__['map'](str.lower, names)

    # Search order
    all_keys = ['standard_names', 'names', 'long_names', 'units', 'axis']
    all_keys0 = [key[0] for key in all_keys]
    if searchmode is None:
        searchmode = 'snlua'
    if isinstance(name, OrderedDict):
        keys = [key for key in name.keys() if key in all_keys]
        keys = [key for key in keys if key[0] in searchmode]
    else:
        keys = []
        for key0 in searchmode:
            if key0 in all_keys0:
                keys.append(all_keys[all_keys0.index(key0)])

    # Loop on objects
    for key in keys:
<<<<<<< HEAD
        kwsearch = {key:locals()[key]}
        for name in ids:
=======
        kwsearch = {key:eval(key)}
        for i, name in enumerate(ids):
>>>>>>> 73f9bfd5
            v = f[name]
            if ncmatch_obj(v, name=name, ignorecase=ignorecase, **kwsearch):
                break
        else:
            continue
        break

    else: # Not found
        name = None

    nfo.close()

    return name


def ncmatch_obj(obj, name=None, standard_names=None, names=None,
        long_names=None, units=None, axis=None, ignorecase=True, **kwargs):
    """Check if an MV2 object (typicaly from a netcdf file) matches names, standard_names, etc


    It first checks the standard_name, then the names (ids), the axis, and finally
    the long_names and units.

    Parameters
    ----------

    obj:
        A MV2 array.
    name: optional
        Name (id) of this array, wich defaults to the id attribute.
    standard_names: optional
        List of possible standard_names.
    names: optional
        List of possible names (ids).
    axis: optional
        Axis type, as one of 'x, 'y', 'z', 't'.
    long_names: optional
        List of possible long_names or callable expression
        (such as regular expression method).
    units: optional
        Same as ``long_names`` but for units.

    Example
    -------

        >>> ncmatch_obj(sst, standard_names='sea_surface_temperature', names=['sst'])
        >>> import re
        >>> ncmatch_obj(sst, long_names=re.compile('sea surface temp').match)
    """
    # Format
    search = OrderedDict()
    for key in ('standard_names', 'names', 'long_names', 'units', 'axis'):
        val = locals()[key]
        search[key] = val
        if val is None: continue
        if key=='axis':
            search[key] = val if not isinstance(key, list) else val[0]
            continue
        if not is_iterable(val): val = [val]
        search[key] = val

    # Check long_name and units
    checks = OrderedDict(
        standard_name=search['standard_names'],
        id=search['names'],
        axis=search['axis'],
        long_names=search['long_names'],
        units=search['units'])
    return match_atts(obj, checks, ignorecase)
#    for refs, val in [
#            (search['standard_names'], getattr(obj, "standard_name", None)),
#            (search['names'], name or getattr(obj, 'id', None)),
#            (search['axis'], getattr(obj, "axis",  None)),
#            (search['long_names'], getattr(obj, "long_name", None)),
#            (search['units'], getattr(obj, "units", None))]:
#        if refs is not None and val is not None:
#            if _isinlist_(val, refs, ignorecase):
#                return True
#
#    return False


def ncget_var(f, *args, **kwargs):
    '''
    Get a variable object as returned by :meth:`cdms2.dataset.CdmsFile.getVariable`
    which is equivalent to ``f[varname]``.

    Return
    ------
    A cdms2.fvariable.FileVariable or None if not found.

    :See: :func:`ncfind_var()`
    '''
    nfo = NcFileObj(f)
    f = nfo.f
    oldvname = args[0]
    vname = ncfind_var(f, *args, **kwargs)
    if vname is None:
        raise IOError('Variable not found %s in file %s'%(oldvname, f.id))
    var =  f.getVariable(vname)
    del nfo
    return var


def ncread_obj(f, name, *args, **kwargs):
    """Read an arbitrary netcdf object (axis or variable)"""
    # Inits
    nfo = NcFileObj(f)
    f = nfo.f
    ignorecase = kwargs.get('ignorecase', True)
    ncname = ncfind_obj(f, name, ignorecase=ignorecase)
    if ncname is None:
        del nfo
        raise IOError('Object not found %s in file %s'%(name, f.id))
    if ncname in f.variables:
        obj = ncread_var(f, ncname, *args, **kwargs)
    else:
        obj = ncread_axis(f, ncname, *args, **kwargs)
    del nfo
    return obj

def ncread_axis(f, name, select=None, ignorecase=True, mode='raise'):
    """Read a 1D axis

    .. note:: Please use :func:`ncread_var` to read 2D axes.

    Parameters
    ----------

    mode: optional
        if ``'raise'`` raises an :exc:`IOError`
        if not found, else returns ``None``.
    """
    # Inits
    nfo = NcFileObj(f)
    f = nfo.f
    ncname = ncfind_axis(f, name, ignorecase=ignorecase)
    if ncname is None:
        del nfo
        if mode=='raise':
            raise IOError('Axis not found %s in file %s'%(name, f.id))
        return
    axis = f.getAxis(ncname).clone()
    del nfo
    return axis


def ncread_var(f, vname, *args, **kwargs):
    """Read a variable in a netcdf file and some more

    In addition to a simple ``f(vname, *args, **kwargs)```:

        - ``vname`` can be a list of var names, and it takes the first
          one found, ignoring the case by default.
        - If a variable is on a grid that is stored as curvilinear
          but is rectangular in real, it convert its grid to a rectanguar grid

    If variabe is not found, it raises

    Parameters
    ----------

    f:
        File descriptor.
    vname:
        Variable name(s) (see :func:`ncfind_var`).
    ignorecase: optional
        Case insensitive search for the name of variable.
        - Other arguments and keywords are passed to ``f``.
    atts:
        Dictionary of attributes to apply.

    squeeze: optional
        A single argument (or a list of them) interpreted
        as a squeeze specification passed to :func:`~vacumm.misc.misc.squeeze_variable`,
        to squeeze out singleton axes.
    torect: optional
        If True, try to convert output grid to rectanguar
        using :func:`~vacumm.misc.grid.misc.curv2rect`.
    mode: optional
        if ``'raise'`` raises an :exc:`IOError`
        if not found, else returns ``None``.

    Example
    -------

        >>> var = ncread_var(f, ['u', 'u2'], lon=(45, 47), atts={'id':'U'})

    """
    # Inits
    nfo = NcFileObj(f)
    f = nfo.f
    ignorecase = kwargs.pop('ignorecase', True)
    torect = kwargs.pop('torect', True)
    grid = kwargs.pop('grid', None)
    kwgrid = kwfilter(kwargs, 'grid')
    samp = kwargs.pop('samp', None)
    atts = kwargs.pop('atts', None)
    mode = kwargs.pop('mode', 'raise')
    searchmode = kwargs.pop('searchmode', None)
    squeeze = kwargs.pop('squeeze', False)
    if not isinstance(squeeze, list):
        squeeze = [squeeze]
    oldvname = vname

    # Find
    vname = ncfind_var(f, vname, ignorecase=ignorecase)
    if vname is None:
        del nfo
        if mode=='raise':
            raise VACUMMError('Variable not found %s in file %s'%(oldvname, f.id))
        return

    # Read
    var = f(vname, *args, **kwargs)

    # Extra stuff
    var = _process_var(var, torect, samp, grid, kwgrid, squeeze, atts)

    del nfo
    return var

def _process_var(var, torect, samp, grid, kwgrid, squeeze, atts):
    '''
    samp: optional
        Undersample rate as a list of the same size as
        the rank of the variable. Set values to 0, 1 for no undersampling.
    torect: optional
        If True, try to convert output grid to rectanguar
        using :func:`~vacumm.misc.grid.misc.curv2rect`.
    grid: optional
        A grid to regrid the variable on.
    grid_<keyword>: optional
        ``keyword`` is passed to
      :func:`~vacumm.misc.grid.regridding.regrid`.
    squeeze: optional
        Argument passed to :func:`squeeze_variable` to squeeze out singleton axes.
                - Extra kwargs are used to refine the **selector** initialized with ``select``.
    atts:
        attributes dict (or list of attributes dict for each varname)
    '''
    # To rectangular grid?
    if torect:
        vacumm.misc.grid.curv2rect(var, mode="none")

    # Undersample
    if samp is not None:
        if len(samp)!=var.ndim:
            del nfo
            raise VACUMMError('Sampling keyword ("samp") must have'
                ' a size equal to the rank of the variable (%i)'%var.ndim)
        for i, ss in enumerate(samp):
            if samp==0 or samp==1:
                samp[i] = slice(None)
            elif not isinstance(ss, slice):
                samp[i] = slice(None, None, ss)
        var = var(*samp)

    # Regrid
    if grid is not None:
        from .regridding import regrid2d
        var = regrid2d(var, grid, **kwgrid)

    # Squeeze
    if squeeze:
        for ss in squeeze:
            if ss is False: break
            var = squeeze_variable(var, ss)
            if ss in [True, None]:
                break

    # Attributes
    if atts is not None:
        set_atts(var, atts)

    return var

def ncget_axis(f, checker, ids=None, ro=False, checkaxis=False, **kwargs):
    """Get an axis in a netcdf file by searching all axes and variables

    If ``checker`` is a list, dict or tuple, :func:`ncfind_axis`
    is called directly to search for the axis within the file.

    :Param:

    checker:
        Can be either

            - A generic name such as 'x' or 'lon',
            - A function to check that an object is an axis.
              of appropriate type (such as :func:`~vacumm.misc.axes.islon`).
              This function must accept the 'ro' keyword ('readonly').
            - An argument to :func:`ncfind_axis`: list, dict, tuple.

    ids: optional
        A list of ids to focus search.

    Return
    ------
    The axis or None if not found
    """

    nfo = NcFileObj(f)
    f = nfo.f
    if isinstance(checker, basestring):
        checker = get_checker(checker)
    elif isinstance(checker, (list, tuple, dict)):
        axid = ncfind_obj(f, checker, ids=ids, checkaxis=checkaxis, ro=ro, **kwargs)
        if axid is None: return
        axis = f[axid].clone()
        nfo.close()
        return axis

    # Targets
    dimids = f.listdimension()
    varids = f.listvariables()
    if ids is None:
        ids = varids+dimids
    elif isinstance(ids, basestring):
        ids = [ids]

    # Loop on targets
    axis = None
    for id in ids:
        if checker(f[id], checkaxis=checkaxis, ro=True):
            axis = f[id]
            break
#            if id in varids:
#                return f(id)
#            return f.getAxis(id)
        elif id in varids:
            for i, aid in enumerate(f[id].listdimnames()):
                if checker(f[aid], checkaxis=checkaxis, ro=True):
                    axis = f[id].getAxis(i)
                    break
            else:
                continue
            break
    if axis is None:
        return
    if hasattr(axis, 'clone'):
        axis = axis.clone()
    else:
        axis = axis()
    del nfo
    checker(axis, checkaxis=checkaxis, ro=ro)
    return axis


def ncget_lon(f, ids=None, checkaxis=False, ro=False):
    """Get longitude axis of a netcdf file

    Parameters
    ----------

    f:
        Netcdf file name or object.
    ids: optional
        List of ids to help searching.
    """
    return ncget_axis(f, islon, ids, checkaxis=checkaxis, ro=ro)

def ncget_lat(f, ids=None, checkaxis=False, ro=False):
    """Get latitude axis of a netcdf file

    Parameters
    ----------

    f:
        Netcdf file name or object.
    ids: optional
        List of ids to help searching.
    """
    return ncget_axis(f, islat, ids, checkaxis=checkaxis, ro=ro)

def ncget_time(f, ids=None, checkaxis=False, ro=False):
    """Get time axis of a netcdf file

    Parameters
    ----------

    f:
        Netcdf file name or object.
    ids: optional
        List of ids to help searching.
    """
    return ncget_axis(f, istime, ids, checkaxis=checkaxis, ro=ro)

def ncget_level(f, ids=None, checkaxis=False, ro=False):
    """Get level axis of a netcdf file

    Parameters
    ----------

    f:
        Netcdf file name or object.
    ids: optional
        List of ids to help searching.
    """
    return ncget_axis(f, islevel, ids, checkaxis=checkaxis, ro=ro)

def ncget_grid(f, ids=None, torect=False):
    """Get a grid of a netcdf file

    Parameters
    ----------

    f:
        Netcdf file name or object.
    ids: optional
        List of ids to help searching.
    """
    nfo = NcFileObj(f)
    f = nfo.f

    if ids is None:
        ids = f.listvariables()
    elif isinstance(ids, basestring):
        ids = [ids]
    grid = None
    for id in ids:
        grid = f[id].getGrid()
        if grid is not None :
#            grid = grid.clone()
            break
    del nfo
    if torect:
        grid = vacumm.misc.grid.curv2rect(grid, mode="none")
    return grid

def ncget_fgrid(f, gg):
    """Get the file grid that matches a transient grid or variable

    Matching is checked using ids of longitudes and latitudes.

    Parameters
    ----------

    f:
        file name or object.
    gg:
        cdms2 grid or variable with a grid.

    Return
    ------
    A :class:`FileGrid` instance or ``None``
    """
    if f is None or gg is None: return
    if vacumm.misc.grid.isgrid(f): return f

    # From a variable
    if cdms2.isVariable(gg):
        gg = gg.getGrid()
        if gg is None: return

    # Current grid
    if isinstance(gg, tuple):
        lon, lat = gg
    else:
        lon = gg.getLongitude()
        lat = gg.getLatitude()
    if lon is None or lat is None: return
    lonid = getattr(lon, '_oldid', lon.id)
    latid = getattr(lat, '_oldid', lat.id)

    # Loop on file grids
    from vacumm.misc.io import NcFileObj
    nfo = NcFileObj(f)
    for fgrid in nfo.f.grids.values():
        flon = fgrid.getLongitude()
        flat = fgrid.getLatitude()
        flonid = getattr(flon, '_oldid', flon.id)
        flatid = getattr(flat, '_oldid', flat.id)
        if (lonid, latid)==(flonid, flatid):
            nfo.close()
            return fgrid
    nfo.close()


_nccache_time = {}
def nccache_get_time(f, timeid=None, ro=False):
    """Get a time axis from cache or netcdf file

    A time axis not in cache is read using :func:`ncget_time`,
    them stored in cache.

    Parameters
    ----------

    f:
        File object or name.
    timeid: optional
        Single or list of time ids for :func:`ncget_time`.

    Example:

        >>> taxis = nccache_get_time('myfile.nc', ['time','time_counter'])
    """
    # Check cache
    # - file name
    fname = f if isinstance(f, basestring) else f.id
    fname = os.path.realpath(fname)
    # - from cache
    if fname in _nccache_time:
        return _nccache_time[fname]

    # Read it
    taxis = ncget_time(f, ids=timeid, ro=ro, checkaxis=True)
    _nccache_time[fname] = taxis
    return taxis

class NcIterTimeSlice(object):
    """Basic netcdf file iterator with a fixed slice"""
    def __init__(self, files, tslice=None, timeid=None, keepopen=False, autoclose=True):
        self.i = 0
        if isinstance(files, basestring): files = [files]
        self.nfiles = len(files)
        self.files = files
        self.nfonext = None
        if tslice is None:
            tslice = slice(None)
        self.tslice = tslice
        self.autoclose = autoclose
        self.keepopen = keepopen
        self.tslices = []
        self.timeid = timeid

    def __iter__(self):
        return self

    def next(self, verbose=False):

        # Last iteration
        if self.i == self.nfiles:
            self.close()
            raise StopIteration

        # Open current file
        if self.nfonext is not None: # from next one
            f = self.nfonext.f
            if not self.keepopen: self.nfo.close()
            self.nfo = self.nfonext
            self.nfonext = None
        else: # first time used
            self.nfo = NcFileObj(self.files[self.i])
            f = self.nfo.f

        # Get time axis
        if hasattr(f, '_vacumm_timeid'):
            self.timeid = f._vacumm_timeid
        taxis = nccache_get_time(f, timeid=self.timeid, ro=True)
        if taxis is None:
            return f, None
        self.timeid = taxis.id
        if verbose:
            print taxis

        # Real slice
        tslice = slice(*self.tslice.indices(len(taxis)))

        # Finalize
        self.i += 1
        return f, self.tslice

    def close(self):
        """Close file descriptors that can be closed"""
        if not self.keepopen:
            if self.nfonext:
                self.nfonext.close()
            if self.nfo:
                self.nfo.close()

class NcIterBestEstimate(object):
    """Iterator on netcdf forecast files

    This class is useful for reading the best estimate of netcdf forcast files.

    Parameters
    ----------

    files:
        A list of netcdf files.
    toffset: optional
        An integer or tuple of (<num>, '<units>')
        to skip the first time steps of each files.
    timeid: optional
        Time id. If ``None``, it is guessed
        using :meth:`guess_timeid`.
    tslices: optional
        A list of time slices
        (typically taken from a previous loop on file),
        to prevent guessing them.
    keepopen: optional
        Keep all file descriptor open,
        else close those who can be closed once no longer used.
    autoclose:
        Deprecated.

    :Iterator: At each iteration, it returns ``f,tslice``

        - ``f``: the file descriptor (may be closed),
        - ``tslice``: the time slice

            - A :class:`slice` instance.
            - ``None`` if not time is found (thus no slice to perform).
            - ``False``: if nothing to read at all.

    Example
    -------

    >>> for f, tslice in NcIterBestEstimate(ncfiles, toffset=(1,'day')):
    ...     if tslice is False or time is None: continue
    ...     var = f(time=tslice)
    """
    def __init__(self, files, time=None, toffset=None, timeid=None, tslices=None, keepopen=False, autoclose=True, id=None):
        self.i = 0
        if isinstance(files, basestring): files = [files]
        self.nfiles = len(files)
        self.files = files
        self.nfonext = None
        self.seltime = time #[time] if isinstance(time,list) else time
        self.tslices = [] if tslices is None else tslices
        if toffset is None: toffset = 0
        self.toffset = toffset
        self.timeid = timeid
        self.autoclose = autoclose
        self.keepopen = keepopen
        from atime import add
        self.add = add
        if id is None:
            id = str(self.toffset)+str(self.seltime)+str(files)
            try:
                import md5
                id = md5.md5(self.id).digest()
            except:
                pass
        self.id = id

    def __iter__(self):
        return self

    def next(self, verbose=False):

        # Last iteration
        if self.i == self.nfiles:
            self.close()
            raise StopIteration

        # Check cache of time slices
        if len(self.tslices)>self.i:
            self.nfo = NcFileObj(self.files[self.i])
            f = self.nfo.f
            tslice = self.tslices[self.i]
            self.i += 1
            return f, tslice

        # Open current file
        if self.nfonext is not None: # from next one
            f = self.nfonext.f
            if not self.keepopen: self.nfo.close()
            self.nfo = self.nfonext
            self.nfonext = None
        else: # first time used
            self.nfo = NcFileObj(self.files[self.i])
            f = self.nfo.f

        # Check file cache
        if not hasattr(f, '_vacumm_nibe_tslices'):
            f._vacumm_nibe_tslices = {}

        # Get time axis
        if hasattr(f, '_vacumm_timeid'):
            self.timeid = f._vacumm_timeid
        taxis = nccache_get_time(f, timeid=self.timeid, ro=True)
        if taxis is None:
            return f, None
        self.timeid = taxis.id
        if verbose:
            print taxis

        # Get base time slice of current file
        ijk = tsel2slice(taxis, self.seltime, asind=True, nonone=True)
        if ijk is False:
            return self.empty() # nothing
        i, j, k = ijk

        # Offset
        ctimes = taxis.asComponentTime()
        if isinstance(self.toffset, tuple):
            subseltime = (self.add(ctimes[0], *self.toffset), ctimes[-1], 'cc')
            subtaxis = taxis.subAxis(*ijk)
            ijo = subtaxis.mapIntervalExt(subseltime)
            if ijo is None or ijo[2]==-1: return self.empty() # nothing
            i += ijo[0]
        else:
            i = max(i, self.toffset)
            if i>=j: return self.empty() # nothing
            subtaxis = None

        # Truncate to next file
        if self.i+1 != self.nfiles:

            # Start of slice
            if subtaxis is None:
                subtaxis = taxis.subAxis(*ijk)
                ct0 = subtaxis.subAxis(0, 1).asComponentTime()[0]
            else:
                ct0 = ctimes[i]

            # End of slice
            self.nfonext = NcFileObj(self.files[self.i+1])
            taxisnext = nccache_get_time(self.nfonext.f, timeid=self.timeid, ro=True)
            if isinstance(self.toffset, tuple):
                ct1 = taxisnext.subAxis(0, 1).asComponentTime()[0]
                ct1 = self.add(ct1, *self.toffset)
                bb = 'co'
            else:
                if self.toffset>=len(taxisnext): # Next file too short for offset
                    ct1 = ctimes[-1]
                    bb ='cc'
                else: # First step starting from offset
                    ct1 = taxisnext.subAxis(self.toffset, self.toffset+1).asComponentTime()[0]
                    bb = 'co'
            subseltime = (ct0, ct1, bb)
            ijo = subtaxis.mapIntervalExt(subseltime)
            if ijo is None or ijo[2]==-1: return self.empty() # nothing
            io, jo, ko = ijo
            j = min(j, i+jo)
        del ctimes

        # Finalize
        self.i += 1
        tslice = slice(i, j)
        self.tslices.append(tslice)
        f._vacumm_nibe_tslices[self.id] = tslice
        return f, tslice

    def empty(self):
        """Nothing to read from this file"""
        self.tslices.append(None)
        self.i += 1
        self.nfo.f._vacumm_nibe_tslices[self.id] = None
        return self.nfo.f, False

    def close(self):
        """Close file descriptors that can be closed"""
        if not self.keepopen:
            if self.nfonext:
                self.nfonext.close()
            if self.nfo:
                self.nfo.close()


class NcIterBestEstimateError(VACUMMError):
    pass


class NcFileObj(object):
    """Simple class to properly manage file object or name

    Examples
    --------

        >>> nfo = NcFileObj('myfile.nc')
        >>> nfo.f('sst')
        >>> nfo.close() # or del nfo: close file descriptor

        >>> f = cdms2.open(path)
        >>> nfo = NcFileObj(f)
        >>> nfo.f('sst')
        >>> del nfo # or nfo.close(): here has no effect (descriptor still open)
        >>> f.close()
        >>> nfo = NcFileObj(f)
        >>> nfo.close() # close file descriptor

    """
    def __init__(self, ncfile, mode='r'):
        if isinstance(ncfile, NcFileObj):
            self.type = ncfile.type
            self.f = ncfile.f
        elif isinstance(ncfile, basestring):
            self.type = 'path'
            self.f = cdms2.open(ncfile, mode)
        elif hasattr(ncfile, '_status_'):
            self.type = ncfile._status_
            if self.type == 'closed':
                self.f = cdms2.open(ncfile.id, mode)
            else:
                self.f = ncfile
        else:
            raise IOError('Unknown file type %s (not a file name or a netcdf file object)'%ncfile)
    def isclosed(self):
        return self.type == 'closed'
    def ispath(self):
        return self.type == 'path'
    def isopen(self):
        return self.type == 'open'
    def close(self):
        if self.type in ['closed', 'path'] and self.f._status_ == 'open':
            self.f.close()
    __del__ = close

def ncread_best_estimate(filepattern, varname, *args, **kwargs):
    """Read the best estimate of a variable through a set of netcdf forecast files

    .. warning:: This function is deprecated.
        Please use :func:`ncread_files` switching the first
        two argument.

    This is equivalent to::

        ncread_files(varname, filepattern, *args, **kwargs)
    """
    return ncread_files(varname, filepattern, *args, **kwargs)

def ncread_files(filepattern, varname, time=None, timeid=None, toffset=None, select=None,
    atts=None, samp=None, grid=None, verbose=False, ignorecase=True, torect=True,
    squeeze=False, searchmode=None, nibeid=None, sort=True, nopat=False, patfreq=None,
    patfmtfunc=None, check=True, bestestimate=True, **kwargs):
    """Read the best estimate of a variable through a set of netcdf files

    .. warning:: Files are listed using function :func:`list_forecast_files`.
        Please read its documentation before using current function.

    Examples
    --------

        >>> var = ncread_files("r0_2010-%m-%d_00.nc", 'xe',
            ('2010-08-10', '2010-08-15', 'cc'), samp=[2, 1, 3])
        >>> var = ncread_files("http://www.net/r0_2010-%m-%d_00.nc", 'xe',
            ('2010-08-10', '2010-08-15', 'cc'),
            timeid='TIME', toffset=(1, 'day'))
        >>> var = ncread_files("r0_2010-??-??_00.nc", 'xe',
            select=dict(lon=(-10,-5), z=slice(23,24)), grid=smallgrid)
        >>> xe, sst = ncread_files("myfiles*.nc", [('xe', 'sla'),('sst','temp'),'u'])

    Parameters
    ----------

    varname:
        Name of the netcdf variable to read.

            - If a simple name, it reads this variable.
            - If a list of names, it reads them all.
            - If a list of list of names, each variable is searched for
              using the sublist of names.

    filepattern:
        File pattern. See :func:`list_forecast_files`
        for more information.
    time: optional
        Time selector. This keyword is *mandatory*
        if ``filepattern`` has date patterns.
    toffset:
        Skip the first time steps. See :class:`NcIterBestEstimate`
        for more information.
    select: optional
        An additional selector for reading
        the variable. It can be a dictionary or a :class:`~cdms2.selectors.Selector`
        instance (see :func:`~vacumm.misc.misc.create_selector`).
    atts:
        attributes dict (or list of attributes dict for each varname)
        (see :func:`ncread_var`.)
    samp: optional
        Undersample rate as a list of the same size as
        the rank of the variable. Set values to 0, 1 for no undersampling.
    grid: optional
        A grid to regrid the variable on.
    grid_<keyword>: optional
        ``keyword`` is passed to
          :func:`~vacumm.misc.grid.regridding.regrid`.
    timeid: optional
        Time id (otherwise it is guessed).
    ignorecase: optional
        Ignore variable name case (see :func:`ncfind_var`).
    torect: optional
        If True, try to convert output grid to rectanguar
        using :func:`~vacumm.misc.grid.misc.curv2rect` (see :func:`ncread_var`).
        - Extra kwargs are used to refine the **selector** initialized with ``select``.
    squeeze: optional
        Argument passed to :func:`ncread_var`
        to squeeze out singleton axes.
    searchmode: optional
        Search order (see :func:`ncfind_obj`).
    sort/nopat/patfreq/patfmtfunc/check: optional
        These arguments are passed to
          :func:`list_forecast_files`.

    :Raise: :class:`NcIterBestEstimateError` in case of error.
    """
    # Get the list of files
    ncfiles = list_forecast_files(filepattern, time, sort=sort, nopat=nopat,
        patfreq=patfreq, patfmtfunc=patfmtfunc, check=check)
    if len(ncfiles)==0:
        raise NcIterBestEstimateError('No valid file found with pattern: %s'%filepattern)
    single = not isinstance(varname, list)
    varnames = [varname] if single else varname
    if verbose:
        print 'Reading best estimate variable(s): ', ', '.join([str(v) for v in varnames]), '; time:', time
        print 'Using files:'
        print '\n'.join([getattr(fn, 'id', fn) for fn in ncfiles])

    # Some inits
    nvar = len(varnames)
    if isinstance(atts, dict):
        atts = [atts]
    atts = broadcast(atts, nvar)
    allvars = [[] for iv in xrange(nvar)]
    kwgrid = kwfilter(kwargs, 'grid')
    # - base selector
    selects = broadcast(select, nvar)
    selectors = [create_selector(s, **kwargs) for s in selects]
    # - iterator on files
    if not toffset and not bestestimate and (isinstance(time, slice) or time is None):
        iterator = NcIterTimeSlice(ncfiles, time, timeid=timeid)
    else:
        iterator = NcIterBestEstimate(ncfiles, time, timeid=timeid, toffset=toffset, id=nibeid)
    # - undepsampling
    if samp is not None:
        samp = [0 for s in samp if s==0 or not isinstance(s, int)]
        samp = [slice(None, None, s) for s in samp]
    # - output grid
    if grid is not None:
        from grid.regridding import regrid2d
    # - time
    time_units = None
    newgrid = None
    tvars = [False]*len(varnames) # vars with time?
    itaxes = {}

    # Loop on files
    for ifile, (f, tslice) in enumerate(iterator):

        # Refine selector specs with time slice
        kwseltime = {iterator.timeid:tslice} if iterator.timeid is not None and \
            isinstance(tslice, slice) and not tslice==slice(None) else {}
#        seltime = selector(**kwseltime)
        taxis = None

        # Loop on variables
        for iv, vn in enumerate(varnames):

            # Refine this selector
            seltime = selectors[iv](**kwseltime)

            # Find variable name
            oldvn = vn
            vn = ncfind_var(f, vn, ignorecase=ignorecase)
            if vn is None:
                if verbose: print 'Skipping file %s for %s variable not found'%(f.id, oldvn)
                continue

            # Check time
            if f[vn] is None:
                continue
            withtime = iterator.timeid is not None and iterator.timeid in f[vn].getAxisIds()
            if withtime:
                itaxes[iv] = f[vn].getOrder().find('t')
                tvars[iv] = True
                if not tslice:
                    if verbose: print 'Skipping file %s for %s variable because time slice not compatible'%(f.id, oldvn)
                    continue
                sel = seltime # with time
            else:
                sel = selectors[iv] # no time

            # Infos
            if verbose:
                print 'Processing file no', ifile, ' ', f, ', variable:', vn, ', time slice :', tslice
                if withtime:
                    if taxis is None: taxis = f[vn].getTime()
                    ctimes = taxis.asComponentTime()
                    print '  Available:', ctimes[0], ctimes[-1]
                    del ctimes

            # Read the variable
            if verbose:
                print '  Selecting:', sel
            try:
                var = ncread_var(f, vn, sel, ignorecase=True, torect=torect, squeeze=squeeze,
                                 grid=grid, samp=samp, searchmode=searchmode,
                                 atts=atts[iv] if atts is not None and iv<len(atts) else None)
                if verbose:
                    print '  Loaded:', var.shape
            except Exception, e:
                if verbose: print 'Error when reading. Skipping. Message: \n'+format_exc()#e.message
                continue


            # Fix time units (that may vary between files)
            if iterator.timeid is not None and withtime:
                this_time_units = f[iterator.timeid].units
                if time_units is None:
                    time_units = this_time_units
                elif not are_same_units(this_time_units, time_units):
                    try:
                        ch_units(var, time_units)
                    except:
                        continue

            # Update
            if withtime or ifile==0: # append first time or variables with time
                allvars[iv].append(var)
            if True not in tvars and ifile==1: # no time for all variables
                break

        gc.collect()

        # Read only one file if no variable with time
        if ifile==0 and True not in tvars:
            break

    iterator.close()

    # Concatenate
    from misc import MV2_concatenate
    for iv in xrange(nvar):

        # Check
        if len(allvars[iv])==0:
            raise VACUMMError('No valid data found using varname(s): %s, '
                'filepattern: %s, time: %s'%(varnames[iv], filepattern, time))

        # Reorder and merge
        allvars[iv] = MV2_concatenate(allvars[iv], axis=itaxes.get(iv, 0), copy=False)

    return allvars[0] if single else allvars



def grib_get_names(gribfile):
    '''
    Return a list of a grib file parameter unique names (using grib message's shortName).
    '''
    import pygrib
    names = []
    with pygrib.open(gribfile) as g:
        for i in xrange(g.messages):
            m = g.read(1)[0]
            if m.shortName not in names:
                names.append(m.shortName)
    return names


def grib_read_files(
    filepattern, varname, time=None, select=None,
    torect=None, samp=None, grid=None, squeeze=None, atts=None,
    verbose=False, **kwargs):
    """
    Read cdms2 variables through one or a set of grib files.

    Examples
    --------

        >>> vardict = grib_read_files("r0_2010-%m-%d_00.grb", 'u',
                ('2010-08-10', '2010-08-15', 'cc'), samp=[2, 1, 3])
        >>> vardict = grib_read_files("r0_2010-??-??_00.grb", dict(shortName:'u'),
                select=dict(lon=(-10.0,-5.0), lat=slice(100,200)), grid=smallgrid)
        >>> vardict = grib_read_files("myfiles*.grb", [dict(shortName=['u', 'u10']), dict(shortName=['v','v10'])])

    Parameters
    ----------

    filepattern:
        must be:
            - File pattern. See :func:`list_forecast_files` for more information.
            - One or more string(s) of the files(s) to be processed. string(s) may contain wildcard characters.
    varname:
        Name of the grib variable(s) to read.
            - If a simple name, it reads this variable **using the grib message's shortName**.
            - If a list of names, it reads them all.
            If a name is a dict, then it is used as grib selector in which case
            the user should not specify selectors which may interfer with the select keyword
            (see :func:`~pygrib.open.select`).
    time: optional
        Time selector for files and data. This keyword is *mandatory*
        if ``filepattern`` has date patterns.

    select: optional
        An additional selector applied after data have been loaded.
        It can be a dictionary or a :class:`~cdms2.selectors.Selector`
        instance (see :func:`~vacumm.misc.misc.create_selector`).

    torect: optional
        If True, try to convert output grid to rectanguar
        using :func:`~vacumm.misc.grid.misc.curv2rect` (see :func:`ncread_var`).
    samp: optional
        Undersample rate as a list of the same size as
        the rank of the variable. Set values to 0, 1 for no undersampling.
    grid: optional
        A grid to regrid the variable on.
    grid_<keyword>: optional
        ``keyword`` is passed to
          :func:`~vacumm.misc.grid.regridding.regrid`.
    squeeze: optional
        Argument passed to :func:`ncread_var` to squeeze out singleton axes.
    atts:
        attributes dict (or list of attributes dict for each varname)

    verbose:
        function to be called for logging (sys.stderr if True,
            disabled with False)

    Return
    ------

        If varname is a list of names or dicts:
        - a dict of loaded variables as :class:`cdms2.tvariable.TransientVariable`
          this dict keys are are filled with the corresponding varname value if it is a string, or wiht
          the loaded message's shortName/name/parameterName.
        Else:
        - the loaded variable as :class:`cdms2.tvariable.TransientVariable`

    """
    import datetime, glob, numpy, os, sys, time as _time, traceback
    import cdms2, pygrib
    from axes import create_lat, create_lon
    from atime import create_time, datetime as adatetime
    from grid import create_grid, set_grid
    if not verbose:
        verbose = lambda s:s
    if verbose and not callable(verbose):
        verbose = lambda s: sys.stderr.write(('%s\n')%s)
    # List of variables
    single = not isinstance(varname, (list,tuple))
    varnames = [varname] if single else varname
    verbose(
        'grib_read_files:\n'
        '  filepattern: %s\n'
        '  time: %s\n'
        '  varname: %s'
    %(filepattern, time, '\n- '.join(['%r'%(v) for v in varnames])))
    # List of files
    if isinstance(filepattern, basestring):
        files = list_forecast_files(filepattern, time)
    else:
        if not isinstance(filepattern, (list, tuple)):
            filepattern = (filepattern,)
        files = tuple(f for l in map(lambda p: glob.glob(p), filepattern) for f in l)
    if len(files)==0:
        raise Exception('No valid file found with pattern %r and time %r'%(filepattern, time))
    verbose('number of matching files: %s'%(len(files)))
    #verbose('- %s'%('\n- '.join(files)))
    if time:
        time = map(datetime, time[:2])
    vardict = dict()
    # Load grib data
    for f in files:
        verbose('file: %s'%(f))
        with pygrib.open(f) as g:
            for n in varnames:
                kw = n if isinstance(n, dict) else dict(shortName=n)
                st = _time.time()
                ms = g.select(**kw)
                verbose('  select: %s message%s matching preselection %r (took %s)'%(
                    len(ms), 's' if len(ms)>1 else '', kw, datetime.timedelta(seconds=_time.time()-st)))
                for m in ms:
                    st = _time.time()
                    # use provided special datetime object if present
                    if m.validDate:
                        dt = m.validDate
                    # use validityDate exposed as YYYYMMDD and validityTime exposed as HHMM (or HMM or HH or H)
                    elif m.validityDate != None and m.validityTime != None:
                        dt = '%s%04d00'%(m.validityDate, m.validityTime) # pad validityTime and add 00 seconds
                    # or use dataDate & dataTime & forecastTime ??
                    else:
                        raise Exception('Don\'t know how to handle datetime for message:\n%r'%(m))
                    if isinstance(dt, basestring):
                        dt = datetime.datetime.strptime(dt, '%Y%m%d%H%M%S')
                    if time and (dt < time[0] or dt >= time[1]):
                        continue
                    if m.gridType == 'regular_ll':
                        latitudes,longitudes = m.distinctLatitudes, m.distinctLongitudes
                    else:
                        latitudes,longitudes = m.latlons()
                    kn = n
                    if isinstance(kn, dict):
                        kn = n.get('shortName', n.get('name', n.get('parameterName', None)))
                    if not kn: kn = m.shortName
                    if not kn in vardict: vardict[kn] = []
                    vardict[kn].append(dict(
                        datetime=dt,
                        latitudes=latitudes, longitudes=longitudes,
                        values=m.values
                    ))
                    verbose('    message name: %r, shortName: %r, datetime: %s, gridType: %r, latitude%s, longitude%s (took %s)'%(
                        m.name, m.shortName, dt, m.gridType, latitudes.shape, longitudes.shape, datetime.timedelta(seconds=_time.time()-st)))
                    del m
                del ms
    # Transform loaded data into cdms2 variable
    kwgrid = kwfilter(kwargs, 'grid')
    for n,p in vardict.iteritems():
        if not p:
            vardict[n] = None
            continue
        p = sorted(p, lambda a,b: cmp(a['datetime'], b['datetime']))
        time = create_time([pp['datetime'] for pp in p])
        lat = create_lat(p[0]['latitudes'])
        lon = create_lon(p[0]['longitudes'])
        var = cdms2.createVariable(
            [pp['values'] for pp in p],
            id='_'.join(n.split()), long_name=n,
        )
        var.setAxis(0, time)
        set_grid(var, vacumm.misc.grid.create_grid(lon, lat))
        vatts = atts=atts[iv] if atts is not None and iv<len(atts) else None
        if select:
            var = var(**select)
        var = _process_var(var, torect, samp, grid, kwgrid, squeeze, atts)
        vardict[n] = var
    # Return variable or dict of variables
    return vardict.values()[0] if (single and vardict) else vardict


def grib2nc(filepattern, varname):
    '''
    ***Currently for test purpose only***
    '''
    varlist = grib_read_files(filepattern, varname, verbose=True)
    if ncoutfile:
        print>>sys.stderr, 'Writing to netcdf file:', ncoutfile
        netcdf3()
        if os.path.exists(ncoutfile):
            print>>sys.stderr, 'File already exists:', ncoutfile
            sys.exit(1)
        f = cdms2.open(ncoutfile, 'w')
        try:
            for n,v in varlist.iteritems():
                if v is None:
                    print>>sys.stderr, '  %r not found'%(n)
                    continue
                print>>sys.stderr, '  %r (%r)'%(v.id, n)
                f.write(v)
        finally: f.close()

SHAPES_POINTS = SHAPES_POINT = 0
SHAPES_LINES = SHAPES_LINE = 1
SHAPES_POLYGONS = SHAPES_POLYS = SHAPES_POLY = SHAPES_POLYGON = 2
SHAPEFILE_POINTS = 1
SHAPEFILE_MULTIPOINTS = 8
SHAPEFILE_POLYLINES = 3
SHAPEFILE_POLYGONS = 5

def read_shapefile(self, input, proj=False, inverse=False, clip=True,
        shapetype=None, min_area=None, sort=True, reverse=True, samp=1,
        clip_proj=True, m=None, getextended=False):

    # Inits
    from_file = isinstance(input, str)
    if hasattr(m, 'map'): m = m.map
    default_proj = None if m is None else m

    if from_file:

        # From a shapefile
        if shapefile.endswith('.shp') and shapefile.endswith('.dbf'):
            shapefile = shapefile[:-4]
        for ext in ('shp', ):#, 'dbf':
            fname = '%s.%s'%(shapefile, ext)
            assert os.path.exists(fname), fname
        try:
            from mpl_toolkits.basemap.shapefile import Reader
            newreader = True
            shp = Reader(shapefile)
            shapefile_type = shp.shapeType
        except Exception, e:
            print>>sys.stderr, 'Cannot read %s:\n%s\nTrying with shapelib'%(shapefile, e)
            from shapelib import ShapeFile
            newreader = False
            shp = ShapeFile(shapefile)
            shapefile_type = shp.info()[1]
        prefix = shapefile
    #           dbf = dbflib.open(shapefile)
        if default_proj and (1, 1) == default_proj(1, 1):
            default_proj = None
    #    self._info = []

    elif isinstance(shapefile, (list, N.ndarray)): # From coordinates
        in_coords = shapefile
        shapefile_type = 5 if not len(in_coords) or in_coords[0].ndim==2 else 1
        self._info = []

    else:

        # From a Shapes (or super) instance
        in_coords = shapefile.get_data(proj=False)
        self._m = shapefile._m # overwrite m keyword
        default_proj = shapefile._proj
        shapefile_type = [SHAPEFILE_POINTS, SHAPEFILE_POLYLINES,
            SHAPEFILE_POLYGONS][input._type]
        self._info = input._info

    # Get coordinates
    if from_file:
        if newreader:
            nshapes = shp.numRecords
        else:
            nshapes = shp.info()[0]
    else:
        nshapes = 1
    coords = []
    if input_type in [SHAPEFILE_POINTS, SHAPEFILE_MULTIPOINTS]: # A Point or MultiPoint file
        if shapetype is not None and shapetype != SHAPES_POINTS:
            raise TypeError, 'Your shape type is not point'
        stype = SHAPES_POINTS

        # Loop on shape groups
        for iobj in xrange(nshapes):
            if from_file:
                if newreader:
                    all_points = shp.shape(iobj).shape.points
                else:
                    all_points = shp.read_object(iobj).vertices()
            else:
                all_points = in_coords
            coords.extend(all_points)

        # Merge coordinates
        xy = N.asarray(coords)

#               if from_file: self._info.append(dbf.read_record(iobj))

    elif input_type in [SHAPEFILE_POLYLINES, SHAPEFILE_POLYGONS]: # A Polyline or Polygon file

        # Shape type
        if shapetype is not None:
            if shapetype == SHAPES_POINTS:
                raise TypeError, 'Your shape type is point, not polyline or polygon'
            else:
                stype = shapetype
        else:
            if input_type==SHAPEFILE_POLYLINES:
                stype = SHAPES_LINES
            else:
                stype = SHAPES_POLYGONS

        # Loop on shape groups
        for iobj in xrange(nshapes):
            if from_file:
                if newreader:
                    obj = shp.shapeRecord(iobj).shape
                    all_points = obj.points
                    if len(all_points)==0: continue
                    nparts = len(obj.parts)
                    if nparts==1:
                        all_polys = [all_points]
                    else:
                        all_polys = []
                        for ip in xrange(nparts-1):
                            all_polys.append(all_points[obj.parts[ip]:obj.parts[ip+1]])#xxxxxxxx
                else:
                    all_polys = shp.read_object(iobj).vertices()
            else:
                all_polys = in_coords
            coords.extend(all_polys)

        # Merge coordinates
        xy = N.concatenate(coords)

    else:
        raise TypeError, 'Input shapefile must only contains 2D shapes'

    # Bounds
    if xy.shape[0]>0:
        xmin = xy[:, 0].min()
        xmax = xy[:, 0].max()
        ymin = xy[:, 1].min()
        ymax = xy[:, 1].max()
    else:
        xmin = N.inf
        xmax = -N.inf
        ymin = N.inf
        ymax = -N.inf
    del xy
    xpmin = N.inf
    xpmax = -N.inf
    ypmin = N.inf
    ypmax = -N.inf

    # Projection
    # - projection function
    if callable(proj): # direct
        proj = proj
    elif default_proj is not None and (proj is None or proj is True):
        proj = default_proj # from basemap
    elif isinstance(proj, basestring):
        gg = None if xmin>xmax else ([xmin, xmax], N.clip([ymin, ymax], -89.99, 89.99))
        kw = dict(proj=proj) if isinstance(proj, basestring) else {}
        from .basemap import get_proj
        proj = get_proj(gg, **kw)
    else:
        proj = False
    # - synchronisation of map instance
    m_projsync = None
    if callable(m): # same projection as of map?
        if proj is False:
            m_projsync = N.allclose((1, 1), m(1, 1))
        elif proj is m:
            m_projsync = True
        elif callable(proj) and proj is not m:
            m_projsync = N.allclose(proj(1, 1), m(1, 1))


    # Clipping zone with projected coordinates
    clip = create_polygon(clip, proj=clip_proj)

    # Convert to shapes
    shaper = [Point, LineString, Polygon][stype]
    all_shapes = []
    for coord in coords:

        # Numeric array
        coord = N.asarray(coord)

        # Under sampling
        if samp > 1 and coord.shape[0] > (2*samp+1):
            coord = coord[::samp]

        # Projection
        if proj:
            if coord[..., 1].max()<91 and coord[..., 1].min()>-91:
                coord[..., 1] = N.clip(coord[..., 1], -89.99, 89.99)
            coord = N.asarray(proj(coord[..., 0], coord[..., 1])).T

        # Convert to shape instance
        shape = shaper(coord)

        # Clip
        if clip:
            shapes = clip_shape(shape, clip)
        else:
            shapes = [shape]

        # Minimal area
        if min_area is not None and shaper is Polygon and min_area > 0.:
            shapes = filter(lambda sh: sh.area() >= min_area, shapes)

        # Store
        all_shapes.extend(shapes)


    # Final bounds
    if clip is not None or min_area:

        # Normal coordinates
        xy = self.get_xy(proj=False)
        xmin = min(xmin, xy[..., 0].min())
        xmax = max(xmax, xy[..., 0].max())
        ymin = min(ymin, xy[..., 1].min())
        ymax = max(ymax, xy[..., 1].max())
        del xy

    # Projected coordinates
    xyp = self.get_xy(proj=None)
    xpmin = min(xpmin, xyp[..., 0].min())
    xpmax = max(xpmax, xyp[..., 0].max())
    ypmin = min(ypmin, xyp[..., 1].min())
    ypmax = max(ypmax, xyp[..., 1].max())
    del xyp


    # Finalize
#    if from_file
    if not newreader:
        shp.close()
#           dbf.close()

    # Sort by area or cumulative length?
    if sort:
        sorted = sort_shapes(all_shapes, reverse=reverse)
    else:
        sorted = 0

    if not getextended:
        return all_shapes
    return dict(shapes=all_shapes, shaper=shaper, proj=proj, m=m, xmin=xmin,
        ymin=ymin, xmax=xmax, ymax=ymax, xpmin=xpmin, xpmax=xpmax, ypmin=ypmin,
        ypmax=ypmax, clip=clip, sorted=sorted, m_projsync=m_projsync)

class CachedRecord:
    """Abstract class for managing cached records

    ** It cannot be used by itself **

    The following class variables must be defined:

    - _cache_file: cache file name
    - _time_range: ('2000-12-01 12:00','2005-10-01','co') OR (1, 'day', 'cc')
    - _var_info: (('lon','Longitude', 'degrees east', None),('hs','Wave Height', 'm', (0., 20)),)
    - _station_info: (['Start Bay', '2007-12-25'],['Long Bay', '2004-05-18'])
    - _dt: (1800, cdtime.Seconds)
    - _time_units: 'seconds since 2000-01-01'

    The following methods must be defined:

    - _load_from_source_:
    """
    _verbose_level = 1
    _missing_value = 1.e20

    def __init__(self, time_range, **kwargs):

        for key, val in kwargs.items():
            key = '_'+key
            if hasattr(self, key):
                setattr(self, key, val)

        self._cache_file = self._cache_file %vars()
        self._update_mode = time_range in [None, 'update']
        if self._update_mode:
            time_range = 'all'
        self._time_range = self._get_time_range_(time_range)

        _var_names = [sn for sn, ln, un, vr in _var_info]
        _station_info = [[name, comptime(time_origin)] for name,  time_origin in _buoy_info]

        self._vars = {}
        self.check_cache()


    def _print_(self, text, level=2):
        if self._verbose_level >= level:
            if level == 1:
                text = '!WARNING! '+text
            text = '[%s] %s' %(self.buoy_type, text)
            print text

    def _warn_(self, text):
        self._print_(text, level=1)

    def show_variables(self):
        """Print available variables"""
        print 'Available variables:'.upper()
        for n,v in self._vars.items():
            print '%s: %s [%s]' % (n,v.long_name,v.units)

    def get(self,var_name, time_range=None):
        """Get a variable

    var_name:
        Name of the variable

        Return: A 1D :mod:`MV2` variable

        See: :meth:`plot()`, :meth:`show_variables()`
        """
        # Time range
        time_range = self._get_time_range_(time_range)
        if time_range != self._time_range:
            self.load(time_range)
        assert var_name.lower() in self._vars.keys(),' Wrong name of variable ("%s"). Please use .show_variables() to list available variables'%var_name.lower()
        if time_range is None:
            args = []
        else:
            args = [time_range]
        return self._vars[var_name](*args)

    def __call__(self,*args,**kwargs):
        """Get a variable

        @see: :meth:`get()`
        """
        return self.get(*args,**kwargs)

    def plot(self,var_name,time_range=None,**kwargs):
        """Plot a variable

    var_name:
        Name of the variable
    time:
        Plot only within this time range (like ('2007-01-01','2007-02-01','co')
    show:
        Show the figure [default: None]
        - All other keywords are passed to :func:`vacumm.misc.plot.curve()`

        Example:

        >>> myvar = mybuoy.plot('baro')

        See: :meth:`get()`, :meth:`show_variables()`
        """
#       # Time range
#       time_range = self._get_time_range_(time_range)
#       if time_range != self._time_range:
#           self.load(time_range)
#
        # Variable
        assert var_name.lower() in self._vars.keys(),' Wrong name of variable. Please use .show_variables() to list available variables'
        var = self._vars[var_name]
        if time_range is not None:
            var = var(time_range)

        # Keywords
        defaults = {
            'linestyle':'-',
            'marker':'.',
            'ms':4.,
            'mfc':'#00ffff',
            'title':'%s at %s buoy %s' % (var.long_name,self.buoy_type,self.buoy_id)
        }
        for att,val in defaults.items():
            kwargs.setdefault(att,val)

        # Plot
        curve(var,**kwargs)

    def save(self, file_name, mode='w', warn=True):

        if len(self._vars) == 0:
            self._warn_('No variables to save')
            return
        if file_name.endswith('.nc'):
            if not os.access(file_name, os.W_OK):
                if warn:
                    self._warn_('No write access to file:'+file_name)
                return
            f = cdms2.open(file_name, mode)
            for var in self._vars.values():
                f.write(var)
            for att in 'type', 'id', 'name':
                att = 'buoy_'+att
                setattr(f, att, getattr(self, att))
            if hasattr(self, '_url'):
                f.url = self._url
            f.close()
            if file_name == self._cache_file:
                self._print_('Cache updated')
            else:
                self._print_('Saved to '+file_name)


    def __init__(self, buoy, time_range, **kwargs):

        # Search for the buoy
        buoy_names = _channelcoast_list_(buoy)
        assert len(buoy_names), 'No buoy matching: '+buoy
        self.buoy_name = buoy_names[0]
        self.buoy_id = buoy_id = self.buoy_name.replace(' ', '')
        for buoy_name, time_origin in self._buoy_info:
            if buoy_name == self.buoy_name:
                self._time_origin = time_origin
                break
        self.buoy_type = self.__class__.__name__

        # Tuning
        for key, val in kwargs.items():
            key = '_'+key
            if hasattr(self, key):
                setattr(self, key, val)

        self._cache_file = self._cache_file %vars()
        self._update_mode = time_range in [None, 'update']
        if self._update_mode:
            time_range = 'all'
        self._time_range = self._get_time_range_(time_range)
        self._vars = {}
        self.check_cache()

    def get(self, var_name, time_range=None):
        time_range = self._get_time_range_(time_range)
        if time_range != self._time_range:
            self.load(time_range)
        return _Buoy_.get(self, var_name, time_range)

    def plot(self, var_name, time_range=None, **kwargs):
        time_range = self._get_time_range_(time_range)
        self.load(time_range)
        return _Buoy_.plot(self, var_name, time_range, **kwargs)

    def _get_time_range_(self, time_range):

        if isinstance(time_range, (list, tuple)): # Directly specified
            from .atime import time_selector
            time_range = time_selector(*time_range)

        elif time_range in  ('full', 'all', True, False): # Everything possible
            time_range = (self._time_origin, now(True))

        else :#if hasattr(self, '_time_range'): # Default specified time range
            time_range = self._time_range

        if len(time_range) == 2: # Default bound indicators
            time_range += ('co', )

        if time_range[0] < self._time_origin: # Check not too old
            time_range = (self._time_origin, ) + time_range[1:]
        return time_range

    def _check_time_range_(self, time_range, time_axis, getbounds=False):
        """Check if a time_range is included in an time axis"""

        # Format time range
        time_range = self._get_time_range_(time_range)

        # Get right time axis
        if isinstance(time_axis, dict):
            if not len(time_axis):
                res = (False, False)
                if getbounds:
                    res += (None, None)
                return res
            time_axis = time_axis.values()[0]
        if cdms2.isVariable(time_axis):
            time_axis = time_axis.getTime()

        # Get axis range
        nt = len(time_axis)
        t0, t1 = time_axis.subAxis(0, nt, nt-1).asComponentTime()

        # Convert to closed bounds
        time_range = list(time_range)
        for ibound, isign in (0, 1), (1, -1):
            if time_range[2][ibound] == 'o':
                time_range[ibound] = time_range[ibound].add(isign*self._dt[0], self._dt[1])

        # Check bounds
        res = (time_range[0] >= t0 or self._update_mode, time_range[1] <= t1)
        if getbounds:
            res += (t0, t1)
        return res

    def load(self, time_range):
        """Check if time_range is included in in-memory variables, else, check cache and load from it"""
        time_range = self._get_time_range_(time_range)
        if self._vars == {} or \
            self._check_time_range_(time_range, self._vars) != (True, True):
            self.check_cache(time_range)

    def check_cache(self, time_range=None):
        """Update the cache"""

        buoy_id = self.buoy_id

        # Time bounds
        time_range = self._get_time_range_(time_range)
        self._print_('CHECK CACHE TIME RANGE '+str(time_range))
        t0_request, t1_request, bb = time_range

        # Update or create?
        if time_range is None:raise 'a'
        if not os.path.exists(self._cache_file%vars()):  # Create
            self._print_('CREATE')
            time_range = (time_range[0], time_range[1].add(-1, cdtime.Day), 'cc')
            self._vars = self._load_from_source_(time_range[:2]+('cc', ))
            self.save(self._cache_file%vars(), warn=False)

        else: # Update

            # Check cache time range
            f = cdms2.open(self._cache_file)
            cache_time = f.getAxis('time').clone()
            f.close()
            t0_good, t1_good, t0_cache, t1_cache = self._check_time_range_(time_range, cache_time, getbounds=True)

            # Check first date
            vars_new = {}
            if not t0_good:
                # First date of cache is too recent
                vars_before = self._load_from_source_((t0_request, t0_cache, time_range[2][0]+'o'))
                vars_current = self._load_from_cache_('all')
                if len(vars_before):
                    for vn in self._var_names:
                        vars_new[vn] = (vars_before[vn], vars_current[vn])
            # Check last date
            if not t1_good:
                vars_after = self._load_from_source_((t1_cache, t1_request, 'o'+time_range[2][1]))
                if len(vars_after):
                    if not len(vars_new):
                        # We just append to file
                        self._print_('APPEND TO FILE')
                        self._vars = vars_after
                        self.save(self._cache_file%vars(), 'a', warn=False)
                        self._print_(' loading from cache '+str(time_range))
                        self._load_from_cache_(time_range)
                        return
                    else:
                        # We append to var before saving
                        for vn in self._var_names:
                            vars_new[vn] += (vars_after[vn], )

            # Here we completely change the cache
            if len(vars_new):

                # Merge
                self._print_('MERGING')
                for ivar, (sn, ln, un, vr) in enumerate(self._var_info):
                    self._vars[sn] = MV.concatenate(vars_new[sn])
                    self._vars[sn].id = self._vars[sn].name = sn
                    self._vars[sn].long_name = ln
                    self._vars[sn].units = un

                # Save
                self.save(self._cache_file%vars(), warn=False)

            # Update in memory variables
            if self._check_time_range_(time_range, self._vars) != (True, True):
                self._load_from_cache_(time_range)

        gc.collect()

    def _load_from_cache_(self, time_range=None):
        """Load variables from cache"""
        time_range = self._get_time_range_(time_range)
        self._vars = {}
        buoy_id  = self.buoy_id
        f = cdms2.open(self._cache_file%vars())
        for var_name in f.variables.keys():
            self._vars[var_name] = f(var_name, time_range)
        f.close()
        return self._vars





def write_snx(objects, snxfile, type='auto', mode='w', z=99, xfmt='%g', yfmt='%g', zfmt='%g', close=True):
    """Write points, lines or polygons in a sinusX file"""
    # Check depth
    if isinstance(objects, (LineString, Polygon)):
        objects = [objects]
    elif isinstance(objects[0], Point) or \
        (not isinstance(objects[0], (LineString, Polygon)) and not hasattr(objects[0][0], '__len__')):
        objects = [objects]
        if type =='auto' or isinstance(objects[0][0], Point): type = 'point'

    # File
    splitfile = False
    if isinstance(snxfile, file):
        f = snxfile
    elif '%i' not in snxfile:
        f = open(snxfile, mode)
    else:
        splitfile = True
        snxfile = snxfile.replace('%i', '%%0%ii'%int(N.log10(len(objects))))

    # Loop on objects
    for i, oo in enumerate(objects):

        # Extract object
        if isinstance(oo, LineString):
            oo = oo.get_coords()
            type = 'linestring'
        elif isinstance(oo, Polygon):
            oo = oo.get_coords()
            type = 'polygon'
        elif isinstance(oo[0], tuple):
            type = 'point'
        elif isinstance(oo[0], Point):
            ooo = []
            for o in oo:
                ooo.extend(o.get_coords())
            oo = ooo
            type = 'point'

        # Guess type
        if type == 'auto':
            if isinstance(oo[0], float):
                type = 'point'
            else:
                n = N.asarray(oo)
                d = N.sqrt(N.diff(n[:, 0])**2+N.diff(n[:, 1])**2)
                if d.mean() < 3*N.sqrt((n[0, 0]-n[-1, 0])**2+(n[0, 1]-n[-1, 1])**2):
                    type='polygon'
                else:
                    type = 'linestring'
                del d, n

        # Write
        # - splited file
        if isinstance(snxfile, (str, unicode)) and '%' in snxfile:
            f = open(snxfile%i, mode)
        # - header
        if type.startswith('point'): # Points
            f.write("B S\nCN Semis\nCP 0 0\nCP 0\n")
        elif type.startswith('line'): # LineString
            f.write("B N\nCN Niveau\nCP 0 1\nCP 99\nCP 0\n")
        elif type.startswith('poly'): # Polygon
            f.write("B N\nCN Niveau\nCP 1 1\nCP 99\nCP 0\n")
        for o in oo:
            if len(o) == 2:
                zz = z
            else:
                zz = o[2]
            f.write(('%s %s %s'%(xfmt, yfmt, zfmt)+' A\n')%(o[0], o[1], zz))
        if isinstance(snxfile, (str, unicode)) and '%' in snxfile:
            f.close()
    if not f.closed and close:
        f.close()


class ColoredFormatter(logging.Formatter):
    """Log formatter with colors"""
    def __init__(self, msg, full_line=False):
        logging.Formatter.__init__(self, msg)
        self.full_line = full_line
        self.colorize = TermColors().format

    def format(self, record):
        if self.full_line:
            return self.colorize(logging.Formatter.format(self, record), record.levelname)
        record.levelname = self.colorize(record.levelname, record.levelname)
        return logging.Formatter.format(self, record)

class _Redirector_(object):
    def __init__(self, func, prefix=''):
        self.func = func
        self.prefix = prefix
    def write(self, buf):
        for line in buf.rstrip().splitlines():
            self.func(self.prefix+line.rstrip())
    def flush(self):
        pass




class Logger(object):
    """Class for logging facilities when subclassing.
    Logging may be sent to the console and/or a log file

    Parameters
    ----------

    name:
        Name of the logger.
    logfile: optional
        Log file.
    console: optional
        Log to the console.
    maxlogsize: optional
        Maximal size of log file before rotating it.
    maxbackup: optional
        Maximal number of rotated files.
    sfmt: optional
        Format of log messages in log file.
    cfmt: optional
        Format of log message in console.
    asctime: optional
        Time format.
    level: optional
        Initialize logging level (see :meth:`set_loglevel`).
    colors: optional
        Use colors when formatting terminal messages?
    full_line: optional
        Colorize full line or just level name?
    redirect_warnings: optional
        Redirect messages issued by :mod:`warnings.warn`.
    redirect_stdout: optional
        Redirect messages issued to sys.stdout.
    redirect_stderr: optional
        Redirect messages issued to sys.stderr.

    See also
    --------
    :mod:`logging` module
    """
    def __init__(self, name, logfile=None, console=True, maxlogsize=0, maxbackup=0,
            cfmt='%(name)s [%(levelname)-8s] %(message)s',
            ffmt='%(asctime)s: %(name)s [%(levelname)-8s] %(message)s',
            asctime='%Y-%m-%d %H:%M',
            level='debug', colors=True, full_line=False,
            redirect_warnings=False, redirect_stdout=False, redirect_stderr=False):

        # Create or get logger
        self.logger = logger = logging.getLogger(name)

        # Handlers
        handlers = self.logger.handlers
        # - file
        if logfile is not None and logfile != '' and not any(
                [os.path.samefile(logfile,  l.baseFilename) for l in handlers
                    if isinstance(l, logging.handlers.RotatingFileHandler)]):
            checkdir(logfile, asfile=True)
            file =  logging.handlers.RotatingFileHandler(logfile,
                maxBytes=maxlogsize*1000, backupCount=maxbackup)
            file.setFormatter(logging.Formatter(ffmt, asctime))
            logger.addHandler(file)
        # - console
        if console and not any([(isinstance(l, logging.StreamHandler) and
                    not isinstance(l, logging.FileHandler)) for l in handlers]):
            console = logging.StreamHandler()
            if colors:
                console.setFormatter(ColoredFormatter(cfmt, full_line=full_line))
            else:
                console.setFormatter(logging.Formatter(cfmt))
            logger.addHandler(console)
        self.set_loglevel(level)

        # Redirections
        if redirect_warnings:
            warnings.showwarning = self.showwarning
        if redirect_stdout:
            if not isinstance(redirect_stdout, str):
                redirect_stdout = 'debug'
            sys.stdout = _Redirector_(getattr(self, redirect_stdout),
                prefix='STDOUT: ')
        if redirect_stderr:
            if not isinstance(redirect_stderr, str):
                redirect_stderr = 'warning'
            sys.stderr = _Redirector_(getattr(self, redirect_stderr),
                prefix='STDERR: ')


        # Announce
        logger.debug('*** Start log session ***')

    def debug(self, text, *args, **kwargs):
        """Send a debug message"""
        self.logger.debug(text, *args, **kwargs)

    def info(self, text, *args, **kwargs):
        """Send a info message"""
        self.logger.info(text, *args, **kwargs)

    def warning(self, text, *args, **kwargs):
        """Send a warning message"""
        self.logger.warning(text, *args, **kwargs)

    def showwarning(self, message, category, filename, lineno,
            file=None):
        self.warning(
            'REDIRECTED: %s:%s: %s:%s',
            filename, lineno,
            category.__name__, message,
        )


    def _log_and_exit_(self, slevel, text, *args, **kwargs):
        """Log a message and exit"""
        getattr(self.logger, slevel)(text, *args, **kwargs)
        mode = kwargs.pop('mode', None)
        if mode=='exiterr':
            mode = sys.exit
        elif mode=='exit':
            mode = 1
        if isinstance(mode, Exception):
            raise mode(text)
        elif callable(mode):
            mode(text)
        elif isinstance(mode, int):
            sys.exit(mode)


    def error(self, text, *args, **kwargs):
        """Send an error message"""
        self._log_and_exit_('error', text, *args, **kwargs)

    def critical(self, text, *args, **kwargs):
        """Send a critical message"""
        self._log_and_exit_('critical', text, *args, **kwargs)

    def set_loglevel(self, level=None, console=None, file=None):
        """Set the log level (DEBUG, INFO, WARNING, ERROR, CRITICAL)

        Example
        -------

            >>> logger.set_loglevel('DEBUG', console='INFO')
        """
        if level is not None:
            self.logger.setLevel(self._get_loglevel_(level))
        for handler in self.logger.handlers:
            if isinstance(handler, logging.handlers.RotatingFileHandler):
                if file is not None: handler.setLevel(self._get_loglevel_(file))
            elif console is not None and \
                isinstance(handler, logging.StreamHandler):
                handler.setLevel(self._get_loglevel_(console))

    def get_loglevel(self, asstring=False):
        """Get the log level as an integer or a string"""
        if asstring:
            for label in 'NOTSET', 'DEBUG', 'INFO', 'WARNING', 'ERROR', 'CRITICAL', 'FATAL':
                if self.logger.level == getattr(logging, label):
                    return label
            return 'NOTSET'
        return self.logger.level

    def _get_loglevel_(self, level):
        if level is None: level = 'debug'
        if isinstance(level, str):
            level = getattr(logging, level.upper(), 'DEBUG')
        return level

class TermColors(object):
    RED = ERROR = FAILURE = CRITICAL = '\033[31m'
    GREEN = INFO = OK = SUCCESS = '\033[32m'
    YELLOW = WARNING = '\033[33m'
    NORMAL = DEBUG = '\033[39m'
    BLUE = '\033[34m'
    MAGENTA = '\033[35m'
    CYAN = '\033[36m'
    RESET = '\033[0m'

    def __init__(self):
        try: import curses
        except ImportError: curses = None
        import sys
        if curses:
            # This is a feature test which may end with an exception (eg. exec through ssh session, unset TERM env var)
            # We don't want to see this kind error (but we are masking other potential errors...)
            try: curses.setupterm()
            except: pass
        if not sys.stdout.isatty() or not curses or (curses.tigetstr('setf') is None and curses.tigetstr('setaf') is None):
            self.disable()

    def disable(self):
        for att in "RED ERROR FAILURE CRITICAL \
        GREEN INFO OK SUCCESS YELLOW WARNING \
        NORMAL DEBUG BLUE MAGENTA CYAN RESET".split():
            setattr(self, att, '')

    def format(self, text, color='NORMAL'):
        """Format a string for its color printing in a terminal

    text:
        simple string message
    color:
        color or debug level
        """
        color = color.upper()
        if not hasattr(self, color): return text
        return getattr(self, color)+text+self.RESET

def netcdf3():
    """Turn netcdf4 writing off with :mod:`cdms2`"""
    try:
        netcdf4(0, 0, 0)
    except:
        pass


def netcdf4(level=3, deflate=1, shuffle=1):
    """Turn netcdf4 writing on and suppress compression warning"""
    cdms2.setCompressionWarnings(0)
    cdms2.setNetcdfDeflateFlag(deflate)
    cdms2.setNetcdfShuffleFlag(shuffle)
    cdms2.setNetcdfDeflateLevelFlag(level)
<<<<<<< HEAD

=======
netcdf4()

######################################################################
######################################################################

from .atime import ch_units, round_date, are_same_units, now, has_time_pattern, \
    tsel2slice, is_time, time_selector, itv_union, add_margin, strptime, \
    datetime as adatetime, comptime,  filter_time_selector
from .axes import get_checker, istime, islon, islat, islevel
from .color import land, simple_colors, get_cmap
from .grid import create_grid, get_xy, curv2rect, isgrid
from .grid.masking import polygons, convex_hull, rsamp, polygon_mask, create_polygon, \
    clip_shape
from .grid.regridding import griddata, xy2xy
from .grid.basemap import get_proj
from .misc import is_iterable,  broadcast, kwfilter, set_atts, create_selector, \
    squeeze_variable, checkdir, match_atts
from .phys.units import deg2m, m2deg
from .plot import map2, _colorbar_, savefigs as Savefigs, markers as Markers
>>>>>>> 73f9bfd5
<|MERGE_RESOLUTION|>--- conflicted
+++ resolved
@@ -60,15 +60,9 @@
     'ncget_grid', 'ncget_time','ncget_lon','ncget_lat','ncget_level', 'ncmatch_obj',
     'ncget_axis', 'netcdf3', 'netcdf4', 'ncread_axis', 'ncread_obj', 'ncget_fgrid',
     'grib_read_files', 'nccache_get_time', 'grib2nc', 'grib_get_names',
-<<<<<<< HEAD
     'write_snx', 'ColoredFormatter', 'Logger',
-    'TermColors', 'read_shapefile',
+    'TermColors', 'read_shapefile', 'NcIterTimeSlice',
     ]
-=======
-    'Shapes', 'XYZ', 'XYZMerger', 'write_snx', 'ColoredFormatter', 'Logger', 'TermColors'
-    'NcIterTimeSlice']
-__all__.sort()
->>>>>>> 73f9bfd5
 
 MA = N.ma
 MV = MV2
@@ -595,13 +589,8 @@
 
     # Loop on objects
     for key in keys:
-<<<<<<< HEAD
         kwsearch = {key:locals()[key]}
         for name in ids:
-=======
-        kwsearch = {key:eval(key)}
-        for i, name in enumerate(ids):
->>>>>>> 73f9bfd5
             v = f[name]
             if ncmatch_obj(v, name=name, ignorecase=ignorecase, **kwsearch):
                 break
@@ -2739,26 +2728,6 @@
     cdms2.setNetcdfDeflateFlag(deflate)
     cdms2.setNetcdfShuffleFlag(shuffle)
     cdms2.setNetcdfDeflateLevelFlag(level)
-<<<<<<< HEAD
-
-=======
+
 netcdf4()
 
-######################################################################
-######################################################################
-
-from .atime import ch_units, round_date, are_same_units, now, has_time_pattern, \
-    tsel2slice, is_time, time_selector, itv_union, add_margin, strptime, \
-    datetime as adatetime, comptime,  filter_time_selector
-from .axes import get_checker, istime, islon, islat, islevel
-from .color import land, simple_colors, get_cmap
-from .grid import create_grid, get_xy, curv2rect, isgrid
-from .grid.masking import polygons, convex_hull, rsamp, polygon_mask, create_polygon, \
-    clip_shape
-from .grid.regridding import griddata, xy2xy
-from .grid.basemap import get_proj
-from .misc import is_iterable,  broadcast, kwfilter, set_atts, create_selector, \
-    squeeze_variable, checkdir, match_atts
-from .phys.units import deg2m, m2deg
-from .plot import map2, _colorbar_, savefigs as Savefigs, markers as Markers
->>>>>>> 73f9bfd5
