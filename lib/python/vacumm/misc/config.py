# -*- coding: utf-8 -*-

# Copyright or © or Copr. Actimar/IFREMER (2010-2017)
#
# This software is a computer program whose purpose is to provide
# utilities for handling oceanographic and atmospheric data,
# with the ultimate goal of validating the MARS model from IFREMER.
#
# This software is governed by the CeCILL license under French law and
# abiding by the rules of distribution of free software.  You can  use,
# modify and/ or redistribute the software under the terms of the CeCILL
# license as circulated by CEA, CNRS and INRIA at the following URL
# "http://www.cecill.info".
#
# As a counterpart to the access to the source code and  rights to copy,
# modify and redistribute granted by the license, users are provided only
# with a limited warranty  and the software's author,  the holder of the
# economic rights,  and the successive licensors  have only  limited
# liability.
#
# In this respect, the user's attention is drawn to the risks associated
# with loading,  using,  modifying and/or developing or reproducing the
# software by the user in light of its specific status of free software,
# that may mean  that it is complicated to manipulate,  and  that  also
# therefore means  that it is reserved for developers  and  experienced
# professionals having in-depth computer knowledge. Users are therefore
# encouraged to load and test the software's suitability as regards their
# requirements in conditions enabling the security of their systems and/or
# data to be ensured and,  more generally, to use and operate it in the
# same conditions as regards security.
#
# The fact that you are presently reading this means that you have had
# knowledge of the CeCILL license and that you accept its terms.
#

from __future__ import absolute_import
if __name__ == '__main__':
    import sys; del sys.path[0]

__author__ = 'Stéphane Raynaud, Jonathan Wilkins'
__email__ = 'raynaud@actimar.fr, wilkins@actimar.fr'
__doc__ = '''\
Configuration management with validation capabilities and commandline interaction.
It is based on :mod:`configobj` and :mod:`validate` modules.


List of builtin validators for :mod:`validate`, along with their plural form: {}

'''

import copy, datetime, inspect, os, operator, re, sys, shutil, traceback
from collections import OrderedDict
from optparse import (OptionParser, OptionGroup, OptionContainer, Option,
                      OptionValueError, IndentedHelpFormatter, _)
from argparse import (ArgumentParser, _ArgumentGroup,
                      HelpFormatter as ArgHelpFormatter,
                      _StoreTrueAction as AP_StoreTrueAction,
                      Action as AP_Action,
                      _HelpAction, Action as AP_Action, SUPPRESS as AP_SUPPRESS)
from warnings import warn

from configobj import ConfigObj, flatten_errors
from validate import Validator, ValidateError, VdtTypeError, VdtValueTooSmallError, VdtValueTooBigError
import validate

try: import numpy
except: numpy = None

__all__ = ['ConfigException', 'ValidationWarning', 'ConfigManager', 'print_short_help',
    'opt2rst', 'cfg2rst', 'cfgargparse', 'cfgoptparse', 'get_spec', 'get_secnames',
    'list_options', 'option2rst',  'filter_section', 'register_config_validator',
    'get_validator',
    'validator_bbox', 'validator_cdtime', 'validator_cmap', 'validator_color',
    'validator_datetime', 'validator_dict', 'validator_eval',
    'validator_figsize', 'validator_interval', 'validator_minmax',
    'validator_numerics', 'validator_path', 'validator_timeunits',
    'validator_workdir']

class ConfigException(Exception):
    pass

class ValidationWarning(Warning):
    pass

class VdtSizeError(ValidateError):
    '''List size is incorrect (nmin, nmax, odd, even or shape)'''
    pass

def _valwrap_(validator):
    '''
    Wrap a validation function to allow extraneous named arguments in specfile,
    this is usefull when getting specification with
    validator._parse_with_caching(configspec[section][option])
    '''
    # Already wrapped
    if (validator.func_name.startswith('validator_wrapper-') or
        validator.func_name.startswith('list_validator_wrapper-')):
        return validator

    # Wrapper
    def validator_wrapper(value, *args, **kwargs):
        # Handle None and default
#        if str(value) == 'None': return None
#        default = args[0] if len(args) else kwargs.get('default', None)
#        if value == '': return default
        # Remove extraneous arguments the validator can't handle
        argspec = inspect.getargspec(validator)
        kwargs = kwargs.copy()
        for k in kwargs.keys():
            if k not in argspec.args:
                kwargs.pop(k)
        return validator(value, *args, **kwargs)

    validator_wrapper.__name__ += '-'+validator.__name__
    return validator_wrapper

def _valwraplist_(validator):
    '''
    Wrap a validation function to handle list value using an existing validator.
    This adds the following list checking behaviors that can be used as named
    arguments in specifications

    n:
        required fixed number of elements
    nmin:
        required minimum number of elements
    nmax:
        required maximum number of elements
    odd:
        number of elements must be odd
    even:
        number of elements must be even
    shape:
        check value shape (requires numpy)
    '''
    # Already wrapped
    if validator.func_name.startswith('list_validator_wrapper-'):
        return validator

    # Wrapper
    def list_validator_wrapper(value, *args, **kwargs):
        # Handle None and default
        if str(value) == 'None':
            return None
        default = args[0] if len(args) else kwargs.get('default', ())
        if value == '': value = default

        # Handle single value
        if not isinstance(value, (list, tuple)):
            value = [value]

        # Do list checks
        n = kwargs.pop('n', None)
        if n is not None and len(value) != int(n):
            raise VdtSizeError('Incorrect size: %s, %s values expected'%(len(value), n))
        nmin = kwargs.pop('nmin', None)
        if nmin is not None and len(value) < int(nmin):
            raise VdtSizeError('Incorrect size: %s, at least %s values expected'%(len(value), nmin))
        nmax = kwargs.pop('nmax', None)
        if nmax is not None and len(value) > int(nmax):
            raise VdtSizeError('Incorrect size: %s, at most %s values expected'%(len(value), nmax))
        odd = validate.is_boolean(kwargs.pop('odd', False))
        if odd and not len(value) % 2:
            raise VdtSizeError('Incorrect size: %s, odd number of values expected'%(len(value)))
        even = validate.is_boolean(kwargs.pop('even', False))
        if even and len(value) % 2:
            raise VdtSizeError('Incorrect size: %s, even number of values expected'%(len(value)))

        # TODO?: use numpy to also check min and max ? (applicable on number only...)
        shape = kwargs.pop('shape', None)
        if shape is not None:
            if numpy is None:
                warn('Cannot check shape, numpy package is missing')
            else:
                try:
                    shape, vshape = map(int, shape), numpy.shape(value)
                    if vshape != shape:
                        raise VdtSizeError('Incorrect shape: %s, %s shape expected'%(vshape, shape))
                except Exception, e:
                    raise ValidateError('Cannot test value shape, this may be caused by an irregular array-like shape. Error was:\n%s'%traceback.format_exc())

        # Preserve tuple type
        istuple = isinstance(value, tuple)

        # Validate each values
        value = map(lambda v: validator(v, *args[1:], **kwargs), value)
        return tuple(value) if istuple else value

    list_validator_wrapper.__name__ += '-'+validator.__name__
    return list_validator_wrapper

def validator_bbox(value, default=None):
    '''Parse bbox coordinates with value format: x1,y1,x2,y2'''
    if str(value) == 'None': return None
    if value == '': value = default
    c = []
    # two possible delimiters: whitespaces and ','
    for v in value.split(): c.extend(v.split(','))
    if len(c) != 4: raise VdtTypeError(value)
    return map(float, c)


def validator_numerics(value, default=None, min=None, max=None, type='float', n=None):
    """Validator of a tuple of numeric values"""
    if isinstance(value, basestring):
        value = value.strip('()[] ')
    if str(value) == 'None': return None
    if isinstance(value, list):
        value = tuple(value)
    elif isinstance(value, basestring):
        try:
            value = eval(value)
        except:
            raise VdtTypeError(value)
    if not isinstance(value, tuple):
        try:
            value = tuple(value)
        except:
            value = value,
    if n is not None:
        if isinstance(n, basestring):
            n = int(n)
        if len(value)!=n:
            raise VdtTypeError(value)
    out = ()
    type = eval(type)
    if min is not None and isinstance(min, basestring):
        min = type(min)
    if max is not None and isinstance(max, basestring):
        max = type(max)
    for val in value:
        if isinstance(val, basestring):
            try:
                val = type(val)
            except:
                raise VdtTypeError(value)
        if min is not None and val<min:
            val = type(min)
        if max is not None and val>max:
            val = type(max)
        out += val,
    return out

def validator_minmax(value, min=None, max=None, default=(0, 100), type='float'):
    """Validator of a min,max pair"""
    value = validator_numerics(value, min=min, max=max, default=default,
        type=type, n=2)
    if value is not None:
        out = list(value)
        out.sort()
        value = tuple(value)
    return value

def validator_figsize(value, default=(6, 6), min=0, max=20):
    """Validator of a figure size (xsize,ysize)"""
    return validator_numerics(value, default=default, min=min, max=max,
        type='float', n=2)



def validator_interval(value, default=None):
    """Validator of an interval of coordinates (min, max [,bounds])"""
    if isinstance(value, basestring):
        value = value.strip('()[] ')
    if str(value) == 'None': return None
    if not isinstance(value, basestring):
        if not isinstance(value, list):
            raise VdtTypeError(value)
        value = ','.join(value)
    if value.startswith('('): value = value[1:]
    if value.endswith(')'): value = value[:-1]
    values = value.split(',')
    if len(values)<2 or len(values)>3: raise VdtTypeError(value)
    out = ()
    for val in values[:2]:
        try:
            val = eval(val)
        except:
            pass
        out += val,
    if len(values)==3 and values[2]:
        m =  re.search('([co]{1,2}[ne]{0,2})', values[2])
        if m is None:
            raise VdtTypeError(value)
        out += m.group(1),
    return out

def validator_cmap(value, default=None):
    """Validator for colormaps"""
    if str(value) == 'None': return None
    if isinstance(value, basestring) and value.startswith('['):
        value = eval(value)
    if isinstance(value, list):
        from .color import cmap_custom
        return cmap_custom(value)
    from .color import get_cmap
    return get_cmap(value)

class VdtDateTimeError(ValidateError):
    pass

def validator_datetime(value, default=None, fmt='%Y-%m-%dT%H:%M:%S'):
    '''Parse value as a traditionnal python datetime object'''
    if str(value) == 'None': return None
    if value == '': value = default
    try: return datetime.datetime.strptime(value, fmt)
    except ValueError, e: raise VdtDateTimeError(e)

_re_validator_workdir_split_ = re.compile('\s*>\s*').split
_re_validator_workdir_start_ =  re.compile('^[\[(]').search
_re_validator_workdir_stop_ =  re.compile('[\])]').search
def validator_workdir(value, default=''):
    if str(value) == 'None': return ''
    value = value.strip()
    start = _re_validator_workdir_start_(value) is not None
    stop = _re_validator_workdir_stop_(value) is not None
    if (start and not stop) or (stop and not start):
        raise VdtTypeError(value)
    svalue = _re_validator_workdir_split_(value.strip('[]'))
    if len(svalue)==3:
        return '(%s>%s)%s'%tuple(svalue)
    if len(svalue)==2:
        return '(%s>%s)'%tuple(svalue)
    return svalue[0]

# TODO: fix interpolation and expand !
def validator_path(value, default='', expand=None):
    '''
    Parse a value as a path
    Parameters
    ----------
        -- **expand**: expandvars and expandhome on loaded path

    **Warning: expand currently can't work with interpolation**
    '''
    if str(value) == 'None': return None
    if value == '': value = default
    if expand and isinstance(value, basestring):
        return os.path.expandvars(os.path.expanduser(value))
    return value

def validator_timeunits(value, default='days since 1950-01-01'):
    """Validator of standard time units"""
    from .atime import are_valid_units
    value = str(value)
    if value=='None' or not value:
        value = default
    if not are_valid_units(value):
        raise VdtTypeError(value)
    return value


def validator_cdtime(value, min=None, max=None, default=None):
    """Validator of a date (compatible with :func:`cdtime.s2c`)"""
    import cdtime
    value = str(value).strip()
    if not value[0].isdigit(): return value.upper()
    try:
        value = cdtime.s2c(value)
    except:
        raise VdtTypeError(value)
    #not re.match('^\d+(-\d+(-\d+( \d+:(\d+(:\d+(\.(\d+)?)?)?)?)?)?)?$', value):
    if min is not None and val<cdtime.s2c(min): raise VdtValueTooSmallError(value)
    if max is not None and val>cdtime.s2c(max): raise VdtValueTooBigError(value)
    return value


def validator_eval(value, default=None, unchanged_if_failed=True):
    """Validate a string that can be evaluated"""
    try:
        value = eval(str(value))
    except:
        if unchanged_if_failed:
            return value
        else:
            raise VdtTypeError(value)
    return value


def validator_color(value, default='k', alpha=False, as256=None):
    if str(value) == 'None': return None
    if alpha:
        from .color import RGBA as CC
    else:
        from .color import RGB as CC
    try:
        return CC(_check256_(value, as256=as256))
    except:
        if isinstance(value, str):
            try:
                return CC(_check256_(eval(value), as256=as256))
            except:
                raise VdtTypeError(value)

    raise VdtTypeError(value)

def _check256_(val, as256=None):
    if isinstance(val, str):
        return val
    if as256 is None:
        as256 = any([v>1 for v in val[:3]])
    if as256:
        val = tuple([v/256. for v in val[:3]]) + tuple(val[3:])
    return val

_re_funccall = re.compile(r'^\s*(\w+\(.*\))\s*$').match # func(...)
_re_acc = re.compile(r'^\s*(\{.*\})\s*$').match # {...}
_re_set = re.compile(r'^\s*(\w+)\s*=\s*(.+)\s*$').match # a=b
def validator_dict(value, default={}, vtype=None):
    """validator for dictionaries

    Examples
    --------
    value:

        - dict(a=2, b="x")
        - {"a":2, "b":"x"}
        - a=2
        - a=2, b="x"
        - OrderedDict(b=2)
        - dict([("a",2),("b","x")])
    """
    if str(value)=='None':
        return None
    if isinstance(value, dict):
        return value
    if isinstance(value, list):
        value = ', '.join(value)
    value = value.strip()
    if value=='':
        return {}
    m = _re_funccall(value) or _re_acc(value)
    if not m:
        m = _re_set(value)
        if not m:
            raise VdtTypeError(value)
        value = 'dict('+value+')'
    if m:
        try:
            value = eval(value)
        except:
            raise VdtTypeError(value)
        if not isinstance(value, dict):
            raise VdtTypeError(value)
        else:
            return value
    raise VdtTypeError(value)



# Define additionnal specifications
# Value should be dict for internal use of this module (iterable, opttype, ...)
# If value is not a dict, it is supposed to be the validator function

#: Available VACUMM :mod:`configobj` validator specifications
VALIDATOR_SPECS = {
        # copy of some validate.Validator.functions to later build plural forms
        'integer':validate.is_integer,
        'float':validate.is_float,
        'boolean':validate.is_boolean,
        'string':validate.is_string,
        # single value
        'date':validator_cdtime,
        'cdtime':validator_cdtime,
        'timeunits':validator_timeunits,
        'minmax':validator_minmax,
        'numerics':validator_numerics,
        'figsize':validator_figsize,
        'workdir':validator_workdir,
        'bbox':validator_bbox,
        'datetime':validator_datetime,
        'file':validator_path,
        'path':validator_path,
        'directory':validator_path,
        'interval':validator_interval,
        'eval':validator_eval,
        'cmap':validator_cmap,
        'color':validator_color,
        'dict':validator_dict,
        # lists validators for these scalars will be automatically generated
}

#: Available VACUMM :mod:`configobj` validator functions as dict useful for :class:`validate.Validator`
VALIDATOR_FUNCTIONS = {}

#: Available VACUMM :mod:`configobj` validator type names
VALIDATOR_TYPES = []

# Aliases for backward compat
_validator_specs_ = _VALIDATOR_SPECS_ = VALIDATOR_SPECS
_validator_functions_ = _VALIDATOR_FUNCTIONS_ = VALIDATOR_FUNCTIONS

def _update_registry_():

    # 1. Fix specs dicts
    # 2. Generate list validators
    for k, v in VALIDATOR_SPECS.items():

        # Check type of spec
        if not isinstance(v, dict):
            v = dict(func=v)
            # Update specs mapping
            VALIDATOR_SPECS[k] = v

        # Check minimum settings
        v.setdefault('func', validate.is_string)
        v.setdefault('base_func', v['func'])
        v['func'] = _valwrap_(v['func'])
        v.setdefault('iterable', False)
        v.setdefault('opttype', k)
        v.setdefault('argtype', v['func'])

        # Add plural forms and validators to handle list values
        # TODO: we should remove this plural form which is not really correct
        if k.endswith('y'):
            nk = k[:-1]+'ies'
        elif k.endswith('x'):
            nk = k+'es'
        else:
            nk = k+'s'
        for nk in (nk, k+'_list'):
            if nk not in VALIDATOR_SPECS:
                nv = v.copy()
                nv['func'] = _valwraplist_(v['func'])
                nv['iterable'] = True
                # OptionParser will check each value, not the list thus we provide the value validator
                # TODO: check how this is treated, add argtype ?
                nv['opttype'] = nk
                VALIDATOR_SPECS[nk] = nv

    # List of names
    while VALIDATOR_TYPES:
        del VALIDATOR_TYPES[0]
    VALIDATOR_TYPES.extend(VALIDATOR_SPECS.keys())
    VALIDATOR_TYPES.sort()

    # Dict of functions
    for key in VALIDATOR_FUNCTIONS.keys():
        del VALIDATOR_FUNCTIONS[key]
    VALIDATOR_FUNCTIONS.update(dict((k, v['func'])
        for k,v in VALIDATOR_SPECS.items() if 'func' in v))

_update_registry_()

_for_doc = []
for key in VALIDATOR_TYPES:
    spec = VALIDATOR_SPECS[key]
    if not spec['func'].func_name.startswith('list_validator_wrapper'):
        val = ':func:`{} <{}>`'.format(key, spec['base_func'].func_name)
    else:
        val = ':func:`{}`'.format(key)
    _for_doc.append(val)

__doc__ = __doc__.format(' '.join(_for_doc))

# Build the mapping suitable for Validator.functions
#VALIDATOR_FUNCTIONS = dict((k, v['func']) for k,v in VALIDATOR_SPECS.iteritems() if 'func' in v)

def register_config_validator(**kwargs):
    """Add a new configobj validator function

    :Example:
    >>> register_config_validator(level=is_level)
    """
    VALIDATOR_SPECS.update(**kwargs)
    _update_registry_()
    pass

class ConfigManager(object):
    """A configuration management class based on a configuration specification file
    and a :class:`validate.Validator`

    Example
    -------
    >>> Cfg = Config('config.ini', interpolation='template')
    >>> Cfg.opt_parse()
    >>> cfg = Cfg.load('config.cfg')

    See also
    --------
    :class:`configobj.ConfigObj` and :class:`validate.Validator`

    """
    def __init__(self, cfgspecfile=None, validator=None, interpolation='template',
            encoding=None, boolean_false=True, splitsecdesc=False, cfgfilter=None,
            cfgfilter_default=False, warn_empty_specs=False):
        '''
<<<<<<< HEAD
        Parameters
        ----------
        cfgspecfile: optional
            The specification file to be used with this.
        validator: optional
            A custom :class:`validate.Validator`
            to use or a mapping dict of validator functions.
        interpolation: optional
            See :class:`configobj.ConfigObj`.
        boolean_false: optional
            Make sure that booleans have a default value.
        splitsecdesc: optional
            Section descriptions are split in two
            components separated by ':'.
=======
        :Params:
            - **cfgspecfile**, optional: The specification file, file object,
              or list of strings, to be used with this.
            - **validator**, optional: A custom :class:`validate.Validator`
              to use or a mapping dict of validator functions.
            - **interpolation**, optional: See :class:`configobj.ConfigObj`.
            - **boolean_false**, optional: Make sure that booleans have a default value.
            - **splitsecdesc**, optional: Section descriptions are split in two
              components separated by ':'.
>>>>>>> 9cb230e4
        '''
        # Specifications
        # - load
        self._encoding = encoding
#        if (cfgspecfile is not None and isinstance(cfgspecfile, basestring) and
#                not os.path.exists(cfgspecfile) and not hasattr(cfgspecfile,  'read')):
#            raise ConfigException('Specification file not found: %s'%cfgspecfile)
#        self._configspecfile = cfgspecfile
        if isinstance(cfgspecfile, ConfigObj):
            self._configspec = cfgspecfile
        else:
            self._configspec = ConfigObj(cfgspecfile, list_values=False,
                interpolation=False, encoding=encoding, raise_errors=True,
                file_error=True)
        if not self._configspec:
            if warn_empty_specs:
                warn('Empty Config specifications')
        else:
            # - filter
            if isinstance(cfgfilter, dict):
                filter_section(self._configspec, cfgfilter, cfgfilter_default)
            else:
                self._cfgfilter = None
            if not self._configspec and warn_empty_specs:
                warn('Empty Config specifications after filtering')
        self._cfgfilter = cfgfilter
        self._cfgfilter_default = cfgfilter_default
        self._configspecfile = self._configspec.filename

        # Validator
        if isinstance(validator, Validator):
            self._validator = validator
        else:
            self._validator = get_validator(functions=validator)

        # Makes sure that booleans have a default value
        self._boolean_false = boolean_false
        if boolean_false:
            self._configspec.walk(_walker_set_boolean_false_by_default_,
                validator=self._validator)

        # Interpolation
        if interpolation is True:
            interpolation='template'
        self._interpolation = interpolation

    @property
    def specs(self):
        return self._configspec

    cfgspecs = configspecs = specs

    @property
    def validator(self):
        return self._validator

    def get_spec(self, sec, key, **kwargs):
        '''
        See :func:`get_spec`

        If sec is a basestring, use configspec[sec][key]
        Otherwise use sec as a configspec, sec[key]
        '''
        return get_spec((self._configspec[sec]
                         if isinstance(sec, basestring) else sec)[key],
                         validator=self._validator)
    getspec = get_spec

    def defaults(self, nocomments=False, interpolation=None):
        """Get the default config

        Parameters
        ----------
        nocomments: optional
            Do not include option comments in config file.
            If equal to 2, remove section comments too.
        interpolation: optional
            if True, interpolate values.

        Return
        ------
        A :class:`~configobj.ConfigObj` instance
        """
        if interpolation is None or interpolation is True: interpolation = self._interpolation
        cfg = ConfigObj(interpolation=interpolation, configspec=self._configspec,
            encoding=self._encoding)
        cfg.validate(self._validator, copy=True)
        if nocomments:
            cfg.walk(_walker_remove_all_comments_, call_on_sections=int(nocomments)==2)
        elif self._configspec:
            cfg.inline_comments = self._configspec.inline_comments
        return cfg

    def reset(self, cfgfile='config.cfg', backup=True, nocomments=True, verbose=True):
        """Reset a config file  to default values

        Parameters
        ----------
        cfgfile: optional
            The configuration file to reset.
        backup: optional
            Backup the old config file.
        nocomments: optional
            Do not include comment in config file.

        Return
        ------
        A :class:`~configobj.ConfigObj` instance

        See also
        --------
        :meth:`defaults`
        """

        # Load defaults
        cfg = self.defaults(nocomments=nocomments, interpolation=False)

        # Remove old file
        if os.path.exists(cfgfile):
            if backup:
                shutil.copy(cfgfile, cfgfile+'.bak')
            os.remove(cfgfile)
        else:
            backup = False

        # Write to new one
        cfg.filename = cfgfile
        cfg.write()
        if verbose:
            print 'Created default config file: %s'%cfgfile
            if backup:
                print "Backuped old config file to: %s.bak"%cfgfile
        return cfg

    def load(self, cfgfile='config.cfg',
        validate='fix', geterr=False, patch=None, force=True, cfgfilter=False, **kwpatch):
        """Get a :class:`~configobj.ConfigObj` instance loaded from a file

        Parameters
        ----------
        cfgfile: optional
            config file

            - a config file name
            - a :class:`~configobj.ConfigObj` instance
            - ``None``: defaults to ``"config.cfg"``

        validate: optional
            Type of validation

            - ``False``: no validation
            - ``"fix"``: validation fixes and reports errors
            - ``"report"``: validation reports errors
            - ``"raise"``: validation raises errors

        geterr: optional
            Return validation results as well
        force: optional
            Force re-instantiation of ``cfgfile`` when it is already
            a :class:`ConfigObj` instance.

        Return
        ------
        tuple, :class:`~configobj.ConfigObj`
            Depends on ``geterr``

            - if ``True``: ``(cfg, err)`` where is the result of :meth:`~configobj.ConfigObj.validate`
            - else: ``cfg`` (:class:`~configobj.ConfigObj` instance)
        """

        # Load the config
        if cfgfile is not None and isinstance(cfgfile, basestring) and not os.path.exists(cfgfile):
            cfgfile = None

        # Instantiate / Copy
        if not isinstance(cfgfile, ConfigObj) or force:
            cfg = ConfigObj(cfgfile, interpolation=self._interpolation,
                configspec=self._configspec, encoding=self._encoding)
        else:
            cfg = cfgfile


        # Patch
        if kwpatch and not patch:
            patch = {}
        if patch is not None:
            if kwpatch: # Patch the patch!
                patch = self.patch(patch, kwpatch, validate=False)
            self.patch(cfg, patch, validate=False)

        # Filter
        if self._cfgfilter and cfgfilter:
            if not isinstance(cfgfilter, dict):
                cfgfilter = self._cfgfilter
            filter_section(cfg, cfgfilter, self._cfgfilter_default)

        # Validation
        if validate and self._configspec:

            # Validation itself
            err = cfg.validate(self._validator, preserve_errors=True)

            # Defaults for fixing
            if validate in ['fix', 'report']:
                defaults = self.defaults()

            # Loop on errors
            if isinstance(err, dict):

                for sections, key, error in flatten_errors(cfg, err):

                    # Format explicit message
                    if len(sections):
                        section = '['+']['.join(sections)+'] '
                    else:
                        section = ''
                    msg = 'Config value error: %s%s: %s'%(section, key, getattr(error, 'message', error))

                    # Check what to do
                    if validate in ['fix', 'report']:


                        # Report
                        sec = cfg
                        secd = defaults
                        for subsec in sections:
                            sec = sec[subsec]
                            if subsec not in secd:
                                secd = None
                                break
                            secd = secd[subsec]
                        if secd is None:
#                            sys.stderr.write(msg+"\nCan't set it to default value because"
#                                " none available")
                            continue

                        # Loop on keys
                        keys = secd.keys() if key is None else [key]
                        for k in keys:

                            vdef = secd.get(k, None)
                            sys.stderr.write(msg+'\nSetting it to default value: %s\n'%(vdef,))#,ValidationWarning)

                            # Reset to default
                            if validate=='fix':
                                sec[k] = vdef

                    else: # Raise an error
                        raise ValidateError, msg

            if geterr:
                return cfg, err

        return cfg


    def patch(self, cfg, cfgpatch, validate=False):
        """Replace config values of ``cfg`` by those of ``cfgpatch``

        Parameters
        ----------
        cfg:
            A :class:`~configobj.ConfigObj` instance, a config file or
            a dictionary, that must be patched.
        cfgpatch:
            A :class:`~configobj.ConfigObj` instance, a config file or
            a dictionary, used for patching.
        validate: optional
            If ``True``, validate configs if they have a valid config spec.
        """
        if not isinstance(cfg, ConfigObj):
            cfg = ConfigObj(cfg, configspec=self._configspec, encoding=self._encoding)#, interpolation=False)
        #else:
            #cfg.interpolation = False
        if not isinstance(cfgpatch, ConfigObj):
            cfgpatch = ConfigObj(cfgpatch, configspec=self._configspec, interpolation=False,
                encoding=self._encoding)
        else:
            cfgpatch.interpolation = False

        # Merging based on specs with type check
        self.cfgspecs.walk(_walker_patch_, cfg=cfg, cfgpatch=cfgpatch)

        # Merging of missing stuff
        cfgpatch.walk(_walker_patch_, cfg=cfg, cfgpatch=cfgpatch)


        if validate and cfg.configspec is not None:
            cfg.validate(self.validator)
        #cfg.interpolation = 'template'

        return cfg

    def arg_parse(
            self, parser=None, exc=[], parse=True, args=None,
            getparser=False, getargs=False, cfgfile='config.cfg',
            patch=None, cfgfileopt='--cfgfile', cfgfilepatch='before',
            nested=None, extraopts=None):
        """Options (:mod:`argparse`) and config mixer.

            1. Creates command-line options from config defaults
            2. Parse command-line argument and create a configuration patch

        For instance, the following config define the commandline option
        ``--section1-my-section2-my-key`` with ``value`` as a default value, s
        tored in a special group of options with a short name and a long description::

            [section1] # Short name : long description of the group
                [[my_section2]]
                    my_key=value

        .. warning:: Section and option names must not contain any space-like character !

        .. note::

            If you want to prevent conflict of options, don't use ``"_"`` in
            section and option names.


        Parameters
        ----------
        parser:
            optional, a default one is created if not given. This can be:
                - a :class:`OptionParser` instance
                - a :class:`dict` with keyword arguments for the one to be created
        exc: optional
            List of keys to be excluded from parsing.
        parse: optional
            If ``True``, parse commande line options and arguments
        args: optional
            List of arguments to parse instead of default sys.argv[1:]
        getparser:
            allow getting the parser in addition to the config if parse=True
        getargs:
            allow getting the parsed arguments in addition to the config if parse=True
        patch: optional
            used if parse is True.
            Can take the following values:

            - a :class:`bool` value indicating wheter to apply defaults on the returned config
              before applying the command line config
            - a :class:`ConfigObj` instance to apply on the returned config
              before applying the command line config

        cfgfileopt:
            optional, if present a config file option will be added.
                Can be a :class:`string` or couple of strings to use as the option short and/or long name
        cfgfilepatch:
            specify if the returned config must be patched if a config file command
            line option is provided and when to patch it. Can take the following values:

            - True or 'before': the config file would be used before command line options
            - 'after': the config file would be used after command line options
            - Any False like value: the config file would not be used

        nested:
            Name of a section whose defines the configuration.
            It must be used when the configuration in nested in more general configuration.
        extraopts:
            Extra options to declare in the form
            ``[(args1, kwargs1), ((args2, kwargs2), ...]``

        Return
        ------
        :class:`OptionParser`
            if parse is False
        :class:`~configobj.ConfigObj`

            if parse is True and getparser is not True
        (:class:`~configobj.ConfigObj`, :class:`OptionParser`)
            if both parse and getparser are True
        """

        # Prepare the option parser
        if parser is None:
            parser = ArgumentParser(add_help=False)
        elif isinstance(parser, dict):
            parser['add_help'] = False
            parser = ArgumentParser(**parser)

        # Add short and long helps
        old_conflict_handler = parser._optionals.conflict_handler
        parser._optionals.conflict_handler = 'resolve'
        parser.add_argument('-h','--help', action=AP_ShortHelpAction,
            help='show a reduced help and exit')
        parser.add_argument('--long-help', action=_HelpAction,
            help='show an extended help and exit')
        parser.add_argument('--short-help', action=AP_VeryShortHelpAction,
            help='show a very reduced help and exit')
        parser._optionals.conflict_handler = old_conflict_handler

        # Add extra options first
        if extraopts:
            for eopt in extraopts:
                if len(eopt)==1:
                    if not isinstance(eopt, dict):
                        eargs = eopt
                        ekwargs = {}
                    else:
                        eargs = []
                        ekwargs = eopt
                else:
                    eargs, ekwargs = eopt
            parser.add_argument(*eargs, **ekwargs)

        # Add the cfgfile option (configurable)
        if cfgfileopt:
            if isinstance(cfgfileopt, basestring):
                if not cfgfileopt.startswith('-'):
                    if len(cfgfileopt)==1:
                        cfgfileopt = '-'+cfgfileopt
                    else:
                        cfgfileopt = '--'+cfgfileopt
                cfgfileopt = (cfgfileopt,)
            parser.add_argument(*cfgfileopt,
                dest="cfgfile", help='user configuration file that overrides defauts'
                    ' [default: "%(default)s"]', default=cfgfile)

        # Default config
        defaults = self.defaults()

        # Create global group of options from defaults
        # - inits
        re_match_initcom = re.compile(r'#\s*-\*-\s*coding\s*:\s*\S+\s*-\*-\s*').match
        if len(defaults.initial_comment)==0 or re_match_initcom(defaults.initial_comment[0]) is None:
            desc = ['global configuration options']
        else:
            re_match_initcom(defaults.initial_comment[0]), defaults.initial_comment[0]
            icom = int(re_match_initcom(defaults.initial_comment[0]) is not None)
            if len(defaults.initial_comment)>icom:
                desc = defaults.initial_comment[icom].strip('# ').split(':', 1)
        group = parser.add_argument_group(*desc)
        # - global options
        for key in defaults.scalars:
            if key not in exc:
                _walker_argcfg_setarg_(defaults, key, group=group, exc=exc, nested=nested,
                    boolean_false=self._boolean_false)
#                group.add_argument('--'+_cfg2optname_(key, nested), help=_shelp_(defaults, key))
            else:
                pass

        # Create secondary option groups from defaults
        for key in defaults.sections:
            desc = [key]
            comment = defaults.inline_comments[key] # FIXME: always empty!
            if comment is not None:
                desc = comment.strip('# ')
                if ':' in desc:
                    desc = desc.split(':', 1)
                else:
                    desc = [key.lower(), desc]
            section = defaults[key]
            group = parser.add_argument_group(*desc)
            defaults[key].walk(_walker_argcfg_setarg_, raise_errors=True,
                call_on_sections=False, group=group, exc=exc, nested=nested,
                boolean_false=self._boolean_false)

        # Now create a configuration instance from passed options
        if parse:

            # Which args ?
            if args is None: args = sys.argv[1:]

            # Parse
            options = parser.parse_args(list(args))

            # Create a configuration to feed
            cfg = ConfigObj(interpolation=self._interpolation, encoding=self._encoding)

            # Initial config from defaults or the one supplied
            if patch:
                self.patch(cfg, patch if isinstance(patch, ConfigObj) else defaults)
            if cfgfilepatch:
                if (isinstance(cfgfilepatch, basestring)
                and cfgfilepatch.strip().lower().startswith('a')):
                    cfgfilepatch = 'after'
                else:
                    cfgfilepatch = 'before'

            # Feed config with cfgfile before command line options
            if cfgfilepatch == 'before' and getattr(options, 'cfgfile', None):
                cfg = self.patch(cfg, self.load(options.cfgfile))

            # Feed config with command line options
            defaults.walk(_walker_argcfg_setcfg_, raise_errors=True,
                call_on_sections=False, cfg=cfg, options=options, nested=nested)

            # Feed config with cfgfile after command line options
            if cfgfilepatch == 'after' and getattr(options, 'cfgfile', None):
                cfg = self.patch(cfg, self.load(options.cfgfile))


            if not getparser and not getargs:
                return cfg
            out = cfg,
            if getparser:
                out += parser,
            if getargs:
                options.vacumm_cfg = cfg
                out += options,
            return out

        else:
            return parser

    def arg_patch(self, parser, exc=[], cfgfileopt='cfgfile'):
        """Call to :meth:`arg_parse` with an automatic patching of current configuration

        Return
        ------
        :class:`~configobj.ConfigObj`
        :class:`OptionParser`
        """

        # Create a patch configuration from commandline arguments
        cfgpatch, args = self.arg_parse(parser, exc=exc, cfgfileopt=cfgfileopt, getargs=True)

        #  Load personal config file and default values
        cfg = self.load(args.cfgfile)

        #  Patch it with commandeline options
        self.patch(cfg, cfgpatch)

        return cfg, args


    def opt_parse(
            self, parser=None, exc=[], parse=True, args=None,
            getparser=None, cfgfile='config.cfg',
            patch=None, cfgfileopt='--cfgfile', cfgfilepatch='before',
            nested=None):
        """Options (:mod:`optparse`) and config mixer.

            1. Creates command-line options from config defaults
            2. Parse command-line argument and create a configuration patch

        For instance, the following config define the commandline option
        ``--section1-my-section2-my-key`` with ``value`` as a default value, s
        tored in a special group of options with a short name and a long description::

            [section1] # Short name : long description of the group
                [[my_section2]]
                    my_key=value

        .. warning:: Section and option names must not contain any space-like character !

        .. note::

            If you want to prevent conflict of options, don't use ``"_"`` in
            section and option names.


        Parameters
        ----------

        parser:optional, :class:`OptionParser`, :class:`dict`
            a default one is created if not given. This can be:
            - a :class:`OptionParser` instance
            - a :class:`dict` with keyword arguments for the one to be created
        exc: optional
            List of keys to be excluded from parsing.
        parse: optional
            If ``True``, parse commande line options and arguments
        args: optional
            List of arguments to parse instead of default sys.argv[1:]
        getparser: bool
            Allow getting the parser in addition to the config if parse=True
        patch: optional, :class:`bool`, :class:`ConfigObj`
            used if parse is True.
            Can take the following values:

            - a :class:`bool` value indicating wheter to apply defaults on the returned config
              before applying the command line config
            - a :class:`ConfigObj` instance to apply on the returned config
              before applying the command line config

        cfgfileopt: optional
            If present a config file option will be added.
            Can be a :class:`string` or couple of strings to use as the option short and/or long name
        cfgfilepatch:
            specify if the returned config must be patched if a config file command
            line option is provided and when to patch it. Can take the following values:

            - True or 'before': the config file would be used before command line options
            - 'after': the config file would be used after command line options
            - Any False like value: the config file would not be used

        Return
        ------
        :class:`OptionParser`
            if parse is False
        :class:`~configobj.ConfigObj`
            if parse is True and getparser is not True
        :class:`~configobj.ConfigObj`, :class:`OptionParser`
            if both parse and getparser are True
        """

        # Prepare the option parser
        if parser is None:
            parser = OptionParser()
        elif isinstance(parser, dict):
            parser = OptionParser(**parser)

        # Add (or override!) option types checkers
        # Define a new Option class
        class option_class(Option):
            TYPES = tuple(list(parser.option_class.TYPES) + list(self._validator.functions.keys()))
            TYPE_CHECKER = parser.option_class.TYPE_CHECKER.copy()
        # Define the wrapping function for optparse option types which also handle list values
        def wrap_option_type_checker(func, islist):
            def wrapper_option_type_checker(opt, name, value):
                if islist: # Use configobj list parser
                    value,comment = ConfigObj(list_values=True, interpolation=False,
                        encoding=self._encoding)._handle_value(value)
                    return func(value)
                else:
                    return func(value)
            wrapper_option_type_checker.__name__ += '-'+func.__name__
            return wrapper_option_type_checker
        # Setup type checkers  into the new Option class
        for name,func in self._validator.functions.items():
            if name in option_class.TYPE_CHECKER:
                pass # warn('Overriding Option type checker %s'%(name))
            islist = VALIDATOR_SPECS.get(name, {}).get('iterable', None)
            option_class.TYPE_CHECKER[name] = wrap_option_type_checker(func, islist)
        # Replace the parser Option class
        parser.option_class = option_class

        # Add the cfgfile option (configurable)
        if cfgfileopt:
            if isinstance(cfgfileopt, basestring):
                cfgfileopt = (cfgfileopt,)
            parser.add_option(*cfgfileopt, action='store', type="string",
                dest="cfgfile", help='Configuration file [default: "%s"]'%cfgfile, default=cfgfile)

        # Default config
        defaults = self.defaults()

        # Create global group of options from defaults
        # - inits
        re_match_initcom = re.compile(r'#\s*-\*-\s*coding\s*:\s*\S+\s*-\*-\s*').match
        if len(defaults.initial_comment)==0 or re_match_initcom(defaults.initial_comment[0]) is None:
            desc = ['Global configuration options']
        else:
            re_match_initcom(defaults.initial_comment[0]), defaults.initial_comment[0]
            icom = int(re_match_initcom(defaults.initial_comment[0]) is not None)
            if len(defaults.initial_comment)>icom:
                desc = defaults.initial_comment[icom].strip('# ').split(':', 1)
        group = OptionGroup(parser, *desc)
        # - global options
        for key in defaults.scalars:
            if key not in exc:
                _walker_optcfg_setopt_(defaults, key, group=group, exc=exc, nested=nested,
                    boolean_false=self._boolean_false)
#                group.add_option('--'+_cfg2optname_(key, nested), action='store', type="string",
#                    dest=key, help=_shelp_(defaults, key))
            else:
                pass
        # - add to parser
        parser.add_option_group(group)

        # Create secondary option groups from defaults
        for key in defaults.sections:
            desc = ['Undocumented section']
            comment = defaults.inline_comments[key]
            if comment is not None:
                desc = comment.strip('# ').split(':', 1)
            section = defaults[key]
            group = OptionGroup(parser, *desc)
            defaults[key].walk(_walker_optcfg_setopt_, raise_errors=True,
                call_on_sections=False, group=group, exc=exc, nested=nested,
                boolean_false=self._boolean_false)
            parser.add_option_group(group)

        # Now create a configuration instance from passed options
        if parse:

            if args is None: args = sys.argv[1:]
            (options, args) = parser.parse_args(list(args))

            # Intercept helps
            if getattr(options, 'long_help', None):
                parser.print_help()
                sys.exit()
            elif getattr(options, 'help', None):
                print_short_help(parser)
                sys.exit()

            # Create a configuration to feed
            cfg = ConfigObj(interpolation=self._interpolation, encoding=self._encoding)

            # Initial config from defaults or the one supplied
            if patch:
                self.patch(cfg, patch if isinstance(patch, ConfigObj) else defaults)
            if cfgfilepatch:
                if (isinstance(cfgfilepatch, basestring)
                and cfgfilepatch.strip().lower().startswith('a')):
                    cfgfilepatch = 'after'
                else:
                    cfgfilepatch = 'before'

            # Feed config with cfgfile before command line options
            if cfgfilepatch == 'before' and getattr(options, 'cfgfile', None):
                self.patch(cfg, self.load(options.cfgfile))

            # Feed config with command line options
            defaults.walk(_walker_optcfg_setcfg_, raise_errors=True,
                call_on_sections=False, cfg=cfg, options=options, nested=nested)

            # Feed config with cfgfile after command line options
            if cfgfilepatch == 'after' and getattr(options, 'cfgfile', None):
                self.patch(cfg, self.load(options.cfgfile))
            return (cfg, parser) if getparser else cfg
        else:
            return parser

    def opt_patch(self, parser, exc=[], cfgfileopt='cfgfile'):
        """Call to :meth:`arg_parse` with an automatic patching of current configuration

        Return
        ------
        ``cfg, args``
        """

        # Create a patch configuration from commandline arguments
        cfgpatch = self.opt_parse(parser, exc=exc, cfgfileopt=cfgfileopt)

        #  Load personal config file and default values
        cfg = self.load(parser.values.cfgfile)

        #  Patch it with commandeline options
        self.patch(cfg, cfgpatch)

        return cfg





    def opt_long_help(self, rst=True, usage="Usage: [prog] [options] ...",
        description="Long help based on config specs"):
        """Get the generic long help from config specs

        Parameters
        ----------
        rst: optional
            Reformat output in rst.
        """

        # Standard options
        parser = OptionParser(usage=usage, description=description, add_help_option=False )
        parser.add_option('-h','--help', action='store_true', dest="help",
            help='show a reduced help')
        parser.add_option('--long-help', action='store_true', dest="long_help",
            help='show an extended help')

        # Configuration options
        self.opt_parse(parser, parse=False)
        if rst:
            formatter = IndentedHelpFormatter(width=1000)#max_help_position=0)
            shelp = parser.format_option_help(formatter).encode(sys.getdefaultencoding(), 'replace')
        else:
            shelp = parser.format_help().encode(sys.getdefaultencoding(), 'replace')

        # Convert to rst
        if rst: shelp = opt2rst(shelp)

        return shelp

    def arg_long_help(self, rst=True, usage=None,
        description="Long help based on config specs"):
        """Get the generic long help from config specs

        Parameters
        ----------
        rst: optional
            Reformat output in rst.
        """

        # Standard options
        parser = ArgumentParser(usage=usage, description=description, add_help=False )
        parser.add_argument('-h','--help', action='store_true', help='show a reduced help')
        parser.add_argument('--long-help', action='store_true', help='show an extended help')
        parser.add_argument('--short-help', action='store_true', help='show a very reduced help')

        # Configuration options
        self.arg_parse(parser, parse=False)
        if rst:
            formatter = ArgHelpFormatter(max_help_position=0)
            for action_group in parser._action_groups:
                formatter.start_section(action_group.title)
                formatter.add_text(action_group.description)
                formatter.add_arguments(action_group._group_actions)
                formatter.end_section()
            shelp = formatter.format_help()
        else:
            shelp = parser.format_help()

        # Encoding
        shelp = shelp.encode(sys.getdefaultencoding(), 'replace')

        # Convert to rst
        if rst: shelp = opt2rst(shelp)

        return shelp

    def get_rst(self, mode='specs', **kwargs):
        """Convert the default configuration to rst declarations with :func:`cfg2rst`"""
        return cfg2rst(self, mode=mode, **kwargs)

def filter_section(sec, cfgfilter, default=False):
    """Recursively filter a section according to a dict of specifications

    When encountering an option of ``sec``, it removed if its value
    in ``cfgfilter`` is set to False. When not found, it default to the
    ``__default__`` key of ``cfgfilter``. And if the ``__default__`` is not
    found, it defaults to ``False`` (filtered out).
    When an option is a section and its value in ``cfgfilter`` is a dictionary,
    this subsection is filtered in the same way with the value as restrictions
    (``cfgfilter[subsection]``).

    Parameters
    ----------
    sec:
        A :class:`configobj.Section` instance.
    cfgfilter:
        A dictionary tree with the same structure as ``sec``.

    """
    # Default behavior
    default = cfgfilter.get('__default__', default)

    # Exceptions
    excepts = cfgfilter.get('__excepts__', None)
    if excepts is not None and not isinstance(excepts, list):
        excepts = [excepts]

    # First pass on level 0
    for key in sec:
        kdefault = default if excepts is None or key not in excepts else not default
        if not cfgfilter.get(key, kdefault):
            del sec[key]

    # Filter subsections
    for subsec in sec.sections:
        if subsec in cfgfilter:
            if isinstance(cfgfilter[subsec], dict):
                filter_section(sec[subsec],  cfgfilter[subsec])
    return sec

def cfgargparse(cfgspecfile, parser, cfgfileopt='cfgfile', cfgfile='config.cfg',
        exc=[], extraopts=None, args=None, **kwargs):
    """Merge configuration and commandline arguments

    Parameters
    ----------
    cfgspecfile:
        Config specification file (.ini).
    parser:
        :class:`~argpase.ArgumentParser` instance.
    cfgfileopt: optional
        Name of the option used to specify the
        user config file. Example: ``'cfgfile'`` creates the option
        ``--cfgfile=<config file>``.
    cfgfile: optional
        Default name for the loaded config file.
    exc: optional
        Config option name that must not be used to generated
        a commandline option.
    **kwargs
        Extra params are passed to :class:`ConfigManager` initialization.

    Return
    ------
    :class:`ConfigObj`

    Tasks:

        1. Initialize a default configuration (:class:`ConfigManager`)
           from the specification file given by ``cfgspecfile``.
        2. Generate associated commandline options.
        3. Load a user configuration file (specified with the option
           whose name is given by ``cfgfileopt``).
        4. Patch this configuration with user supplied options retrieved
           using the :class:`~argpase.ArgumentParser` parser ``parser``.

        Technically it combines :class:`ConfigManager` and :meth:`ConfigManager.arg_parse`
    """
    return ConfigManager(cfgspecfile, **kwargs).arg_parse(
        parser, cfgfileopt=cfgfileopt, exc=exc, cfgfile=cfgfile, getargs=True,
        extraopts=extraopts, args=args)

def cfgoptparse(cfgspecfile, parser, cfgfileopt='cfgfile', cfgfile='config.cfg',
    exc=[], **kwargs):
    """Merge configuration and commandline arguments

    Parameters
    ----------
    cfgspecfile:
        Config specification file (.ini).
    parser:
        :class:`~argpase.ArgumentParser` instance.
    cfgfileopt: optional
        Name of the option used to specify the
        user config file. Example: ``'cfgfile'`` creates the option
        ``--cfgfile=<config file>``.
    cfgfile: optional
        Default name for the loaded config file.
    exc: optional
        Config option name that must not be used to generated
        a commandline option.
    **kwargs
        Extra params are passed to :class:`ConfigManager` initialization.

    Tasks:

        1. Initialize a default configuration (:class:`ConfigManager`)
           from the specification file given by ``cfgspecfile``.
        2. Generate associated commandline options.
        3. Load a user configuration file (specified with the option
           whose name is given by ``cfgfileopt``).
        4. Patch this configuration with user supplied options retrieved
           using the :class:`~optpase.OptionParser` parser ``parser``.

        Technically it combines :class:`ConfigManager` and :meth:`ConfigManager.opt_patch`
    """
    return ConfigManager(cfgspecfile, **kwargs).opt_parse(
        parser, cfgfileopt=cfgfileopt, exc=exc, cfgfile=cfgfile, getparser=True)


def opt2rst(shelp, prog=None, secfmt=':%(secname)s:', descname='Description'):
    """Convert options displayed in an help string to rst declarations of options

    This is useful for autodocumenting executable python scripts that show a formatted help.

    Parameters
    ----------
    shelp:
        Help string showing options (results from :option:``--help``).
    prog: optional
        Program name, otherwise guess it from usage.

    Return
    ------
    string
        String converted to rst format (with :rst:dir:`cmdoption` directives).

    """
    rhelp = []
    multiline = False
    s_param = r'(?:\{[\w,]+\}|\w+)'
    s_sopt = r'(?:-\w+(?: %(s_param)s)?)'%locals() # short option (-t)
    s_lopt = r'(?:--[\w\-]+(?:[= ]+%(s_param)s)?)'%locals() # long option (--toto)
    s_optsep = r'(?:, +)' # option separator
    s_desc = r'(?:  (.+))'
    s_tot = r'^  (?:  )?((?:%(s_sopt)s|%(s_lopt)s)(?:%(s_optsep)s(?:%(s_sopt)s|%(s_lopt)s))*)%(s_desc)s?$'%locals()
#    s_tot = r'^  (%(s_sopt)s|%(s_lopt)s)|%(s_sopt)s%(s_optsep)s%(s_lopt)s)%(s_desc)s?$'%locals()
    re_opt = re.compile(s_tot).match
    re_sec = re.compile(r'^(?:  )?([\w\s]+):(?: (.+))?$').match
    secname = None
    for line in shelp.splitlines():

        # Sections
        m = re_sec(line)
        if m and not line.lower().endswith('ex:'):

            secname = m.group(1).title().strip()

            # Usage
            if secname=='Usage' and m.group(2) is not None:
                usage = m.group(2).strip()
                if prog is None:
                    prog = os.path.basename(usage.split()[0])
                rhelp.append('.. program:: %s\n'%prog)
                rhelp.extend([secfmt%locals(), "\n\t.. code-block:: bash\n\n\t\t%s"%usage])
                multiline = True
            else:
                rhelp.extend([secfmt%locals(), ''])
                if m.group(2) is not None:
                    rhelp.extend(['', '\t'+m.group(2)])
                    multiline = True
            continue

        # Options and other lines
        m = re_opt(line)
        if m:

            rhelp.extend(['','\t.. cmdoption:: '+m.group(1), ''])
            multiline = True
            if m.group(2) is not None:
                rhelp.append('\t\t'+m.group(2).strip())

        elif secname and secname.lower()=='positional arguments' and line.startswith(' '*2):

            sline = line.split()
            rhelp.extend(['','\t.. cmdoption:: '+sline[0], ''])
            multiline = True
            if len(sline)>1 is not None:
                rhelp.append('\t\t'+' '.join(sline[1:]))

        elif multiline and len(line.strip()) and line.startswith(' '*3):

            indent = '\t\t'
            if secname=='Usage':
                indent += '\t'
            rhelp.append(indent+line.strip())
        #elif secname==descname:
        #    rhelp.append('\t'+line)

        else:

            indent = ''
            if secname and secname==descname:
                indent += '\t'
            rhelp.append(indent+line)
            multiline = False
            if secname=='Usage':
                secname = descname
                rhelp.extend([secfmt%locals(), ''])

    return '\n'.join(rhelp)

def _opt2cfgname_(name, nested):
    cfgkey = name.replace('-', '_')
    if nested and cfgkey.startswith(nested+'_'):
        cfgkey = cfgkey[len(nested+'_'):]
    return cfgkey

_re_cfg2optname_sub = re.compile('[_\s]').sub
def _cfg2optname_(name, nested=None):
    optkey = _re_cfg2optname_sub('-', name)
    if nested: optkey = nested+'-'+optkey
    return optkey.lower()

class _attdict_(dict):
    def __getattr__(self, name):
        if name in self.__dict__: return object.__getattribute__(self, name)
        else: return self[name]

def get_spec(spec, validator=None):
        '''
        Get an option specification.

        Parameters
        ----------
        spec:
            the specification string
        validator:
            (optional) the validator to use

        Return
        ------
        dict
            A dict with keys:
            funcname:
                the validation function name
            args:
                the positionnal arguments
            kwargs:
                the named arguments
            default:
                the default value
            iterable:
                if the value is list-like
            func:
                the validation function
            opttype:
                the function used with :mod:`optparse`
            argtype:
                the function used with :mod:`argparse`

        Read access to these keys can also be done as attribute of the returned dict
        (d.funcname == d['funcname'], ...)

        For example, a specification file containing::

            [section]
                option = integer(default=0, min=-10, max=10)

        Would return::

<<<<<<< HEAD
            (integer, [], {'min': '-10', 'max': '10'}, 0)
=======
        Would return: ``{'funcname': integer, 'args': [],
                         'kwargs': {'min': '-10', 'max': '10'}, 'default:' 0,
                         'opttype': 'int', 'argtype': int,
                         'func':is_integer, 'iterable': None}
>>>>>>> 9cb230e4

        This can be usefull when you added extraneous named arguments into your
        specification file for your own use.

        '''
        if not validator:
            validator = get_validator()
        funcname, args, kwargs, default = validator._parse_with_caching(spec)
        spec = VALIDATOR_SPECS.get(funcname, dict(func=None, iterable=None, opttype=None, argtype=None)).copy()
        spec.update(dict(funcname=funcname, args=args, kwargs=kwargs, default=default))
        return _attdict_(spec)

getspec = get_spec

def get_validator(functions=None):
    """Get a default validator"""

    # Init
    validator = Validator()

    # User defined functions
    if functions:
        validator.functions.update(functions)

    # Wrap default functions to handle none and extra args
    for k, v in validator.functions.items():
        validator.functions[k] = _valwrap_(v)

    # This modules's validator functions are already wrapped
    validator.functions.update(VALIDATOR_FUNCTIONS)


    return validator

def _walker_remove_all_comments_(sec, key):
    sec.comments[key] = ''
    sec.inline_comments[key] = ''

def _walker_remove_comments_(sec, key):
    sec.comments[key] = ''

def _walker_remove_inline_comments_(sec, key):
    sec.inline_comments[key] = ''

def _walker_unchanged_options_(sec, key):
    if not sec.configspec: return
    spec = getspec(sec.configspec.get(key, ''))
    return spec.default == sec[key]

def remove_defaults(cfg):
    defaults = cfg.walk(_walker_unchanged_options_, call_on_sections=False)
    def remove(c, d):
        for k,v in d.items():
            if isinstance(v, dict):
                remove(c[k], v)
            elif v:
                c.pop(k)
    remove(cfg, defaults)

def _walker_optcfg_setcfg_(sec, key, cfg=None, options=None, nested=None):
    """Walker to set config values"""
    # Find genealogy
    parents = _parent_list_(sec, names=False)
    cfgkey = '_'.join([p.name.strip('_') for p in parents]+[key])
    for option, value in options.__dict__.items():

        # Option not set
        if value is None: continue

        # Option matches key?
        if _opt2cfgname_(option, nested) != cfgkey.lower(): continue

        # Check or create cfg genealogy
        s = cfg
        for p in parents:
            if not s.has_key(p.name):
                s[p.name] = {}
            s = s[p.name]
        s[key] = value

def _walker_optcfg_setopt_(sec, key, group=None, exc=None, nested=None, boolean_false=True):
    """Walker to set options"""
    # Find option key and output var name
    key = key.strip('_')
    pp = _parent_list_(sec)
    varname = '_'.join(pp+[key])
    optkey = _cfg2optname_(varname, nested)

    # Check exceptions
    if key in exc: return

    # Add option to group
    spec = VALIDATOR_SPECS.get(sec.configspec[key].split('(', 1)[0], {})
    type = spec.get('opttype', 'string')
    if boolean_false and type=='boolean':
        default = sec[key]
        action = 'store_false' if default else 'store_true'
        type = None
    else:
        action = 'store'
        default = None
    group.add_option(
        '--'+optkey,
            #action='append' if spec.get('iterable', None) else 'store',
            action=action,
            type=type,
            dest=varname,
            help=_shelp_(sec, key),
            default=default,
    )

def _walker_argcfg_setcfg_(sec, key, cfg=None, options=None, nested=None):
    """Walker to set config values"""
    # Find genealogy
    parents = _parent_list_(sec, names=False)
    cfgkey = '_'.join([p.name.strip('_') for p in parents]+[key])
    for option, value in options._get_kwargs():

        # Option not set
        if value is None: continue

        # Option matches key?
        if _opt2cfgname_(option, nested) != cfgkey.lower(): continue

        # Check or create cfg genealogy
        s = cfg
        for p in parents:
            if not s.has_key(p.name):
                s[p.name] = {}
            s = s[p.name]
        s[key] = value

def _walker_argcfg_setarg_(sec, key, group=None, exc=None, nested=None, encoding=None,
    boolean_false=True):
    """Walker to set options"""
    # Find option key and output var name
    key = key.strip('_')
    pp = _parent_list_(sec)
    varname = '_'.join(pp+[key])
    optkey = _cfg2optname_(varname, nested)

    # Check exceptions
    if key in exc: return
    if sec.configspec is None or key not in sec.configspec:
        return
    spec = VALIDATOR_SPECS.get(sec.configspec[key].split('(', 1)[0], {})

    # Define the wrapping function for argparse argument types which also handle list values
    def wrap_argparse_type(func, islist):
        def wrapper_argparse_type(value):
            if islist: # Use configobj list parser
                value,comment = ConfigObj(list_values=True, interpolation=False,
                    encoding=encoding)._handle_value(value)
                return func(value)
            else:
                return func(value)
        wrapper_argparse_type.__name__ += '-'+func.__name__
        return wrapper_argparse_type

    # Add argument to group
    type = wrap_argparse_type(spec.get('func', lambda s:s), spec.get('iterable', None))
    kw = {}
    if boolean_false and spec.get('opttype', '')=='boolean':
        default = sec[key]
        action = 'store_true' if default is False else 'store_false'
    else:
        action = 'store'
        kw['type'] = type
    group.add_argument(
        '--'+optkey,
            action=action,
            help=_shelp_(sec, key),
            **kw
    )

def _shelp_(sec, key, format='%(shelp)s [default: %(default)r]', mode='auto',
    undoc='Undocumented', adddot=True):
    """Get help string

    Parameters
    ----------

    mode: string

        - inline: inline comment only,
        - above: above comments only,
        - merge: merge inline and above comments,
        - auto: if one is empty use the other one, else use inline

    """
    # filter
    def strip(c):
        return c.strip().strip('#').strip()
    abcoms = map(strip, filter(lambda c: c is not None, sec.comments[key]))
    incoms = map(strip, filter(lambda c: c is not None, [sec.inline_comments[key]]))


    # Merge comments above item and its inline comment
    if mode=='merge':
        comments = abcoms+incoms
    elif mode=='auto':
        if not incoms:
            comments = abcoms
        else:
            comments = incoms
    elif mode=='above':
        comments = abcoms
    else:
        comments = incoms

    # Force comments to end with a dot '.'
    if adddot:
        comments = [c.endswith('.') and c or '%s.'%c for c in comments]
    shelp = '\n'.join(comments)

    # If no comments
    if not shelp: shelp = undoc
    default = _sdefault_(sec, key)
    return format%locals()

def _sdefault_(sec, key):
    """Get default string or None"""
    default = sec.get(key, None)
    if isinstance(default, (list,tuple)):
        default = ','.join(map(str, default))
    else:
        default = str(default).strip('()')
    default = default.replace('%', '%%')
    if default=='None':
        default = None
    return default


def _parent_list_(sec, names=True):
    parents = []
    while sec.name is not None:
        parents.insert(0, names and sec.name.strip('_') or sec)
        sec = sec.parent
    return parents

def _walker_patch_(sec, patch_key, cfg, cfgpatch):
    """Walk through the patch to apply it"""
    psec = cfgpatch
    csec = cfg
    for key in _parent_list_(sec):
        if not key in psec.sections: # nothing to patch
            return
        if not key in csec.sections:
            csec[key] = {}
        csec = csec[key]
        psec = psec[key]
    if patch_key not in psec: # nothing to patch
        return
    if patch_key in csec:
        try:
            psec[patch_key] = type(csec[patch_key])(psec[patch_key])
        except:
            pass
    csec[patch_key] = psec[patch_key]

def _walker_set_boolean_false_by_default_(sec, key, validator=None):
    if validator is None: return
    check = sec[key]
    fun_name, fun_args, fun_kwargs, default = validator._parse_with_caching(check)
    if fun_name=='boolean' and default is None:
        if fun_args or fun_kwargs:
            check = check[:-1]+', default=False)'
        else:
            check = check+'(default=False)'
        sec[key] = check

def get_secnames(cfg):
    """Get section names as list from top to bottom ['sec0','sec1',...]"""
    if cfg.depth==0: return []
    secnames = [cfg.name]
    for i in xrange(cfg.depth-1):
        cfg = cfg.parent
        secnames.append(cfg.name)
    return secnames[::-1]

def pathname(cfg, entry=None):
    '''
    Get a string representing the path of ConfigObj and optionally an entry in it.
        >>> c=configobj.ConfigObj({'a':{'b':{'c':'d'}}})
        >>> cfgpath(c['a']['b'])
        'a.b'
        >>> cfgpath(c['a'], 'b')
        'a.b'
        >>> cfgpath(c['a']['b'], 'c')
        'a.b.c'

    '''
    ancestors = []
    if entry is not None:
        ancestors.append(entry)
    curcfg = cfg
    while curcfg.depth > 0 and curcfg.parent is not curcfg:
        ancestors.append(curcfg.name)
        curcfg = curcfg.parent
    return '.'.join(reversed(ancestors))

def list_options(sec, optlist=None, parents=None, values=False, sections=False):
    """Get the list of options of section tree

    Each list items has the format ``(sections, optname)`` or
    ``(sections, optname, optvalue)`` depending on the ``values`` keyword.
    """
    if optlist is None: # new list
        optlist = []
    if parents is None: # parent sections
        parents = get_secnames(sec)
    for key in sec.scalars: # add scalar items
        option = (parents, key)
        if values:
            option += sec[key],
        optlist.append(option)
    for subsec in sec.sections: # deep into subsections
        value = (None, ) if values else ()
        subparents = parents+[subsec]
        if isinstance(sections, dict):
            subsections = sections.get(subsec, False)
            if subsections is True:
                optlist.append((subparents, None) + value)
                continue
        else:
            if sections:
                optlist.append((subparents, None) + value)
            subsections = sections
        list_options(sec[subsec], optlist, parents=subparents,
            values=values, sections=subsections)
    return optlist

def option2rst(option, optrole='confopt',  secrole='confsec'):
    """Format a tuple or ``(parents, optname)`` to a rst inline declaration"""
    seclist, optname = option[:2]
    parents = '['+']['.join(seclist)+']'
    if optname is None:
        return ':{secrole}:`{parents}`'.format(**locals())
    return ':{optrole}:`{parents}{optname}`'.format(**locals())

def redent(text, n=1, indent='    '):
    lines = text.split('\n')
    lines = [(n*indent+line) for line in lines]
    return '\n'.join(lines)


def cfg2rst(cfg, mode='basic', optrole='confopt',  secrole='confsec', **kwargs):
    """Convert a configuration to rst format

    Configuration sections are declared with the rst directive
    "confsec" and options are declared with the rst directive
    "confopt".

    For instance:

    .. code-block:: ini

        a=1 # desc a
        [s1] # desc s1
            b=2  # desc b
            [[s2]] # desc s2
                c=$a-$b # desd c
                [sec1] # section 1

    is converted to:

    .. code-block:: rst

        .. confopt:: a

            desc a

        .. confsec:: [s1]

            desc s1

            .. confopt:: [s1] b

                desc b

            .. confsec:: [s1][s2]

                desc s2

                .. confopt:: [s1][s2] c

                    desd c

    Then one can reference an option with for example ``:confopt:`[s1][s2]c`.

    Parameters
    ----------

    cfg: :class:`ConfigObj`, :class:`ConfigManager`
        :class:`ConfigObj` or :class:`ConfigManager` instance.
        In the case of a :class:`ConfigManager`, the :meth:`~ConfigManager.defaults`
        are used.

    Return
    ------
    string
    """
    out = ''
    if isinstance(cfg, ConfigManager):
        if mode=='specs':
            cfg = cfg.specs
        else:
            cfg = cfg.defaults()
    lines = []
    cfg.walk(_walker_cfg2rst_, call_on_sections=True, lines=lines,
             optrole=optrole, secrole=secrole, mode=mode,
             **kwargs)
    return '\n'.join(lines)

def _walker_cfg2rst_(cfg, key, lines, optrole='cfgopt', secrole='cfgsec',
                     mode='basic', validator=None,
                     dir_fmt='.. {conftype}:: {name}\n\n{desc}\n',
                     desc_fmt_desc_item="| {key}: ``{val}``\n",
#                     desc_fmt_values='| Default value: ``{value}``\n| {desc}',
#                     desc_fmt_specs=('| Default value: ``{value}``\n'
#                                     '| Type: ``{type}``\n| {desc}'),
                                     ):

    assert mode in ('basic', 'values', 'specs')

    # Name, values and type
    secnames = get_secnames(cfg)
    specs = OrderedDict()
    if key in cfg.sections: # section

        secnames.append(key)
        name = '[%s]'%(']['.join(secnames), )
        conftype = secrole

    else: # option

        if secnames:
            name = '[%s] %s'%(']['.join(secnames), key)
        else:
            name = key
        conftype = optrole

        if mode == 'values':

            specs['default'] = cfg[key]

        elif mode=='specs':

            spec = get_spec(cfg[key], validator=validator)
            specs['default'] = spec['default']
            specs['type'] = spec['funcname']
            if spec['args']:
                skey = 'possible choices' if name=='choice' else 'args'
                specs[skey] = spec['args']
            if spec['kwargs']:
                specs.update(spec['kwargs'])
    if specs: # join lists
        for k, v in specs.items():
            if isinstance(v, list):
                specs[k] = ', '.join(map(str, v))

    # Description
    desc = cfg.inline_comments.get(key)
    if desc is None:
        desc = ''
    desc = desc.strip('#').strip().capitalize()

    # Formatting
    # - description with specs
    if specs:
        sdesc = ''
        for key, val in specs.items():
            if val=='':
                val = ' '
            sdesc = sdesc + desc_fmt_desc_item.format(**locals())
        desc = sdesc + '\n' + desc
    # - directive
    desc = redent(desc, 1)
    text = dir_fmt.format(**locals())
    text = redent(text, cfg.depth)
    lines.append(text)



def print_short_help(parser, formatter=None, compressed=False):
    """Print all help of an :class:`~optparse.OptionParser` instance but those of groups."""
    if isinstance(parser, OptionParser):
        # - top
        if formatter is None:
            formatter = parser.formatter
        result = []
        if parser.usage:
            result.append(parser.get_usage() + "\n")
        if parser.description:
            result.append(parser.format_description(formatter) + "\n")
        # - basic options skipping groups
        formatter.store_option_strings(parser)
        result.append(formatter.format_heading(_("Options")))
        formatter.indent()
        if parser.option_list:
            result.append(OptionContainer.format_option_help(parser, formatter))
            result.append("\n")
        formatter.dedent()
        del result[-1]
        result.append(parser.format_epilog(formatter))
        print "".join(result)

    elif isinstance(parser, ArgumentParser):

        if formatter is None:
            formatter = parser._get_formatter()

        # usage
        if compressed is True:
            compressed = ['-h', '-help', '--long-help', '--short-help',
                          '--cfgfile']
        elif compressed and isinstance(compressed, str):
            compressed = [compressed]
        if compressed:
            fake_action = AP_Action(['other-options'], dest='')
            def valid_option(opt):
                if not opt.option_strings:
                    return True
                for optstr in opt.option_strings:
                    if optstr in compressed:
                        return True
            actions = filter(valid_option, parser._actions)
            actions.append(fake_action)
        else:
            actions = parser._actions
        formatter.add_usage(parser.usage, actions,
                            parser._mutually_exclusive_groups)

        # description
        formatter.add_text(parser.description)

        # positionals, optionals and user-defined groups
        for action_group in parser._action_groups:
            if action_group.title in ['positional arguments', 'optional arguments']:
                formatter.start_section(action_group.title)
                formatter.add_text(action_group.description)
                formatter.add_arguments(action_group._group_actions)
                formatter.end_section()

        # epilog
        formatter.add_text(parser.epilog)

        # determine help from format above
        parser._print_message(formatter.format_help(), sys.stdout)


class AP_ShortHelpAction(_HelpAction):

    def __call__(self, parser, namespace, values, option_string=None):
        print_short_help(parser)
        parser.exit()

class AP_VeryShortHelpAction(_HelpAction):

    def __call__(self, parser, namespace, values, option_string=None):
        print_short_help(parser, compressed=True)
        parser.exit()


if __name__=='__main__':
    shelp="""Usage: showtime.py [options] ncfile
           [--logger-level LOGGER_LEVEL] [--logger-file LOGGER_FILE]

Show time axis dates of netcdf file.
Show time axis dates of netcdf file.

Options:
  -h, --help            show this help message and exit
  -t TNAME, --time=TNAME
                        name of the time axis variable
  -v VNAME, --var=VNAME
                        name of the variable from which to guess time
  -s TSLICE, --slice=TSLICE
                        time slice (examples: "2", ":-2:4")
  -m, --minmax          show min/max only (default: False)
  -n NCOL, --ncol=NCOL  number of comlumns for output (default: 5)
  -f FORMAT, --format=FORMAT
                        date format (default: %Y-%m-%d %H:%M:%S)
"""
#    shelp="""Options:
#  -h, --help            show a reduced help
#  --long-help           show an extended help
#  --cfgfile=CFGFILE     Configuration file [default: "config.cfg"]
#
#  Global configuration options:
#     Important general configuration options
#
#    --mars=MARS         complete configuration of mars. [default:
#                        'MANGA-V8.11']
#    --mars-version=MARS_VERSION
#                        MARS version. [default: 'V8.11']
#"""
    print opt2rst(shelp)

<|MERGE_RESOLUTION|>--- conflicted
+++ resolved
@@ -34,6 +34,11 @@
 #
 
 from __future__ import absolute_import
+from __future__ import print_function
+import six
+from six.moves import filter
+from six.moves import map
+from six.moves import range
 if __name__ == '__main__':
     import sys; del sys.path[0]
 
@@ -48,15 +53,13 @@
 
 '''
 
-import copy, datetime, inspect, os, operator, re, sys, shutil, traceback
+import datetime, inspect, os, re, sys, shutil, traceback
 from collections import OrderedDict
 from optparse import (OptionParser, OptionGroup, OptionContainer, Option,
-                      OptionValueError, IndentedHelpFormatter, _)
-from argparse import (ArgumentParser, _ArgumentGroup,
+    IndentedHelpFormatter, _)
+from argparse import (ArgumentParser, 
                       HelpFormatter as ArgHelpFormatter,
-                      _StoreTrueAction as AP_StoreTrueAction,
-                      Action as AP_Action,
-                      _HelpAction, Action as AP_Action, SUPPRESS as AP_SUPPRESS)
+                      _HelpAction, Action as AP_Action)
 from warnings import warn
 
 from configobj import ConfigObj, flatten_errors
@@ -93,8 +96,8 @@
     validator._parse_with_caching(configspec[section][option])
     '''
     # Already wrapped
-    if (validator.func_name.startswith('validator_wrapper-') or
-        validator.func_name.startswith('list_validator_wrapper-')):
+    if (validator.__name__.startswith('validator_wrapper-') or
+        validator.__name__.startswith('list_validator_wrapper-')):
         return validator
 
     # Wrapper
@@ -134,7 +137,7 @@
         check value shape (requires numpy)
     '''
     # Already wrapped
-    if validator.func_name.startswith('list_validator_wrapper-'):
+    if validator.__name__.startswith('list_validator_wrapper-'):
         return validator
 
     # Wrapper
@@ -173,17 +176,17 @@
                 warn('Cannot check shape, numpy package is missing')
             else:
                 try:
-                    shape, vshape = map(int, shape), numpy.shape(value)
+                    shape, vshape = list(map(int, shape)), numpy.shape(value)
                     if vshape != shape:
                         raise VdtSizeError('Incorrect shape: %s, %s shape expected'%(vshape, shape))
-                except Exception, e:
+                except Exception:
                     raise ValidateError('Cannot test value shape, this may be caused by an irregular array-like shape. Error was:\n%s'%traceback.format_exc())
 
         # Preserve tuple type
         istuple = isinstance(value, tuple)
 
         # Validate each values
-        value = map(lambda v: validator(v, *args[1:], **kwargs), value)
+        value = [validator(v, *args[1:], **kwargs) for v in value]
         return tuple(value) if istuple else value
 
     list_validator_wrapper.__name__ += '-'+validator.__name__
@@ -197,17 +200,17 @@
     # two possible delimiters: whitespaces and ','
     for v in value.split(): c.extend(v.split(','))
     if len(c) != 4: raise VdtTypeError(value)
-    return map(float, c)
+    return list(map(float, c))
 
 
 def validator_numerics(value, default=None, min=None, max=None, type='float', n=None):
     """Validator of a tuple of numeric values"""
-    if isinstance(value, basestring):
+    if isinstance(value, six.string_types):
         value = value.strip('()[] ')
     if str(value) == 'None': return None
     if isinstance(value, list):
         value = tuple(value)
-    elif isinstance(value, basestring):
+    elif isinstance(value, six.string_types):
         try:
             value = eval(value)
         except:
@@ -218,18 +221,18 @@
         except:
             value = value,
     if n is not None:
-        if isinstance(n, basestring):
+        if isinstance(n, six.string_types):
             n = int(n)
         if len(value)!=n:
             raise VdtTypeError(value)
     out = ()
     type = eval(type)
-    if min is not None and isinstance(min, basestring):
+    if min is not None and isinstance(min, six.string_types):
         min = type(min)
-    if max is not None and isinstance(max, basestring):
+    if max is not None and isinstance(max, six.string_types):
         max = type(max)
     for val in value:
-        if isinstance(val, basestring):
+        if isinstance(val, six.string_types):
             try:
                 val = type(val)
             except:
@@ -260,10 +263,10 @@
 
 def validator_interval(value, default=None):
     """Validator of an interval of coordinates (min, max [,bounds])"""
-    if isinstance(value, basestring):
+    if isinstance(value, six.string_types):
         value = value.strip('()[] ')
     if str(value) == 'None': return None
-    if not isinstance(value, basestring):
+    if not isinstance(value, six.string_types):
         if not isinstance(value, list):
             raise VdtTypeError(value)
         value = ','.join(value)
@@ -288,7 +291,7 @@
 def validator_cmap(value, default=None):
     """Validator for colormaps"""
     if str(value) == 'None': return None
-    if isinstance(value, basestring) and value.startswith('['):
+    if isinstance(value, six.string_types) and value.startswith('['):
         value = eval(value)
     if isinstance(value, list):
         from .color import cmap_custom
@@ -304,7 +307,7 @@
     if str(value) == 'None': return None
     if value == '': value = default
     try: return datetime.datetime.strptime(value, fmt)
-    except ValueError, e: raise VdtDateTimeError(e)
+    except ValueError as e: raise VdtDateTimeError(e)
 
 _re_validator_workdir_split_ = re.compile('\s*>\s*').split
 _re_validator_workdir_start_ =  re.compile('^[\[(]').search
@@ -335,7 +338,7 @@
     '''
     if str(value) == 'None': return None
     if value == '': value = default
-    if expand and isinstance(value, basestring):
+    if expand and isinstance(value, six.string_types):
         return os.path.expandvars(os.path.expanduser(value))
     return value
 
@@ -531,7 +534,7 @@
     # List of names
     while VALIDATOR_TYPES:
         del VALIDATOR_TYPES[0]
-    VALIDATOR_TYPES.extend(VALIDATOR_SPECS.keys())
+    VALIDATOR_TYPES.extend(list(VALIDATOR_SPECS.keys()))
     VALIDATOR_TYPES.sort()
 
     # Dict of functions
@@ -545,8 +548,8 @@
 _for_doc = []
 for key in VALIDATOR_TYPES:
     spec = VALIDATOR_SPECS[key]
-    if not spec['func'].func_name.startswith('list_validator_wrapper'):
-        val = ':func:`{} <{}>`'.format(key, spec['base_func'].func_name)
+    if not spec['func'].__name__.startswith('list_validator_wrapper'):
+        val = ':func:`{} <{}>`'.format(key, spec['base_func'].__name__)
     else:
         val = ':func:`{}`'.format(key)
     _for_doc.append(val)
@@ -585,7 +588,6 @@
             encoding=None, boolean_false=True, splitsecdesc=False, cfgfilter=None,
             cfgfilter_default=False, warn_empty_specs=False):
         '''
-<<<<<<< HEAD
         Parameters
         ----------
         cfgspecfile: optional
@@ -600,17 +602,6 @@
         splitsecdesc: optional
             Section descriptions are split in two
             components separated by ':'.
-=======
-        :Params:
-            - **cfgspecfile**, optional: The specification file, file object,
-              or list of strings, to be used with this.
-            - **validator**, optional: A custom :class:`validate.Validator`
-              to use or a mapping dict of validator functions.
-            - **interpolation**, optional: See :class:`configobj.ConfigObj`.
-            - **boolean_false**, optional: Make sure that booleans have a default value.
-            - **splitsecdesc**, optional: Section descriptions are split in two
-              components separated by ':'.
->>>>>>> 9cb230e4
         '''
         # Specifications
         # - load
@@ -675,7 +666,7 @@
         Otherwise use sec as a configspec, sec[key]
         '''
         return get_spec((self._configspec[sec]
-                         if isinstance(sec, basestring) else sec)[key],
+                         if isinstance(sec, six.string_types) else sec)[key],
                          validator=self._validator)
     getspec = get_spec
 
@@ -740,9 +731,9 @@
         cfg.filename = cfgfile
         cfg.write()
         if verbose:
-            print 'Created default config file: %s'%cfgfile
+            print('Created default config file: %s'%cfgfile)
             if backup:
-                print "Backuped old config file to: %s.bak"%cfgfile
+                print("Backuped old config file to: %s.bak"%cfgfile)
         return cfg
 
     def load(self, cfgfile='config.cfg',
@@ -782,7 +773,7 @@
         """
 
         # Load the config
-        if cfgfile is not None and isinstance(cfgfile, basestring) and not os.path.exists(cfgfile):
+        if cfgfile is not None and isinstance(cfgfile, six.string_types) and not os.path.exists(cfgfile):
             cfgfile = None
 
         # Instantiate / Copy
@@ -848,7 +839,7 @@
                             continue
 
                         # Loop on keys
-                        keys = secd.keys() if key is None else [key]
+                        keys = list(secd.keys()) if key is None else [key]
                         for k in keys:
 
                             vdef = secd.get(k, None)
@@ -859,7 +850,7 @@
                                 sec[k] = vdef
 
                     else: # Raise an error
-                        raise ValidateError, msg
+                        raise ValidateError(msg)
 
             if geterr:
                 return cfg, err
@@ -1018,7 +1009,7 @@
 
         # Add the cfgfile option (configurable)
         if cfgfileopt:
-            if isinstance(cfgfileopt, basestring):
+            if isinstance(cfgfileopt, six.string_types):
                 if not cfgfileopt.startswith('-'):
                     if len(cfgfileopt)==1:
                         cfgfileopt = '-'+cfgfileopt
@@ -1062,7 +1053,6 @@
                     desc = desc.split(':', 1)
                 else:
                     desc = [key.lower(), desc]
-            section = defaults[key]
             group = parser.add_argument_group(*desc)
             defaults[key].walk(_walker_argcfg_setarg_, raise_errors=True,
                 call_on_sections=False, group=group, exc=exc, nested=nested,
@@ -1084,7 +1074,7 @@
             if patch:
                 self.patch(cfg, patch if isinstance(patch, ConfigObj) else defaults)
             if cfgfilepatch:
-                if (isinstance(cfgfilepatch, basestring)
+                if (isinstance(cfgfilepatch, six.string_types)
                 and cfgfilepatch.strip().lower().startswith('a')):
                     cfgfilepatch = 'after'
                 else:
@@ -1241,7 +1231,7 @@
 
         # Add the cfgfile option (configurable)
         if cfgfileopt:
-            if isinstance(cfgfileopt, basestring):
+            if isinstance(cfgfileopt, six.string_types):
                 cfgfileopt = (cfgfileopt,)
             parser.add_option(*cfgfileopt, action='store', type="string",
                 dest="cfgfile", help='Configuration file [default: "%s"]'%cfgfile, default=cfgfile)
@@ -1278,7 +1268,6 @@
             comment = defaults.inline_comments[key]
             if comment is not None:
                 desc = comment.strip('# ').split(':', 1)
-            section = defaults[key]
             group = OptionGroup(parser, *desc)
             defaults[key].walk(_walker_optcfg_setopt_, raise_errors=True,
                 call_on_sections=False, group=group, exc=exc, nested=nested,
@@ -1306,7 +1295,7 @@
             if patch:
                 self.patch(cfg, patch if isinstance(patch, ConfigObj) else defaults)
             if cfgfilepatch:
-                if (isinstance(cfgfilepatch, basestring)
+                if (isinstance(cfgfilepatch, six.string_types)
                 and cfgfilepatch.strip().lower().startswith('a')):
                     cfgfilepatch = 'after'
                 else:
@@ -1692,14 +1681,10 @@
 
         Would return::
 
-<<<<<<< HEAD
-            (integer, [], {'min': '-10', 'max': '10'}, 0)
-=======
-        Would return: ``{'funcname': integer, 'args': [],
-                         'kwargs': {'min': '-10', 'max': '10'}, 'default:' 0,
-                         'opttype': 'int', 'argtype': int,
-                         'func':is_integer, 'iterable': None}
->>>>>>> 9cb230e4
+            ``{'funcname': integer, 'args': [],
+            'kwargs': {'min': '-10', 'max': '10'}, 'default:' 0,
+            'opttype': 'int', 'argtype': int,
+            'func':is_integer, 'iterable': None}
 
         This can be usefull when you added extraneous named arguments into your
         specification file for your own use.
@@ -1775,7 +1760,7 @@
         # Check or create cfg genealogy
         s = cfg
         for p in parents:
-            if not s.has_key(p.name):
+            if p.name not in s:
                 s[p.name] = {}
             s = s[p.name]
         s[key] = value
@@ -1827,7 +1812,7 @@
         # Check or create cfg genealogy
         s = cfg
         for p in parents:
-            if not s.has_key(p.name):
+            if p.name not in s:
                 s[p.name] = {}
             s = s[p.name]
         s[key] = value
@@ -1893,8 +1878,8 @@
     # filter
     def strip(c):
         return c.strip().strip('#').strip()
-    abcoms = map(strip, filter(lambda c: c is not None, sec.comments[key]))
-    incoms = map(strip, filter(lambda c: c is not None, [sec.inline_comments[key]]))
+    abcoms = list(map(strip, [c for c in sec.comments[key] if c is not None]))
+    incoms = list(map(strip, [c for c in [sec.inline_comments[key]] if c is not None]))
 
 
     # Merge comments above item and its inline comment
@@ -1975,7 +1960,7 @@
     """Get section names as list from top to bottom ['sec0','sec1',...]"""
     if cfg.depth==0: return []
     secnames = [cfg.name]
-    for i in xrange(cfg.depth-1):
+    for i in range(cfg.depth-1):
         cfg = cfg.parent
         secnames.append(cfg.name)
     return secnames[::-1]
@@ -2102,7 +2087,6 @@
     ------
     string
     """
-    out = ''
     if isinstance(cfg, ConfigManager):
         if mode=='specs':
             cfg = cfg.specs
@@ -2205,7 +2189,7 @@
         formatter.dedent()
         del result[-1]
         result.append(parser.format_epilog(formatter))
-        print "".join(result)
+        print("".join(result))
 
     elif isinstance(parser, ArgumentParser):
 
@@ -2226,7 +2210,7 @@
                 for optstr in opt.option_strings:
                     if optstr in compressed:
                         return True
-            actions = filter(valid_option, parser._actions)
+            actions = list(filter(valid_option, parser._actions))
             actions.append(fake_action)
         else:
             actions = parser._actions
@@ -2297,5 +2281,5 @@
 #    --mars-version=MARS_VERSION
 #                        MARS version. [default: 'V8.11']
 #"""
-    print opt2rst(shelp)
-
+    print(opt2rst(shelp))
+
