# -*- coding: utf-8 -*-

# Copyright or © or Copr. Actimar/IFREMER (2010-2016)
#
# This software is a computer program whose purpose is to provide
# utilities for handling oceanographic and atmospheric data,
# with the ultimate goal of validating the MARS model from IFREMER.
#
# This software is governed by the CeCILL license under French law and
# abiding by the rules of distribution of free software.  You can  use,
# modify and/ or redistribute the software under the terms of the CeCILL
# license as circulated by CEA, CNRS and INRIA at the following URL
# "http://www.cecill.info".
#
# As a counterpart to the access to the source code and  rights to copy,
# modify and redistribute granted by the license, users are provided only
# with a limited warranty  and the software's author,  the holder of the
# economic rights,  and the successive licensors  have only  limited
# liability.
#
# In this respect, the user's attention is drawn to the risks associated
# with loading,  using,  modifying and/or developing or reproducing the
# software by the user in light of its specific status of free software,
# that may mean  that it is complicated to manipulate,  and  that  also
# therefore means  that it is reserved for developers  and  experienced
# professionals having in-depth computer knowledge. Users are therefore
# encouraged to load and test the software's suitability as regards their
# requirements in conditions enabling the security of their systems and/or
# data to be ensured and,  more generally, to use and operate it in the
# same conditions as regards security.
#
# The fact that you are presently reading this means that you have had
# knowledge of the CeCILL license and that you accept its terms.
#

from __future__ import absolute_import
if __name__ == '__main__':
    import sys; del sys.path[0]

__author__ = 'Stéphane Raynaud, Jonathan Wilkins'
__email__ = 'raynaud@actimar.fr, wilkins@actimar.fr'
__doc__ = '''\
Configuration management with validation capabilities and commandline interaction.
It is based on :mod:`configobj` and :mod:`validate` modules.


.. todo:: Add the list of available validators and how to use them

'''

import copy, datetime, inspect, os, operator, re, sys, shutil, traceback
from optparse import OptionParser, OptionGroup, OptionContainer, Option,  OptionValueError, IndentedHelpFormatter, _
from argparse import (ArgumentParser, _ArgumentGroup, HelpFormatter as ArgHelpFormatter,
    _StoreTrueAction as AP_StoreTrueAction,
    _HelpAction, Action as AP_Action, SUPPRESS as AP_SUPPRESS)
from warnings import warn

from configobj import ConfigObj, flatten_errors
from validate import Validator, ValidateError, VdtTypeError, VdtValueTooSmallError, VdtValueTooBigError
import validate

try: import numpy
except: numpy = None

__all__ = ['ConfigException', 'ValidationWarning', 'ConfigManager', 'print_short_help',
    'opt2rst', 'cfg2rst', 'cfgargparse', 'cfgoptparse', 'getspec', 'get_secnames',
    'list_options', 'option2rst',  'filter_section', 'register_config_validator']

class ConfigException(Exception):
    pass

class ValidationWarning(Warning):
    pass

class VdtSizeError(ValidateError):
    '''List size is incorrect (nmin, nmax, odd, even or shape)'''
    pass

def _valwrap_(validator):
    '''
    Wrap a validation function to allow extraneous named arguments in specfile,
    this is usefull when getting specification with
    validator._parse_with_caching(configspec[section][option])
    '''
    def validator_wrapper(value, *args, **kwargs):
        # Handle None and default
#        if str(value) == 'None': return None
#        default = args[0] if len(args) else kwargs.get('default', None)
#        if value == '': return default
        # Remove extraneous arguments the validator can't handle
        argspec = inspect.getargspec(validator)
        kwargs = kwargs.copy()
        for k in kwargs.keys():
            if k not in argspec.args:
                kwargs.pop(k)
        return validator(value, *args, **kwargs)
    validator_wrapper.__name__ += '-'+validator.__name__
    return validator_wrapper

def _valwraplist_(validator):
    '''
    Wrap a validation function to handle list value using an existing validator.
    This adds the following list checking behaviors that can be used as named
    arguments in specifications:
        - **n**: required fixed number of elements
        - **nmin**: required minimum number of elements
        - **nmax**: required maximum number of elements
        - **odd**: number of elements must be odd
        - **even**: number of elements must be even
        - **shape**: check value shape (requires numpy)
    '''
    def list_validator_wrapper(value, *args, **kwargs):
        # Handle None and default
        if str(value) == 'None': return None
        default = args[0] if len(args) else kwargs.get('default', ())
        if value == '': value = default

        # Handle single value
        if not isinstance(value, (list, tuple)):
            value = [value]

        # Do list checks
        n = kwargs.pop('n', None)
        if n is not None and len(value) != int(n):
            raise VdtSizeError('Incorrect size: %s, %s values expected'%(len(value), n))
        nmin = kwargs.pop('nmin', None)
        if nmin is not None and len(value) < int(nmin):
            raise VdtSizeError('Incorrect size: %s, at least %s values expected'%(len(value), nmin))
        nmax = kwargs.pop('nmax', None)
        if nmax is not None and len(value) > int(nmax):
            raise VdtSizeError('Incorrect size: %s, at most %s values expected'%(len(value), nmax))
        odd = validate.is_boolean(kwargs.pop('odd', False))
        if odd and not len(value) % 2:
            raise VdtSizeError('Incorrect size: %s, odd number of values expected'%(len(value)))
        even = validate.is_boolean(kwargs.pop('even', False))
        if even and len(value) % 2:
            raise VdtSizeError('Incorrect size: %s, even number of values expected'%(len(value)))

        # TODO?: use numpy to also check min and max ? (applicable on number only...)
        shape = kwargs.pop('shape', None)
        if shape is not None:
            if numpy is None:
                warn('Cannot check shape, numpy package is missing')
            else:
                try:
                    shape, vshape = map(int, shape), numpy.shape(value)
                    if vshape != shape:
                        raise VdtSizeError('Incorrect shape: %s, %s shape expected'%(vshape, shape))
                except Exception, e:
                    raise ValidateError('Cannot test value shape, this may be caused by an irregular array-like shape. Error was:\n%s'%traceback.format_exc())
        # Preserve tuple type
        istuple = isinstance(value, tuple)
        # Validate each values
        value = map(lambda v: validator(v, *args[1:], **kwargs), value)
        return tuple(value) if istuple else value
    list_validator_wrapper.__name__ += '-'+validator.__name__
    return list_validator_wrapper

def _validator_bbox_(value, default=None):
    '''Parse bbox coordinates with value format: x1,y1,x2,y2'''
    if str(value) == 'None': return None
    if value == '': value = default
    c = []
    # two possible delimiters: whitespaces and ','
    for v in value.split(): c.extend(v.split(','))
    if len(c) != 4: raise VdtTypeError(value)
    return map(float, c)


def _validator_numerics_(value, default=None, min=None, max=None, type='float', n=None):
    """Validator of a tuple of numeric values"""
    if isinstance(value, basestring):
        value = value.strip('()[] ')
    if str(value) == 'None': return None
    if isinstance(value, list):
        value = tuple(value)
    elif isinstance(value, basestring):
        try:
            value = eval(value)
        except:
            raise VdtTypeError(value)
    if not isinstance(value, tuple):
        try:
            value = tuple(value)
        except:
            value = value,
    if n is not None:
        if isinstance(n, basestring):
            n = int(n)
        if len(value)!=n:
            raise VdtTypeError(value)
    out = ()
    type = eval(type)
    if min is not None and isinstance(min, basestring):
        min = type(min)
    if max is not None and isinstance(max, basestring):
        max = type(max)
    for val in value:
        if isinstance(val, basestring):
            try:
                val = type(val)
            except:
                raise VdtTypeError(value)
        if min is not None and val<min:
            val = type(min)
        if max is not None and val>max:
            val = type(max)
        out += val,
    return out

def _validator_minmax_(value, min=None, max=None, default=(0, 100), type='float'):
    """Validator of a min,max pair"""
    value = _validator_numerics_(value, min=min, max=max, default=default,
        type=type, n=2)
    if value is not None:
        out = list(value)
        out.sort()
        value = tuple(value)
    return value

def _validator_figsize_(value, default=(6, 6), min=0, max=20):
    """Validator of a figure size (xsize,ysize)"""
    return _validator_numerics_(value, default=default, min=min, max=max,
        type='float', n=2)



def _validator_interval_(value, default=None):
    """Validator of an interval of coordinates (min, max [,bounds])"""
    if isinstance(value, basestring):
        value = value.strip('()[] ')
    if str(value) == 'None': return None
    if not isinstance(value, basestring):
        if not isinstance(value, list):
            raise VdtTypeError(value)
        value = ','.join(value)
    if value.startswith('('): value = value[1:]
    if value.endswith(')'): value = value[:-1]
    values = value.split(',')
    if len(values)<2 or len(values)>3: raise VdtTypeError(value)
    out = ()
    for val in values[:2]:
        try:
            val = eval(val)
        except:
            pass
        out += val,
    if len(values)==3 and values[2]:
        m =  re.search('([co]{1,2}[ne]{0,2})', values[2])
        if m is None:
            raise VdtTypeError(value)
        out += m.group(1),
    return out

def _validator_cmap_(value, default=None):
    """Validator for colormaps"""
    if str(value) == 'None': return None
    if isinstance(value, basestring) and value.startswith('['):
        value = eval(value)
    if isinstance(value, list):
        from .color import cmap_custom
        return cmap_custom(value)
    from .color import get_cmap
    return get_cmap(value)

class VdtDateTimeError(ValidateError):
    pass

def _validator_datetime_(value, default=None, fmt='%Y-%m-%dT%H:%M:%S'):
    '''Parse value as a traditionnal python datetime object'''
    if str(value) == 'None': return None
    if value == '': value = default
    try: return datetime.datetime.strptime(value, fmt)
    except ValueError, e: raise VdtDateTimeError(e)

_re_validator_workdir_split_ = re.compile('\s*>\s*').split
_re_validator_workdir_start_ =  re.compile('^[\[(]').search
_re_validator_workdir_stop_ =  re.compile('[\])]').search
def _validator_workdir_(value, default=''):
    if str(value) == 'None': return ''
    value = value.strip()
    start = _re_validator_workdir_start_(value) is not None
    stop = _re_validator_workdir_stop_(value) is not None
    if (start and not stop) or (stop and not start):
        raise VdtTypeError(value)
    svalue = _re_validator_workdir_split_(value.strip('[]'))
    if len(svalue)==3:
        return '(%s>%s)%s'%tuple(svalue)
    if len(svalue)==2:
        return '(%s>%s)'%tuple(svalue)
    return svalue[0]

# TODO: fix interpolation and expand !
def _validator_path_(value, default='', expand=None):
    '''
    Parse a value as a path
    :Params:
        -- **expand**: expandvars and expandhome on loaded path

    **Warning: expand currently can't work with interpolation**
    '''
    if str(value) == 'None': return None
    if value == '': value = default
    if expand and isinstance(value, basestring):
        return os.path.expandvars(os.path.expanduser(value))
    return value

def _validator_timeunits_(value, default='days since 1950-01-01'):
    """Validator of standard time units"""
    from .atime import are_valid_units
    value = str(value)
    if value=='None' or not value:
        value = default
    if not are_valid_units(value):
        raise VdtTypeError(value)
    return value


def _validator_cdtime_(value, min=None, max=None, default=None):
    """Validator of a date (compatible with :func:`cdtime.s2c`)"""
    import cdtime
    value = str(value).strip()
    if not value[0].isdigit(): return value.upper()
    try:
        val = cdtime.s2c(value)
    except:
        raise VdtTypeError(value)
    #not re.match('^\d+(-\d+(-\d+( \d+:(\d+(:\d+(\.(\d+)?)?)?)?)?)?)?$', value):
    if min is not None and val<cdtime.s2c(min): raise VdtValueTooSmallError(value)
    if max is not None and val>cdtime.s2c(max): raise VdtValueTooBigError(value)
    return value


def _validator_eval_(value, default=None, unchanged_if_failed=True):
    """Validate a string that can be evaluated"""
    try:
        value = eval(str(value))
    except:
        if unchanged_if_failed:
            return value
        else:
            raise VdtTypeError(value)
    return value


def _validator_color_(value, default='k', alpha=False):
    if str(value) == 'None': return None
    if alpha:
        from .color import RGBA as CC
    else:
        from .color import RGB as CC
    try:
        return CC(value)
    except:
        if isinstance(value, str):
            try:
                return CC(eval(value))
            except:
                raise VdtTypeError(value)

    raise VdtTypeError(value)


_re_funccall = re.compile(r'^\s*(\w+\(.*\))\s*$').match
_re_acc = re.compile(r'^\s*(\{.*\})\s*$').match
_re_set = re.compile(r'^\s*(\w+)\s*=\s*(.+)\s*$').match
def _validator_dict_(value, default={}, vtype=None):
    """validator for dictionaries

    Examples
    --------
    value:

        - dict(a=2, b="x")
        - {"a":2, "b":"x"}
        - a=2
        - a=2, b="x"
        - OrderedDict(b=2)
        - dict([("a",2),("b","x")])
    """
    if str(value)=='None':
        return None
    if isinstance(value, dict):
        return value
    if isinstance(value, basestring):
        value = value.strip()
        if value=='':
            return {}
<<<<<<< HEAD
        m = re_funccall(value) or re_acc(value)
        if not m:
            m = re_set(value)
=======
        m = _re_funccall(value) or _re_acc(value)
        if not m:
            m = _re_set(value)
>>>>>>> 6fe89e76
            if not m:
                raise VdtTypeError(value)
            value = 'dict('+value+')'
        if m:
            try:
                value = eval(value)
            except:
                raise VdtTypeError(value)
            if not isinstance(value, dict):
                raise VdtTypeError(value)
            else:
                return value
    if isinstance(value, list):
        out = {}
        for val in value:
<<<<<<< HEAD
            m = re_set(val)
=======
            m = _re_set(val)
>>>>>>> 6fe89e76
            if not m:
                raise VdtTypeError(val)
            out[m.group(1)] = eval(m.group(2))
        return out
    raise VdtTypeError(value)



# Define additionnal specifications
# Value should be dict for internal use of this module (iterable, opttype, ...)
# If value is not a dict, it is supposed to be the validator function
_VALIDATOR_SPECS_ = {
        # copy of some validate.Validator.functions to later build plural forms
        'integer':validate.is_integer,
        'float':validate.is_float,
        'boolean':validate.is_boolean,
        'string':validate.is_string,
        # single value
        'date':_validator_cdtime_,
        'cdtime':_validator_cdtime_,
        'timeunits':_validator_timeunits_,
        'minmax':_validator_minmax_,
        'numerics':_validator_numerics_,
        'figsize':_validator_figsize_,
        'workdir':_validator_workdir_,
        'bbox':_validator_bbox_,
        'datetime':_validator_datetime_,
        'file':_validator_path_,
        'path':_validator_path_,
        'directory':_validator_path_,
        'interval':_validator_interval_,
        'eval':_validator_eval_,
        'cmap':_validator_cmap_,
        'color':_validator_color_,
        'dict':_validator_dict_,
        # lists validators for these scalars will be automatically generated
}

# 1. Fix specs dicts
# 2. Generate list validators
for k, v in _VALIDATOR_SPECS_.items():
    # Check type of spec
    if not isinstance(v, dict):
        v = dict(func=v)
        # Update specs mapping
        _VALIDATOR_SPECS_[k] = v
    # Check minimum settings
    v.setdefault('func', validate.is_string)
    v['func'] = _valwrap_(v['func'])
    v.setdefault('iterable', False)
    v.setdefault('opttype', k)
    v.setdefault('argtype', v['func'])
    # Add plural forms and validators to handle list values
    if k.endswith('y'): nk = k[:-1]+'ies'
    elif k.endswith('x'): nk = k+'es'
    else: nk = k+'s'
    if nk not in _VALIDATOR_SPECS_:
        nv = v.copy()
        nv['func'] = _valwraplist_(v['func'])
        nv['iterable'] = True
        # OptionParser will check each value, not the list thus we provide the value validator
        nv['opttype'] = nk
        _VALIDATOR_SPECS_[nk] = nv
_validator_specs_ = _VALIDATOR_SPECS_

#: Available VACUMM :mod:`configobj` validators
VALIDATOR_TYPES = _VALIDATOR_SPECS_.keys()

# Build the mapping suitable for Validator.functions
_VALIDATOR_FUNCTIONS_ = dict((k, v['func']) for k,v in _VALIDATOR_SPECS_.iteritems() if 'func' in v)
_validator_functions_ = _VALIDATOR_FUNCTIONS_

def register_config_validator(**kwargs):
    """Add a new configobj validator function

    :Example:
    >>> register_config_validator(level=is_level)
    """
    _VALIDATOR_FUNCTIONS_.update(**kwargs)

class ConfigManager(object):
    """A configuration management class based on a configuration specification file
    and a :class:`validate.Validator`

    :Example:

        >>> Cfg = Config('config.ini', interpolation='template')
        >>> Cfg.opt_parse()
        >>> cfg = Cfg.load('config.cfg')

    :See also: :class:`configobj.ConfigObj` and :class:`validate.Validator`

    """
    def __init__(self, cfgspecfile=None, validator=None, interpolation='template',
            encoding=None, boolean_false=True, splitsecdesc=False, cfgfilter=None,
            cfgfilter_default=False):
        '''
        :Params:
            - **cfgspecfile**, optional: The specification file to be used with this.
            - **validator**, optional: A custom :class:`validate.Validator`
              to use or a mapping dict of validator functions.
            - **interpolation**, optional: See :class:`configobj.ConfigObj`.
            - **boolean_false**, optional: Make sure that booleans have a default value.
            - **splitsecdesc**, optional: Section descriptions are split in two
              components separated by ':'.
        '''
        # Specifications
        self._encoding = encoding
        if (cfgspecfile is not None and isinstance(cfgspecfile, basestring) and
                not os.path.exists(cfgspecfile) and not hasattr(cfgspecfile,  'read')):
            raise ConfigException('Specification file not found: %s'%cfgspecfile)
        self._configspecfile = cfgspecfile
        if isinstance(cfgspecfile, ConfigObj):
            self._configspec = cfgspecfile
        else:
            self._configspec = ConfigObj(cfgspecfile, list_values=False,
                interpolation=False, encoding=encoding, raise_errors=True)
        if isinstance(cfgfilter, dict):
            filter_section(self._configspec, cfgfilter, cfgfilter_default)
        else:
            self._cfgfilter = None
        self._cfgfilter = cfgfilter
        self._cfgfilter_default = cfgfilter_default

        # Validator
        if isinstance(validator, Validator):
            self._validator = validator
        else:
            self._validator = Validator()
        # Wrap default functions to handle none and extra args
        for k, v in self._validator.functions.items():
            self._validator.functions[k] = _valwrap_(v)
        # This modules's validator functions are already wrapped
        self._validator.functions.update(_VALIDATOR_FUNCTIONS_)
        # If the passed validator is a function mapping
        if isinstance(validator, dict):
            # Also wrap this mapping functions
            validator = validator.copy()
            for k, v in validator.items():
                validator[k] = _valwrap_(v)
            self._validator.functions.update(validator)

        # Makes sure that booleans have a default value
        self._boolean_false = boolean_false
        if boolean_false:
            self._configspec.walk(_walker_set_boolean_false_by_default_,
                validator=self._validator)

        # Interpolation
        if interpolation is True: interpolation='template'
        self._interpolation = interpolation

    def get_spec(self, sec, key):
        '''
        See :func:`getspec`

        If sec is a basestring, use configspec[sec][key]
        Otherwise use sec as a configspec, sec[key]
        '''
        return getspec((self._configspec[sec] if isinstance(sec, basestring) else sec)[key], validator=self._validator)
    getspec = get_spec

    def defaults(self, nocomments=False, interpolation=None):
        """Get the default config

        :Params:

            - **nocomments**, optional: Do not include option comments in config file.
              If equal to 2, remove section comments too.
            - **interpolation**, optional: if True, interpolate values.

        :Return: A :class:`~configobj.ConfigObj` instance
        """
        if interpolation is None or interpolation is True: interpolation = self._interpolation
        cfg = ConfigObj(interpolation=interpolation, configspec=self._configspec,
            encoding=self._encoding)
        cfg.validate(self._validator, copy=True)
        if nocomments:
            cfg.walk(_walker_remove_all_comments_, call_on_sections=int(nocomments)==2)
        elif self._configspec:
            cfg.inline_comments = self._configspec.inline_comments
        return cfg

    def reset(self, cfgfile='config.cfg', backup=True, nocomments=True, verbose=True):
        """Reset a config file  to default values

        :Params:

            - **cfgfile**, optional: The configuration file to reset.
            - **backup**, optional: Backup the old config file.
            - **nocomments**, optional: Do not include comment in config file.

        :Return: A :class:`~configobj.ConfigObj` instance

        :See also: :meth:`defaults`
        """

        # Load defaults
        cfg = self.defaults(nocomments=nocomments, interpolation=False)

        # Remove old file
        if os.path.exists(cfgfile):
            if backup:
                shutil.copy(cfgfile, cfgfile+'.bak')
            os.remove(cfgfile)
        else:
            backup = False

        # Write to new one
        cfg.filename = cfgfile
        cfg.write()
        if verbose:
            print 'Created default config file: %s'%cfgfile
            if backup:
                print "Backuped old config file to: %s.bak"%cfgfile
        return cfg

    def load(self, cfgfile='config.cfg',
        validate='fix', geterr=False, patch=None, force=True, cfgfilter=False, **kwpatch):
        """Get a :class:`~configobj.ConfigObj` instance loaded from a file

        :Params:

            - **cfgfile**, optional: config file

                - a config file name
                - a :class:`~configobj.ConfigObj` instance
                - ``None``: defaults to ``"config.cfg"``

            - **validate**, optional: Type of validation

                - ``False``: no validation
                - ``"fix"``: validation fixes and reports errors
                - ``"report"``: validation reports errors
                - ``"raise"``: validation raises errors

            - **geterr**, optional: Return validation results as well
            - **force**, optional: Force re-instantiation of ``cfgfile`` when it is already
              a :class:`ConfigObj` instance.

        :Return: Depends on ``geterr``

            - if ``True``: ``(cfg, err)`` where is the result of :meth:`~configobj.ConfigObj.validate`
            - else: ``cfg`` (:class:`~configobj.ConfigObj` instance)
        """

        # Load the config
        if cfgfile is not None and isinstance(cfgfile, basestring) and not os.path.exists(cfgfile):
            cfgfile = None

        # Instantiate / Copy
        if not isinstance(cfgfile, ConfigObj) or force:
            cfg = ConfigObj(cfgfile, interpolation=self._interpolation,
                configspec=self._configspec, encoding=self._encoding)
        else:
            cfg = cfgfile


        # Patch
        if kwpatch and not patch:
            patch = {}
        if patch is not None:
            if kwpatch: # Patch the patch!
                patch = self.patch(patch, kwpatch, validate=False)
            self.patch(cfg, patch, validate=False)

        # Filter
        if self._cfgfilter and cfgfilter:
            if not isinstance(cfgfilter, dict):
                cfgfilter = self._cfgfilter
            filter_section(cfg, cfgfilter, self._cfgfilter_default)

        # Validation
        if validate and self._configspec:

            # Validation itself
            err = cfg.validate(self._validator, preserve_errors=True)

            # Defaults for fixing
            if validate in ['fix', 'report']:
                defaults = self.defaults()

            # Loop on errors
            if isinstance(err, dict):

                for sections, key, error in flatten_errors(cfg, err):

                    # Format explicit message
                    if len(sections):
                        section = '['+']['.join(sections)+'] '
                    else:
                        section = ''
                    msg = 'Config value error: %s%s: %s'%(section, key, getattr(error, 'message', error))

                    # Check what to do
                    if validate in ['fix', 'report']:


                        # Report
                        sec = cfg
                        secd = defaults
                        for subsec in sections:
                            sec = sec[subsec]
                            if subsec not in secd:
                                secd = None
                                break
                            secd = secd[subsec]
                        if secd is None:
#                            sys.stderr.write(msg+"\nCan't set it to default value because"
#                                " none available")
                            continue

                        # Loop on keys
                        keys = secd.keys() if key is None else [key]
                        for k in keys:

                            vdef = secd.get(k, None)
                            sys.stderr.write(msg+'\nSetting it to default value: %s\n'%vdef)#,ValidationWarning)

                            # Reset to default
                            if validate=='fix':
                                sec[k] = vdef

                    else: # Raise an error
                        raise ValidateError, msg

            if geterr:
                return cfg, err

        return cfg


    def patch(self, cfg, cfgpatch, validate=False):
        """Replace config values of ``cfg`` by those of ``cfgpatch``

        :Params:

            - **cfg**: A :class:`~configobj.ConfigObj` instance, a config file or
              a dictionary, that must be patched.
            - **cfgpatch**: A :class:`~configobj.ConfigObj` instance, a config file or
              a dictionary, used for patching.
            - **validate**, optional: If ``True``, validate configs if they have a valid config spec.
        """
        if not isinstance(cfg, ConfigObj):
            cfg = ConfigObj(cfg, configspec=self._configspec, encoding=self._encoding)#, interpolation=False)
        #else:
            #cfg.interpolation = False
        if not isinstance(cfgpatch, ConfigObj):
            cfgpatch = ConfigObj(cfgpatch, configspec=self._configspec, interpolation=False,
                encoding=self._encoding)
        else:
            cfgpatch.interpolation = False
        cfgpatch.walk(_walker_patch_, cfg=cfg)
        if validate and cfg.configspec is not None:
            cfg.validate(self.validator())
        #cfg.interpolation = 'template'
        return cfg

    def arg_parse(
            self, parser=None, exc=[], parse=True, args=None,
            getparser=False, getargs=False, cfgfile='config.cfg',
            patch=None, cfgfileopt='--cfgfile', cfgfilepatch='before',
            nested=None, extraopts=None):
        """Options (:mod:`argparse`) and config mixer.

            1. Creates command-line options from config defaults
            2. Parse command-line argument and create a configuration patch

        For instance, the following config define the commandline option
        ``--section1-my-section2-my-key`` with ``value`` as a default value, s
        tored in a special group of options with a short name and a long description::

            [section1] # Short name : long description of the group
                [[my_section2]]
                    my_key=value

        .. warning:: Section and option names must not contain any space-like character !

        .. note::

            If you want to prevent conflict of options, don't use ``"_"`` in
            section and option names.


        :Params:

            - **parser**: optional, a default one is created if not given. This can be:
                - a :class:`OptionParser` instance
                - a :class:`dict` with keyword arguments for the one to be created
            - **exc**, optional: List of keys to be excluded from parsing.
            - **parse**, optional: If ``True``, parse commande line options and arguments
            - **args**, optional: List of arguments to parse instead of default sys.argv[1:]
            - **getparser**: allow getting the parser in addition to the config if parse=True
            - **getargs**: allow getting the parsed arguments in addition to the config if parse=True
            - **patch**, optional: used if parse is True.
                Can take the following values:
                - a :class:`bool` value indicating wheter to apply defaults on the returned config
                  before applying the command line config
                - a :class:`ConfigObj` instance to apply on the returned config
                  before applying the command line config
            - **cfgfileopt**: optional, if present a config file option will be added.
                Can be a :class:`string` or couple of strings to use as the option short and/or long name
            - **cfgfilepatch**: specify if the returned config must be patched if a config file command
                line option is provided and when to patch it. Can take the following values:
                - True or 'before': the config file would be used before command line options
                - 'after': the config file would be used after command line options
                - Any False like value: the config file would not be used
            - **nested**: Name of a section whose defines the configuration.
              It must be used when the configuration in nested in more general configuration.
            - **extraopts**: Extra options to declare in the form
              ``[(args1, kwargs1), ((args2, kwargs2), ...]``

        :Return:
            - the :class:`OptionParser` if parse is False
            - the resulting :class:`~configobj.ConfigObj` if parse is True and getparser is not True
            - the resulting :class:`~configobj.ConfigObj` and the :class:`OptionParser` if both parse and getparser are True
        """

        # Prepare the option parser
        if parser is None:
            parser = ArgumentParser(add_help=False)
        elif isinstance(parser, dict):
            parser['add_help'] = False
            parser = ArgumentParser(**parser)

        # Add short and long helps
        old_conflict_handler = parser._optionals.conflict_handler
        parser._optionals.conflict_handler = 'resolve'
        parser.add_argument('-h','--help', action=AP_ShortHelpAction,
            help='show a reduced help and exit')
        parser.add_argument('--long-help', action=_HelpAction,
            help='show an extended help and exit')
        parser._optionals.conflict_handler = old_conflict_handler

        # Add extra options first
        if extraopts:
            for eopt in extraopts:
                if len(eopt)==1:
                    if not isinstance(eopt, dict):
                        eargs = eopt
                        ekwargs = {}
                    else:
                        eargs = []
                        ekwargs = eopt
                else:
                    eargs, ekwargs = eopt
            parser.add_argument(*eargs, **ekwargs)

        # Add the cfgfile option (configurable)
        if cfgfileopt:
            if isinstance(cfgfileopt, basestring):
                if not cfgfileopt.startswith('-'):
                    if len(cfgfileopt)==1:
                        cfgfileopt = '-'+cfgfileopt
                    else:
                        cfgfileopt = '--'+cfgfileopt
                cfgfileopt = (cfgfileopt,)
            parser.add_argument(*cfgfileopt,
                dest="cfgfile", help='user configuration file that overrides defauts'
                    ' [default: "%(default)s"]', default=cfgfile)

        # Default config
        defaults = self.defaults()

        # Create global group of options from defaults
        # - inits
        re_match_initcom = re.compile(r'#\s*-\*-\s*coding\s*:\s*\S+\s*-\*-\s*').match
        if len(defaults.initial_comment)==0 or re_match_initcom(defaults.initial_comment[0]) is None:
            desc = ['global configuration options']
        else:
            re_match_initcom(defaults.initial_comment[0]), defaults.initial_comment[0]
            icom = int(re_match_initcom(defaults.initial_comment[0]) is not None)
            if len(defaults.initial_comment)>icom:
                desc = defaults.initial_comment[icom].strip('# ').split(':', 1)
        group = parser.add_argument_group(*desc)
        # - global options
        for key in defaults.scalars:
            if key not in exc:
                _walker_argcfg_setarg_(defaults, key, group=group, exc=exc, nested=nested,
                    boolean_false=self._boolean_false)
#                group.add_argument('--'+_cfg2optname_(key, nested), help=_shelp_(defaults, key))
            else:
                pass

        # Create secondary option groups from defaults
        for key in defaults.sections:
            desc = [key]
            comment = defaults.inline_comments[key] # FIXME: always empty!
            if comment is not None:
                desc = comment.strip('# ')
                if ':' in desc:
                    desc = desc.split(':', 1)
                else:
                    desc = [key.lower(), desc]
            section = defaults[key]
            group = parser.add_argument_group(*desc)
            defaults[key].walk(_walker_argcfg_setarg_, raise_errors=True,
                call_on_sections=False, group=group, exc=exc, nested=nested,
                boolean_false=self._boolean_false)

        # Now create a configuration instance from passed options
        if parse:

            # Which args ?
            if args is None: args = sys.argv[1:]

            # Parse
            options = parser.parse_args(list(args))

            # Create a configuration to feed
            cfg = ConfigObj(interpolation=self._interpolation, encoding=self._encoding)

            # Initial config from defaults or the one supplied
            if patch:
                self.patch(cfg, patch if isinstance(patch, ConfigObj) else defaults)
            if cfgfilepatch:
                if (isinstance(cfgfilepatch, basestring)
                and cfgfilepatch.strip().lower().startswith('a')):
                    cfgfilepatch = 'after'
                else:
                    cfgfilepatch = 'before'

            # Feed config with cfgfile before command line options
            if cfgfilepatch == 'before' and getattr(options, 'cfgfile', None):
                self.patch(cfg, self.load(options.cfgfile))

            # Feed config with command line options
            defaults.walk(_walker_argcfg_setcfg_, raise_errors=True,
                call_on_sections=False, cfg=cfg, options=options, nested=nested)

            # Feed config with cfgfile after command line options
            if cfgfilepatch == 'after' and getattr(options, 'cfgfile', None):
                self.patch(cfg, self.load(options.cfgfile))


            if not getparser and not getargs: return cfg
            out = cfg,
            if getparser: out += parser,
            if getargs:
                options.vacumm_cfg = cfg
                out += options,
            return out

        else:
            return parser

    def arg_patch(self, parser, exc=[], cfgfileopt='cfgfile'):
        """Call to :meth:`arg_parse` with an automatic patching of current configuration

        :Return: ``cfg, args``
        """

        # Create a patch configuration from commandline arguments
        cfgpatch, args = self.arg_parse(parser, exc=exc, cfgfileopt=cfgfileopt, getargs=True)

        #  Load personal config file and default values
        cfg = self.load(args.cfgfile)

        #  Patch it with commandeline options
        self.patch(cfg, cfgpatch)

        return cfg, args


    def opt_parse(
            self, parser=None, exc=[], parse=True, args=None,
            getparser=None, cfgfile='config.cfg',
            patch=None, cfgfileopt='--cfgfile', cfgfilepatch='before',
            nested=None):
        """Options (:mod:`optparse`) and config mixer.

            1. Creates command-line options from config defaults
            2. Parse command-line argument and create a configuration patch

        For instance, the following config define the commandline option
        ``--section1-my-section2-my-key`` with ``value`` as a default value, s
        tored in a special group of options with a short name and a long description::

            [section1] # Short name : long description of the group
                [[my_section2]]
                    my_key=value

        .. warning:: Section and option names must not contain any space-like character !

        .. note::

            If you want to prevent conflict of options, don't use ``"_"`` in
            section and option names.


        :Params:

            - **parser**: optional, a default one is created if not given. This can be:
                - a :class:`OptionParser` instance
                - a :class:`dict` with keyword arguments for the one to be created
            - **exc**, optional: List of keys to be excluded from parsing.
            - **parse**, optional: If ``True``, parse commande line options and arguments
            - **args**, optional: List of arguments to parse instead of default sys.argv[1:]
            - **getparser**: allow getting the parser in addition to the config if parse=True
            - **patch**, optional: used if parse is True.
                Can take the following values:
                - a :class:`bool` value indicating wheter to apply defaults on the returned config
                  before applying the command line config
                - a :class:`ConfigObj` instance to apply on the returned config
                  before applying the command line config
            - **cfgfileopt**: optional, if present a config file option will be added.
                Can be a :class:`string` or couple of strings to use as the option short and/or long name
            - **cfgfilepatch**: specify if the returned config must be patched if a config file command
                line option is provided and when to patch it. Can take the following values:
                - True or 'before': the config file would be used before command line options
                - 'after': the config file would be used after command line options
                - Any False like value: the config file would not be used

        :Return:
            - the :class:`OptionParser` if parse is False
            - the resulting :class:`~configobj.ConfigObj` if parse is True and getparser is not True
            - the resulting :class:`~configobj.ConfigObj` and the :class:`OptionParser` if both parse and getparser are True
        """

        # Prepare the option parser
        if parser is None:
            parser = OptionParser()
        elif isinstance(parser, dict):
            parser = OptionParser(**parser)

        # Add (or override!) option types checkers
        # Define a new Option class
        class option_class(Option):
            TYPES = tuple(list(parser.option_class.TYPES) + list(self._validator.functions.keys()))
            TYPE_CHECKER = parser.option_class.TYPE_CHECKER.copy()
        # Define the wrapping function for optparse option types which also handle list values
        def wrap_option_type_checker(func, islist):
            def wrapper_option_type_checker(opt, name, value):
                if islist: # Use configobj list parser
                    value,comment = ConfigObj(list_values=True, interpolation=False,
                        encoding=self._encoding)._handle_value(value)
                    return func(value)
                else:
                    return func(value)
            wrapper_option_type_checker.__name__ += '-'+func.__name__
            return wrapper_option_type_checker
        # Setup type checkers  into the new Option class
        for name,func in self._validator.functions.items():
            if name in option_class.TYPE_CHECKER:
                pass # warn('Overriding Option type checker %s'%(name))
            islist = _VALIDATOR_SPECS_.get(name, {}).get('iterable', None)
            option_class.TYPE_CHECKER[name] = wrap_option_type_checker(func, islist)
        # Replace the parser Option class
        parser.option_class = option_class

        # Add the cfgfile option (configurable)
        if cfgfileopt:
            if isinstance(cfgfileopt, basestring):
                cfgfileopt = (cfgfileopt,)
            parser.add_option(*cfgfileopt, action='store', type="string",
                dest="cfgfile", help='Configuration file [default: "%s"]'%cfgfile, default=cfgfile)

        # Default config
        defaults = self.defaults()

        # Create global group of options from defaults
        # - inits
        re_match_initcom = re.compile(r'#\s*-\*-\s*coding\s*:\s*\S+\s*-\*-\s*').match
        if len(defaults.initial_comment)==0 or re_match_initcom(defaults.initial_comment[0]) is None:
            desc = ['Global configuration options']
        else:
            re_match_initcom(defaults.initial_comment[0]), defaults.initial_comment[0]
            icom = int(re_match_initcom(defaults.initial_comment[0]) is not None)
            if len(defaults.initial_comment)>icom:
                desc = defaults.initial_comment[icom].strip('# ').split(':', 1)
        group = OptionGroup(parser, *desc)
        # - global options
        for key in defaults.scalars:
            if key not in exc:
                _walker_optcfg_setopt_(defaults, key, group=group, exc=exc, nested=nested,
                    boolean_false=self._boolean_false)
#                group.add_option('--'+_cfg2optname_(key, nested), action='store', type="string",
#                    dest=key, help=_shelp_(defaults, key))
            else:
                pass
        # - add to parser
        parser.add_option_group(group)

        # Create secondary option groups from defaults
        for key in defaults.sections:
            desc = ['Undocumented section']
            comment = defaults.inline_comments[key]
            if comment is not None:
                desc = comment.strip('# ').split(':', 1)
            section = defaults[key]
            group = OptionGroup(parser, *desc)
            defaults[key].walk(_walker_optcfg_setopt_, raise_errors=True,
                call_on_sections=False, group=group, exc=exc, nested=nested,
                boolean_false=self._boolean_false)
            parser.add_option_group(group)

        # Now create a configuration instance from passed options
        if parse:

            if args is None: args = sys.argv[1:]
            (options, args) = parser.parse_args(list(args))

            # Intercept helps
            if getattr(options, 'long_help', None):
                parser.print_help()
                sys.exit()
            elif getattr(options, 'help', None):
                print_short_help(parser)
                sys.exit()

            # Create a configuration to feed
            cfg = ConfigObj(interpolation=self._interpolation, encoding=self._encoding)

            # Initial config from defaults or the one supplied
            if patch:
                self.patch(cfg, patch if isinstance(patch, ConfigObj) else defaults)
            if cfgfilepatch:
                if (isinstance(cfgfilepatch, basestring)
                and cfgfilepatch.strip().lower().startswith('a')):
                    cfgfilepatch = 'after'
                else:
                    cfgfilepatch = 'before'

            # Feed config with cfgfile before command line options
            if cfgfilepatch == 'before' and getattr(options, 'cfgfile', None):
                self.patch(cfg, self.load(options.cfgfile))

            # Feed config with command line options
            defaults.walk(_walker_optcfg_setcfg_, raise_errors=True,
                call_on_sections=False, cfg=cfg, options=options, nested=nested)

            # Feed config with cfgfile after command line options
            if cfgfilepatch == 'after' and getattr(options, 'cfgfile', None):
                self.patch(cfg, self.load(options.cfgfile))
            return (cfg, parser) if getparser else cfg
        else:
            return parser

    def opt_patch(self, parser, exc=[], cfgfileopt='cfgfile'):
        """Call to :meth:`arg_parse` with an automatic patching of current configuration

        :Return: ``cfg, args``
        """

        # Create a patch configuration from commandline arguments
        cfgpatch = self.opt_parse(parser, exc=exc, cfgfileopt=cfgfileopt)

        #  Load personal config file and default values
        cfg = self.load(parser.values.cfgfile)

        #  Patch it with commandeline options
        self.patch(cfg, cfgpatch)

        return cfg





    def opt_long_help(self, rst=True, usage="Usage: [prog] [options] ...",
        description="Long help based on config specs"):
        """Get the generic long help from config specs

        :Params:

            - **rst**, optional: Reformat output in rst.
        """

        # Standard options
        parser = OptionParser(usage=usage, description=description, add_help_option=False )
        parser.add_option('-h','--help', action='store_true', dest="help",
            help='show a reduced help')
        parser.add_option('--long-help', action='store_true', dest="long_help",
            help='show an extended help')

        # Configuration options
        self.opt_parse(parser, parse=False)
        if rst:
            formatter = IndentedHelpFormatter(width=1000)#max_help_position=0)
            shelp = parser.format_option_help(formatter).encode(sys.getdefaultencoding(), 'replace')
        else:
            shelp = parser.format_help().encode(sys.getdefaultencoding(), 'replace')

        # Convert to rst
        if rst: shelp = opt2rst(shelp)

        return shelp

    def arg_long_help(self, rst=True, usage=None,
        description="Long help based on config specs"):
        """Get the generic long help from config specs

        :Params:

            - **rst**, optional: Reformat output in rst.
        """

        # Standard options
        parser = ArgumentParser(usage=usage, description=description, add_help=False )
        parser.add_argument('-h','--help', action='store_true', help='show a reduced help')
        parser.add_argument('--long-help', action='store_true', help='show an extended help')

        # Configuration options
        self.arg_parse(parser, parse=False)
        if rst:
            formatter = ArgHelpFormatter(max_help_position=0)
            for action_group in parser._action_groups:
                formatter.start_section(action_group.title)
                formatter.add_text(action_group.description)
                formatter.add_arguments(action_group._group_actions)
                formatter.end_section()
            shelp = formatter.format_help()
        else:
            shelp = parser.format_help()

        # Encoding
        shelp = shelp.encode(sys.getdefaultencoding(), 'replace')

        # Convert to rst
        if rst: shelp = opt2rst(shelp)

        return shelp

    def get_rst(self):
        """Convert the default configuration to rst declarations with :func:`cfg2rst`"""
        return cfg2rst(self)

def filter_section(sec, cfgfilter, default=False):
    """Recursively filter a section according to a dict of specifications

    When encountering an option of ``sec``, it removed if its value
    in ``cfgfilter`` is set to False. When not found, it default to the
    ``__default__`` key of ``cfgfilter``. And if the ``__default__`` is not
    found, it defaults to ``False`` (filtered out).
    When an option is a section and its value in ``cfgfilter`` is a dictionary,
    this subsection is filtered in the same way with the value as restrictions
    (``cfgfilter[subsection]``).

    :Params:

        - **sec**: A :class:`configobj.Section` instance.
        - **cfgfilter**: A dictionary tree with the same structure as ``sec``.

    """
    # Default behavior
    default = cfgfilter.get('__default__', default)

    # Exceptions
    excepts = cfgfilter.get('__excepts__', None)
    if excepts is not None and not isinstance(excepts, list):
        excepts = [excepts]

    # First pass on level 0
    for key in sec:
        kdefault = default if excepts is None or key not in excepts else not default
        if not cfgfilter.get(key, kdefault):
            del sec[key]

    # Filter subsections
    for subsec in sec.sections:
        if subsec in cfgfilter:
            if isinstance(cfgfilter[subsec], dict):
                filter_section(sec[subsec],  cfgfilter[subsec])
    return sec

def cfgargparse(cfgspecfile, parser, cfgfileopt='cfgfile', cfgfile='config.cfg',
        exc=[], extraopts=None, args=None, **kwargs):
    """Merge configuration and commandline arguments

    :Params:

        - **cfgspecfile**: Config specification file (.ini).
        - **parser**: :class:`~argpase.ArgumentParser` instance.
        - **cfgfileopt**, optional: Name of the option used to specify the
          user config file. Example: ``'cfgfile'`` creates the option
          ``--cfgfile=<config file>``.
        - **cfgfile**, optional: Default name for the loaded config file.
        - **exc**, optional: Config option name that must not be used to generated
          a commandline option.
        - Extra params are passed to :class:`ConfigManager` initialization.

    :Return: A :class:`ConfigObj` object

    :Tasks:

        1. Initialize a default configuration (:class:`ConfigManager`)
           from the specification file given by ``cfgspecfile``.
        2. Generate associated commandline options.
        3. Load a user configuration file (specified with the option
           whose name is given by ``cfgfileopt``).
        4. Patch this configuration with user supplied options retrieved
           using the :class:`~argpase.ArgumentParser` parser ``parser``.

        Technically it combines :class:`ConfigManager` and :meth:`ConfigManager.arg_parse`
    """
    return ConfigManager(cfgspecfile, **kwargs).arg_parse(
        parser, cfgfileopt=cfgfileopt, exc=exc, cfgfile=cfgfile, getargs=True,
        extraopts=extraopts, args=args)

def cfgoptparse(cfgspecfile, parser, cfgfileopt='cfgfile', cfgfile='config.cfg',
    exc=[], **kwargs):
    """Merge configuration and commandline arguments

    :Params:

        - **cfgspecfile**: Config specification file (.ini).
        - **parser**: :class:`~argpase.ArgumentParser` instance.
        - **cfgfileopt**, optional: Name of the option used to specify the
          user config file. Example: ``'cfgfile'`` creates the option
          ``--cfgfile=<config file>``.
        - **cfgfile**, optional: Default name for the loaded config file.
        - **exc**, optional: Config option name that must not be used to generated
          a commandline option.
        - Extra params are passed to :class:`ConfigManager` initialization.

    :Tasks:

        1. Initialize a default configuration (:class:`ConfigManager`)
           from the specification file given by ``cfgspecfile``.
        2. Generate associated commandline options.
        3. Load a user configuration file (specified with the option
           whose name is given by ``cfgfileopt``).
        4. Patch this configuration with user supplied options retrieved
           using the :class:`~optpase.OptionParser` parser ``parser``.

        Technically it combines :class:`ConfigManager` and :meth:`ConfigManager.opt_patch`
    """
    return ConfigManager(cfgspecfile, **kwargs).opt_parse(
        parser, cfgfileopt=cfgfileopt, exc=exc, cfgfile=cfgfile, getparser=True)


def opt2rst(shelp, prog=None, secfmt=':%(secname)s:', descname='Description'):
    """Convert options displayed in an help string to rst declarations of options

    This is useful for autodocumenting executable python scripts that show a formatted help.

    :Params:

        - **shelp**: Help string showing options (results from :option:``--help``).
        - **prog**, optional: Program name, otherwise guess it from usage.

    :Output: String converted to rst format (with :rst:dir:`cmdoption` directives).

    """
    rhelp = []
    multiline = False
    s_param = r'(?:\{[\w,]+\}|\w+)'
    s_sopt = r'(?:-\w+(?: %(s_param)s)?)'%locals() # short option (-t)
    s_lopt = r'(?:--[\w\-]+(?:[= ]+%(s_param)s)?)'%locals() # long option (--toto)
    s_optsep = r'(?:, +)' # option separator
    s_desc = r'(?:  (.+))'
    s_tot = r'^  (?:  )?((?:%(s_sopt)s|%(s_lopt)s)(?:%(s_optsep)s(?:%(s_sopt)s|%(s_lopt)s))*)%(s_desc)s?$'%locals()
#    s_tot = r'^  (%(s_sopt)s|%(s_lopt)s)|%(s_sopt)s%(s_optsep)s%(s_lopt)s)%(s_desc)s?$'%locals()
    re_opt = re.compile(s_tot).match
    re_sec = re.compile(r'^(?:  )?([\w\s]+):(?: (.+))?$').match
    secname = None
    for line in shelp.splitlines():

        # Sections
        m = re_sec(line)
        if m and not line.lower().endswith('ex:'):

            secname = m.group(1).title().strip()

            # Usage
            if secname=='Usage' and m.group(2) is not None:
                usage = m.group(2).strip()
                if prog is None:
                    prog = os.path.basename(usage.split()[0])
                rhelp.append('.. program:: %s\n'%prog)
                rhelp.extend([secfmt%locals(), "\n\t.. code-block:: bash\n\n\t\t%s"%usage])
                multiline = True
            else:
                rhelp.extend([secfmt%locals(), ''])
                if m.group(2) is not None:
                    rhelp.extend(['', '\t'+m.group(2)])
                    multiline = True
            continue

        # Options and other lines
        m = re_opt(line)
        if m:

            rhelp.extend(['','\t.. cmdoption:: '+m.group(1), ''])
            multiline = True
            if m.group(2) is not None:
                rhelp.append('\t\t'+m.group(2).strip())

        elif secname and secname.lower()=='positional arguments' and line.startswith(' '*2):

            sline = line.split()
            rhelp.extend(['','\t.. cmdoption:: '+sline[0], ''])
            multiline = True
            if len(sline)>1 is not None:
                rhelp.append('\t\t'+' '.join(sline[1:]))

        elif multiline and len(line.strip()) and line.startswith(' '*3):

            indent = '\t\t'
            if secname=='Usage':
                indent += '\t'
            rhelp.append(indent+line.strip())
        #elif secname==descname:
        #    rhelp.append('\t'+line)

        else:

            indent = ''
            if secname==descname:
                indent += '\t'
            rhelp.append(indent+line)
            multiline = False
            if secname=='Usage':
                secname = descname
                rhelp.extend([secfmt%locals(), ''])

    return '\n'.join(rhelp)

def _opt2cfgname_(name, nested):
    cfgkey = name.replace('-', '_')
    if nested and cfgkey.startswith(nested+'_'):
        cfgkey = cfgkey[len(nested+'_'):]
    return cfgkey

_re_cfg2optname_sub = re.compile('[_\s]').sub
def _cfg2optname_(name, nested=None):
    optkey = _re_cfg2optname_sub('-', name)
    if nested: optkey = nested+'-'+optkey
    return optkey.lower()

class _attdict_(dict):
    def __getattr__(self, name):
        if name in self.__dict__: return object.__getattribute__(self, name)
        else: return self[name]

def getspec(spec, validator=None):
        '''
        Get an option specification.

        :Params:
            - **spec**: the specification string
            - **validator**: (optional) the validator to use

        :Return: A dict with keys:
            - **funcname**: the validation function name
            - **args**:  the positionnal arguments
            - **kwargs**: the named arguments
            - **default**: the default value
            - **iterable**: if the value is list-like
            - **func**: the validation function
            - **opttype**: the function used with :mod:`optparse`
            - **argtype**: the function used with :mod:`argparse`

        Read access to these keys can also be done as attribute of the returned dict
        (d.funcname == d['funcname'], ...)

        For example, a specification file containing:

        [section]
            option = integer(default=0, min=-10, max=10)

        Would return: (integer, [], {'min': '-10', 'max': '10'}, 0)

        This can be usefull when you added extraneous named arguments into your
        specification file for your own use.

        '''
        if not validator:
            validator = Validator()
            validator.functions.update(_VALIDATOR_FUNCTIONS_)
        funcname, args, kwargs, default = validator._parse_with_caching(spec)
        spec = _VALIDATOR_SPECS_.get(funcname, dict(func=None, iterable=None, opttype=None, argtype=None)).copy()
        spec.update(dict(funcname=funcname, args=args, kwargs=kwargs, default=default))
        return _attdict_(spec)

def _walker_remove_all_comments_(sec, key):
    sec.comments[key] = ''
    sec.inline_comments[key] = ''

def _walker_remove_comments_(sec, key):
    sec.comments[key] = ''

def _walker_remove_inline_comments_(sec, key):
    sec.inline_comments[key] = ''

def _walker_unchanged_options_(sec, key):
    if not sec.configspec: return
    spec = getspec(sec.configspec.get(key, ''))
    return spec.default == sec[key]

def remove_defaults(cfg):
    defaults = cfg.walk(_walker_unchanged_options_, call_on_sections=False)
    def remove(c, d):
        for k,v in d.items():
            if isinstance(v, dict):
                remove(c[k], v)
            elif v:
                c.pop(k)
    remove(cfg, defaults)

def _walker_optcfg_setcfg_(sec, key, cfg=None, options=None, nested=None):
    """Walker to set config values"""
    # Find genealogy
    parents = _parent_list_(sec, names=False)
    cfgkey = '_'.join([p.name.strip('_') for p in parents]+[key])
    for option, value in options.__dict__.items():

        # Option not set
        if value is None: continue

        # Option matches key?
        if _opt2cfgname_(option, nested) != cfgkey.lower(): continue

        # Check or create cfg genealogy
        s = cfg
        for p in parents:
            if not s.has_key(p.name):
                s[p.name] = {}
            s = s[p.name]
        s[key] = value

def _walker_optcfg_setopt_(sec, key, group=None, exc=None, nested=None, boolean_false=True):
    """Walker to set options"""
    # Find option key and output var name
    key = key.strip('_')
    pp = _parent_list_(sec)
    varname = '_'.join(pp+[key])
    optkey = _cfg2optname_(varname, nested)

    # Check exceptions
    if key in exc: return

    # Add option to group
    spec = _VALIDATOR_SPECS_.get(sec.configspec[key].split('(', 1)[0], {})
    type = spec.get('opttype', 'string')
    if boolean_false and type=='boolean':
        default = sec[key]
        action = 'store_false' if default else 'store_true'
        type = None
    else:
        action = 'store'
        default = None
    group.add_option(
        '--'+optkey,
            #action='append' if spec.get('iterable', None) else 'store',
            action=action,
            type=type,
            dest=varname,
            help=_shelp_(sec, key),
            default=default,
    )

def _walker_argcfg_setcfg_(sec, key, cfg=None, options=None, nested=None):
    """Walker to set config values"""
    # Find genealogy
    parents = _parent_list_(sec, names=False)
    cfgkey = '_'.join([p.name.strip('_') for p in parents]+[key])
    for option, value in options._get_kwargs():

        # Option not set
        if value is None: continue

        # Option matches key?
        if _opt2cfgname_(option, nested) != cfgkey.lower(): continue

        # Check or create cfg genealogy
        s = cfg
        for p in parents:
            if not s.has_key(p.name):
                s[p.name] = {}
            s = s[p.name]
        s[key] = value

def _walker_argcfg_setarg_(sec, key, group=None, exc=None, nested=None, encoding=None,
    boolean_false=True):
    """Walker to set options"""
    # Find option key and output var name
    key = key.strip('_')
    pp = _parent_list_(sec)
    varname = '_'.join(pp+[key])
    optkey = _cfg2optname_(varname, nested)

    # Check exceptions
    if key in exc: return
    spec = _VALIDATOR_SPECS_.get(sec.configspec[key].split('(', 1)[0], {})

    # Define the wrapping function for argparse argument types which also handle list values
    def wrap_argparse_type(func, islist):
        def wrapper_argparse_type(value):
            if islist: # Use configobj list parser
                value,comment = ConfigObj(list_values=True, interpolation=False,
                    encoding=encoding)._handle_value(value)
                return func(value)
            else:
                return func(value)
        wrapper_argparse_type.__name__ += '-'+func.__name__
        return wrapper_argparse_type

    # Add argument to group
    type = wrap_argparse_type(spec.get('func', lambda s:s), spec.get('iterable', None))
    kw = {}
    if boolean_false and spec.get('opttype', '')=='boolean':
        default = sec[key]
        action = 'store_true' if default is False else 'store_false'
    else:
        action = 'store'
        kw['type'] = type
    group.add_argument(
        '--'+optkey,
            action=action,
            help=_shelp_(sec, key),
            **kw
    )

def _shelp_(sec, key, format='%(shelp)s [default: %(default)r]', mode='auto',
    undoc='Undocumented', adddot=True):
    """Get help string

    :Params:

        - **mode**:

            - inline: inline comment only,
            - above: above comments only,
            - merge: merge inline and above comments,
            - auto: if one is empty use the other one, else use inline

    """
    # filter
    def strip(c):
        return c.strip().strip('#').strip()
    abcoms = map(strip, filter(lambda c: c is not None, sec.comments[key]))
    incoms = map(strip, filter(lambda c: c is not None, [sec.inline_comments[key]]))


    # Merge comments above item and its inline comment
    if mode=='merge':
        comments = abcoms+incoms
    elif mode=='auto':
        if not incoms:
            comments = abcoms
        else:
            comments = incoms
    elif mode=='above':
        comments = abcoms
    else:
        comments = incoms

    # Force comments to end with a dot '.'
    if adddot:
        comments = [c.endswith('.') and c or '%s.'%c for c in comments]
    shelp = '\n'.join(comments)

    # If no comments
    if not shelp: shelp = undoc
    default = _sdefault_(sec, key)
    return format%locals()

def _sdefault_(sec, key):
    """Get default string or None"""
    default = sec.get(key, None)
    if isinstance(default, (list,tuple)):
        default = ','.join(map(str, default))
    else:
        default = str(default).strip('()')
    default = default.replace('%', '%%')
    if default=='None':
        default = None
    return default


def _parent_list_(sec, names=True):
    parents = []
    while sec.name is not None:
        parents.insert(0, names and sec.name.strip('_') or sec)
        sec = sec.parent
    return parents

def _walker_patch_(patch_sec, patch_key, cfg):
    """Walk through the patch to apply it"""
    sec = cfg
    for key in _parent_list_(patch_sec):
        if not sec.has_key(key):
            sec[key] = {}
        sec = sec[key]
    try:
        patch_sec[patch_key] = type(sec[patch_key])(patch_sec[patch_key])
    except:
        pass
    sec[patch_key] = patch_sec[patch_key]

def _walker_cfg2rst_(cfg, key, lines):

    # Name
    secnames = get_secnames(cfg)
    if key in cfg.sections:
        secnames.append(key)
        name = '[%s]'%(']['.join(secnames), )
        conftype = 'confsec'
    else:
        if secnames:
            name = '[%s] %s'%(']['.join(secnames), key)
        else:
            name = key
        conftype = 'confopt'

    # Description
    desc = cfg.inline_comments.get(key)
    if desc is None: desc = ''
    desc = desc.strip('#').strip()

    # Formatting
    desc = redent(desc, 1)
    text = '.. %(conftype)s:: %(name)s\n\n%(desc)s\n'%locals()
    text = redent(text, cfg.depth)
    lines.append(text)


def _walker_set_boolean_false_by_default_(sec, key, validator=None):
    if validator is None: return
    check = sec[key]
    fun_name, fun_args, fun_kwargs, default = validator._parse_with_caching(check)
    if fun_name=='boolean' and default is None:
        if fun_args or fun_kwargs:
            check = check[:-1]+', default=False)'
        else:
            check = check+'(default=False)'
        sec[key] = check

def get_secnames(cfg):
    """Get section names as list from top to bottom ['sec0','sec1',...]"""
    if cfg.depth==0: return []
    secnames = [cfg.name]
    for i in xrange(cfg.depth-1):
        cfg = cfg.parent
        secnames.append(cfg.name)
    return secnames[::-1]

def list_options(sec, optlist=None, parents=None, values=False, sections=False):
    """Get the list of options of section tree

    Each list items has the format ``(sections, optname)`` or
    ``(sections, optname, optvalue)`` depending on the ``values`` keyword.
    """
    if optlist is None: # new list
        optlist = []
    if parents is None: # parent sections
        parents = get_secnames(sec)
    for key in sec.scalars: # add scalar items
        option = (parents, key)
        if values:
            option += sec[key],
        optlist.append(option)
    for subsec in sec.sections: # deep into subsections
        value = (None, ) if values else ()
        subparents = parents+[subsec]
        if isinstance(sections, dict):
            subsections = sections.get(subsec, False)
            if subsections is True:
                optlist.append((subparents, None) + value)
                continue
        else:
            if sections:
                optlist.append((subparents, None) + value)
            subsections = sections
        list_options(sec[subsec], optlist, parents=subparents,
            values=values, sections=subsections)
    return optlist

def option2rst(option, optrole='cfgopt',  secrole='cfgsec'):
    """Format a tuple or ``(parents, optname)`` to a rst inline declaration"""
    seclist, optname = option[:2]
    parents = '['+']['.join(seclist)+']'
    if optname is None:
        return ':{secrole}:`{parents}`'.format(**locals())
    return ':{optrole}:`{parents}{optname}`'.format(**locals())

def redent(text, n=1, indent='    '):
    lines = text.split('\n')
    lines = [(n*indent+line) for line in lines]
    return '\n'.join(lines)


def cfg2rst(cfg):
    """Convert a configuration to rst format

    Configuration sections are declared with the rst directive
    "confsec" and options are declared with the rst directive
    "confopt".

    For instance:

    .. code-block:: ini

        a=1 # desc a
        [s1] # desc s1
            b=2  # desc b
            [[s2]] # desc s2
                c=$a-$b # desd c
                [sec1] # section 1

    is converted to:

    .. code-block:: rst

        .. confopt:: a

            desc a

        .. confsec:: [s1]

            desc s1

            .. confopt:: [s1] b

                desc b

            .. confsec:: [s1][s2]

                desc s2

                .. confopt:: [s1][s2] c

                    desd c

    Then one can reference an option with for example ``:confopt:`[s1][s2]c`.

    :Params:

        - **cfg**: :class:`ConfigObj` or :class:`ConfigManager` instance.
          In the case of a :class:`ConfigManager`, the :meth:`~ConfigManager.defaults`
          are used.

    :Return: rst string
    """
    out = ''
    if isinstance(cfg, ConfigManager):
        cfg = cfg.defaults()
    lines = []
    cfg.walk(_walker_cfg2rst_, call_on_sections=True, lines=lines)
    return '\n'.join(lines)


def print_short_help(parser, formatter=None):
    """Print all help of an :class:`~optparse.OptionParser` instance but those of groups."""
    if isinstance(parser, OptionParser):
        # - top
        if formatter is None:
            formatter = parser.formatter
        result = []
        if parser.usage:
            result.append(parser.get_usage() + "\n")
        if parser.description:
            result.append(parser.format_description(formatter) + "\n")
        # - basic options skipping groups
        formatter.store_option_strings(parser)
        result.append(formatter.format_heading(_("Options")))
        formatter.indent()
        if parser.option_list:
            result.append(OptionContainer.format_option_help(parser, formatter))
            result.append("\n")
        formatter.dedent()
        del result[-1]
        result.append(parser.format_epilog(formatter))
        print "".join(result)

    elif isinstance(parser, ArgumentParser):

        if formatter is None:
            formatter = parser._get_formatter()

        # usage
        formatter.add_usage(parser.usage, parser._actions,
                            parser._mutually_exclusive_groups)

        # description
        formatter.add_text(parser.description)

        # positionals, optionals and user-defined groups
        for action_group in parser._action_groups:
            if action_group.title in ['positional arguments', 'optional arguments']:
                formatter.start_section(action_group.title)
                formatter.add_text(action_group.description)
                formatter.add_arguments(action_group._group_actions)
                formatter.end_section()

        # epilog
        formatter.add_text(parser.epilog)

        # determine help from format above
        parser._print_message(formatter.format_help(), sys.stdout)


class AP_ShortHelpAction(_HelpAction):

    def __call__(self, parser, namespace, values, option_string=None):
        print_short_help(parser)
        parser.exit()



if __name__=='__main__':
    shelp="""Usage: showtime.py [options] ncfile
           [--logger-level LOGGER_LEVEL] [--logger-file LOGGER_FILE]

Show time axis dates of netcdf file.
Show time axis dates of netcdf file.

Options:
  -h, --help            show this help message and exit
  -t TNAME, --time=TNAME
                        name of the time axis variable
  -v VNAME, --var=VNAME
                        name of the variable from which to guess time
  -s TSLICE, --slice=TSLICE
                        time slice (examples: "2", ":-2:4")
  -m, --minmax          show min/max only (default: False)
  -n NCOL, --ncol=NCOL  number of comlumns for output (default: 5)
  -f FORMAT, --format=FORMAT
                        date format (default: %Y-%m-%d %H:%M:%S)
"""
#    shelp="""Options:
#  -h, --help            show a reduced help
#  --long-help           show an extended help
#  --cfgfile=CFGFILE     Configuration file [default: "config.cfg"]
#
#  Global configuration options:
#     Important general configuration options
#
#    --mars=MARS         complete configuration of mars. [default:
#                        'MANGA-V8.11']
#    --mars-version=MARS_VERSION
#                        MARS version. [default: 'V8.11']
#"""
    print opt2rst(shelp)

<|MERGE_RESOLUTION|>--- conflicted
+++ resolved
@@ -386,15 +386,9 @@
         value = value.strip()
         if value=='':
             return {}
-<<<<<<< HEAD
-        m = re_funccall(value) or re_acc(value)
-        if not m:
-            m = re_set(value)
-=======
         m = _re_funccall(value) or _re_acc(value)
         if not m:
             m = _re_set(value)
->>>>>>> 6fe89e76
             if not m:
                 raise VdtTypeError(value)
             value = 'dict('+value+')'
@@ -410,11 +404,7 @@
     if isinstance(value, list):
         out = {}
         for val in value:
-<<<<<<< HEAD
-            m = re_set(val)
-=======
             m = _re_set(val)
->>>>>>> 6fe89e76
             if not m:
                 raise VdtTypeError(val)
             out[m.group(1)] = eval(m.group(2))
