#!/usr/bin/env python
# -*- coding: utf8 -*-
#
# Copyright or © or Copr. Actimar/IFREMER (2010-2016)
#
# This software is a computer program whose purpose is to provide
# utilities for handling oceanographic and atmospheric data,
# with the ultimate goal of validating the MARS model from IFREMER.
#
# This software is governed by the CeCILL license under French law and
# abiding by the rules of distribution of free software.  You can  use,
# modify and/ or redistribute the software under the terms of the CeCILL
# license as circulated by CEA, CNRS and INRIA at the following URL
# "http://www.cecill.info".
#
# As a counterpart to the access to the source code and  rights to copy,
# modify and redistribute granted by the license, users are provided only
# with a limited warranty  and the software's author,  the holder of the
# economic rights,  and the successive licensors  have only  limited
# liability.
#
# In this respect, the user's attention is drawn to the risks associated
# with loading,  using,  modifying and/or developing or reproducing the
# software by the user in light of its specific status of free software,
# that may mean  that it is complicated to manipulate,  and  that  also
# therefore means  that it is reserved for developers  and  experienced
# professionals having in-depth computer knowledge. Users are therefore
# encouraged to load and test the software's suitability as regards their
# requirements in conditions enabling the security of their systems and/or
# data to be ensured and,  more generally, to use and operate it in the
# same conditions as regards security.
#
# The fact that you are presently reading this means that you have had
# knowledge of the CeCILL license and that you accept its terms.
#

__author__ = 'Jonathan Wilkins'
__email__ = 'wilkins@actimar.fr'
__doc__ = '''

This module is intented to provide features like logging, configuration and
debugging into a base class.

The main tool of this module is the `class:`Object` class which
may be used in high level components of your applications by inheriting from this
base class.


.. warning::

    You must be aware that all `class:`Object` instances hold
    a logger and an configuration manager.
    Therefore you should not inherit from `class:`Object` in all of
    your specialized classes especially when your application instanciate and holds
    a lot of instances of this class.
    The `class:`Object` class should only be used in main classes
    of your application.



'''

import inspect, os, pdb, pprint, sys, types

<<<<<<< HEAD
=======
import configobj

from vacumm import vacumm_warning
from vacumm.misc.config import ConfigManager
from vacumm.misc.exception import getDetailedExceptionInfo
from vacumm.misc.misc import kwfilter, dict_merge
from vacumm.misc.log import Logger, logger, get_str_levels
>>>>>>> 73f9bfd5
from argparse import ArgumentParser
from optparse import OptionParser
import configobj

from .config import ConfigManager
from .exception import getDetailedExceptionInfo
from .misc import kwfilter, dict_merge
from .log import logger, Logger, get_str_levels

# Test application origin: a python script or an executable (py2exe/cx_freeze)
isfreezed = os.path.basename(sys.executable) == os.path.basename(sys.argv[0])

# Program identity variables
prog = os.path.realpath(isfreezed and sys.executable or sys.argv[0])
if prog in ['', '-', '-c']:
    progname = prog = 'python'
    progdir = os.getcwd()
else:
    progname = os.path.basename(prog)
    progdir = os.path.dirname(prog)


def get_prog_name(noext=False):
    '''
    Get the currently running program name

    Parameters
    ----------
    noext:
        If True, remove extension from program name

    Return
    ------
        - str: The program name, or "python" in interactive interpreter mode.
    '''
    return noext and os.path.splitext(progname)[0] or progname


def get_prog_dir():
    '''Get the currently running program's directory.'''
    return progdir


def func_name(iframe=0):
    '''
    Get the name of the calling function

    Parameters
    ----------
    iframe:
        int: Get the iframe'th caller function name.
    '''
    #return inspect.currentframe().f_back.f_code.co_name
    return sys._getframe(1+iframe).f_code.co_name


def _set_ext_(fname, ext):
    """Change a file extension

    Parameters
    ----------
    fname:
        File path.
    ext:
        Remove extension if False, replace it if string,
        or leave it.
    """
    if ext is False or isinstance(ext, basestring):
        fname, suf = os.path.splitext(fname)
        if ext is not False:
            if isinstance(ext, basestring):
                suf = ext
            if not '.' in suf:
                suf = '.'+suf
            fname = fname + suf
    return fname

def code_file_name(iframe=0,  ext=True):
    '''
    Get the name of the file that hosts the code where it is called

    Parameters
    ----------
    iframe:
        int: Get the iframe'th caller function name.
    ext:
        Remove extension if False, replace it if string,
        or leave it.
    '''
    fname = sys._getframe(1+iframe).f_code.co_filename
    fname = _set_ext_(fname, ext)
    return fname

def code_base_name(iframe=0, ext=True):
    '''
    Get the basename of the file that hosts the code where it is called

    Parameters
    ----------
    iframe:
        int: Get the iframe'th caller function name.
    ext:
        Remove extension if False, replace it if string,
        or leave it.
    '''
    return os.path.basename(code_file_name(iframe+1, ext))

def code_dir_name(iframe=0):
    '''
    Get the dirname of the file that hosts the code where it is called

    Parameters
    ----------
    iframe:
        int: Get the iframe'th caller function name.
    ext:
        Remove extension if False, replace it if string,
        or leave it.
    '''
    return os.path.dirname(code_file_name(iframe+1))

def stack_trace(iframe=0):
    def etrace(frame, pad=60):
        o = frame.f_locals.get('self', '') # not the perfect way...
        if o: o = '%s(%s).'%(o.__class__.__name__, id(o))
        else:
            o = frame.f_locals.get('cls', '') # not the perfect way...
            if o: o = '%s.'%(o.__name__)
        o += frame.f_code.co_name
        return ('%%-%ds'%(pad)+'  (%s:%s)')%(o, frame.f_code.co_filename, frame.f_lineno)
    iframe = 1 + iframe
    stack = inspect.stack()
    frame = stack[iframe][0]
    traces = []
    last = ' '+etrace(frame)
    while True:
        try:
            iframe += 1
            frame = stack[iframe][0]
            traces.append(' %s'%(etrace(frame)))
        except: break
    traces.reverse()
    traces.append(last)
    return 'Stack trace (innermost last):\n'+'\n'.join(traces)


try:
    import psutil
    _psutil_process = psutil.Process(os.getpid())
    def psinfo():
        '''Get cpu and memory usage string (require **psutil** module)'''
        if hasattr(_psutil_process, 'get_cpu_percent'):
            cpu = _psutil_process.get_cpu_percent()
            mem = _psutil_process.get_memory_percent()
            meminfo  = _psutil_process.get_memory_info()
        else:
            cpu = _psutil_process.cpu_percent()
            mem = _psutil_process.memory_percent()
            meminfo = _psutil_process.memory_info()
        rss, vsz = meminfo[:2]
        ps = '[CPU: %d%%  MEM: %d%%  RSS: %dMo  VSZ: %dMo'%(cpu, mem, rss / 2**20, vsz / 2**20)
        if len(meminfo) >= 6:
            ps += '  SHR: %dMo  DAT: %dMo'%(meminfo[2] / 2**20, meminfo[5] / 2**20)
        ps += ']'
        return ps
except Exception, e:
    Logger.default.verbose('psinfo disabled: %s', e)
    psinfo = lambda:'Ressources informations not available (no module psutil)'


def describe(obj, stats=None, format=pprint.pformat):
    '''Return the object decription depending on its type.

    Usefull with numpy and cdms variables/axes

    Parameters
    ----------
    obj:
        The object to describe.
    stats:
        If True, include numerical information like min, max, mean, count, ...

    Return
    ------
        - The object's summary string
    '''
    try:
        import cdms2, MV2, numpy
        from cdms2.avariable import AbstractVariable
        from cdms2.axis import AbstractAxis
        if isinstance(obj, configobj.ConfigObj):
            obj = obj.dict()
        if not isinstance(obj, (cdms2.avariable.AbstractVariable, cdms2.axis.AbstractAxis, numpy.ndarray)):
            return format(obj)
        otype = obj.__class__.__name__ # type(obj)
        sh, sz = MV2.shape(obj), MV2.size(obj)
        mi = ma = av = co = None
        if stats and sz:
            try:
                if hasattr(obj, 'typecode') and obj.typecode() not in ('c',):
                    mi, ma, av, co = MV2.min(obj), MV2.max(obj), MV2.average(obj), MV2.count(obj)
            except: logger.exception('Error getting statistics of object %s', type(obj))
        if isinstance(obj, AbstractVariable):
            return '%s: %s, shape: (%s), order: %s%s'%(
                otype, obj.id,
                ','.join('%s=%s'%(a.id, a.shape[0]) for a in obj.getAxisList()),
                obj.getOrder(),
                stats and ', min: %s, max: %s, avg: %s, count: %s'%(mi, ma, av, co) or '')
        elif isinstance(obj, AbstractAxis):
            return '%s: %s, size: %s%s'%(
                otype, obj.id, sz,
                stats and ', min: %s, max: %s, avg: %s, count: %s'%(mi, ma, av, co) or '')
        else:#if isinstance(obj, numpy.ndarray):
            return '%s: shape: %s%s'%(
                otype, sh,
                stats and ', min: %s, max: %s, avg: %s, count: %s'%(mi, ma, av, co) or '')
    except Exception, e:
        logger.exception('Error getting description of object %s', type(obj))
        return '%s (error getting description)'%(type(obj))


################################################################################
# http://stackoverflow.com/questions/5892619/static-and-instance-methods-in-python
################################################################################

class _classinstancemethod_wrapper(object):
    def __init__(self, func, obj, type):
        self.func = func
        self.obj = obj
        self.type = type
    def __call__(self, *args, **kw):
        assert not kw.has_key('self') and not kw.has_key('cls'), (
            "You cannot use 'self' or 'cls' arguments to a "
            "classinstancemethod")
        return self.func(*((self.obj, self.type) + args), **kw)
    def __repr__(self):
        if self.obj is None:
            return ('<bound class method %s.%s>'
                    % (self.type.__name__, self.func.func_name))
        else:
            return ('<bound method %s.%s of %r>'
                    % (self.type.__name__, self.func.func_name, self.obj))

class classinstancemethod(object):
    """
    Decorator which acts like a class method when called from a class, like an
    instance method when called by an instance.  The method should
    take two arguments, 'self' and 'cls'; one of these will be None
    depending on how the method was called.
    """
    def __init__(self, func):
        self.func = func
    def __get__(self, obj, type=None):
        return _classinstancemethod_wrapper(self.func, obj=obj, type=type)

################################################################################


class Class(type):
    '''
    Vacumm's base metaclass used to initialize implementing classes.

    The implementing classes (in fact via the :class:`Object` class below) can have methods
    called at the class definition (at present, the :meth:`Object._init_class()` classmethod).

    Usefull to initialize class attributes such like class configuration, logging, debugging...
    '''
    # More details in Object class comments below

    # <fix>
    # A fix for (at least) doc generation because the inspect module throws
    # an AttributeError in a getattr call to get this attribute...
    # This attribute seems to be used by the abc module (abstract base classes)
    # I do not met some side effects using this fix yet.
    __abstractmethods__ = []
    # </fix>

    # Not yet needed
    #def __new__(mcs, name, bases, dct):
    #    return type.__new__(mcs, name, bases, dct)

    def __init__(cls, name, bases, dct):
        type.__init__(cls, name, bases, dct)
        cls._init_class(name, bases, dct)


_logging_proxies = list(map(lambda f: (f.lower(),f.lower()), get_str_levels()+['exception']))
_logging_proxies += [
    ('get_loglevel', 'get_level_name'),
    ('set_loglevel', 'set_level'),
    ('is_verbose', 'is_verbose'),
    ('is_debug', 'is_debug'),
]
def add_logging_proxies(cls):
    '''
    Register some Logger shortcuts for a given class (cls.<method> => cls.get_logger().<method>):

        - %s

    These shortcuts will be bound to the class and its instances using its get_logger method
    which must return a :class:`Logger` instance, so this method must be callable from the class or its
    instances (you may use the :class:`classinstancemethod` decorator as of :meth:`Object.get_logger`)
    '''
    def wrap_logging_function(cls , cfunc, lfunc=None):#, addextra=False):
        if not lfunc: lfunc = cfunc
        @classinstancemethod
        def wrapper(obj, cls, *a, **k):
#            if addextra:
#                k = k.copy()
#                if lfunc != 'exception:'
#                    k.setdefault('extra', {})
#                    # We cannot overwrite funcName so add a new keyword
#                    k['extra'].setdefault('funcname', func_name(1))
            return getattr(obj.get_logger() if obj is not None else cls.get_logger(), lfunc)(*a,**k)
            #return getattr(obj._logger if obj is not None else cls._class_logger, lfunc)(*a,**k)
        wrapper.__name__ = cfunc
        wrapper.__doc__ = '''Wrapper to the %(lfunc)r method of this object logger (see :meth:`Logger.%(lfunc)s` )'''%vars()
        setattr(cls, cfunc, wrapper)
    for args in _logging_proxies:
        wrap_logging_function(cls, *args)
add_logging_proxies.__doc__ %= ('\n        - '.join(map(lambda f: '%s => %s'%f, _logging_proxies)),)

class Object(object):
    '''
    Vacumm's base class proving common usefull features:

        - configuration management

            - keeping trace of parent class configs
            - allowing per-instance config usage (default to class config)

        - logging
        - debugging

            - tracking (pdb)
            - exceptions details
            - process memory usage

    Most features work at class level to reduce variables in instances.

    This class is designed to be implemented by the main working classes,
    but there is no real restriction about that.

    The default configuration is automatically loaded when importing the class module, this
    behavior is also applied for subclasses in other modules.

    Instance initial configuration (:func:`get_config`) is a copy of the class
    configuration (:func:`get_default_config`) made at instance creation time.

    '''
    # All subclasses will use this metaclass
    __metaclass__ = Class
    # For example, the following classes definition:
    #   In a vacumm.a.py module:
    #     from vacumm import Object
    #     class A(Object): pass
    #   In b vacumm.b.py module:
    #     import a
    #     class B(a.A): pass
    #
    # will produce the following methods calls at class definition (import):
    #
    #   Class.__new__ (in Class): cls: <class 'vacumm.Class'>
    #   Object.__init__ (in Class): self: <class 'vacumm.Object'>
    #   Class.__new__ (in Class): cls: <class 'vacumm.Class'>
    #   A.__init__ (in Class): self: <class 'a.A'>
    #   Class.__new__ (in Class): cls: <class 'vacumm.Class'>
    #   B.__init__ (in Class): self: <class 'b.B'>
    #
    # and then at instanciation (b=B()):
    #
    #   B.__new__ (in Object): cls: <class 'b.B'>
    #   B.__init__ (in Object): cls: <b.B object at 0x2ad3b50>
    #   A.__init__
    #   B.__init__
    #

    _log_level = 'info'
    _cfg_debug = False
    _log_obj_stats = False

    # Not yet needed
    #def __new__(cls, *args, **kwargs):
    #    #print '%s.%s (in Object): cls: %s, args: %s, kwargs: %s'%(cls.__name__, func_name(), cls, args, kwargs)
    #    #print '%s.%s (in Object): cls: %s'%(cls.__name__, func_name(), cls)
    #    #
    #    return object.__new__(cls, *args, **kwargs)

    # ==========================================================================
    # Class initializer (not instance initializer !!!)
    # ==========================================================================
    @classmethod
    def _init_class(cls, name, bases, dct):
        '''
        Class initialization method, called when the class is defined.
        '''
        # Setup class logging
        cls._class_logger = Logger(name=name, name_filters=[name])
        add_logging_proxies(cls)
        # Configuration management
        if not hasattr(cls, '__config_managers'):
            cls.__config_managers = {}
        if not hasattr(cls, '__config_defaults'):
            cls.__config_defaults = {}
        cls.load_default_config(nested=True)
        cls.init_class(name, bases, dct)

    @classmethod
    def init_class(cls, name, bases, dct):
        '''Redefine this method if you need class initialization'''
        pass

    # ==========================================================================
    # Logging features
    # ==========================================================================

    @classmethod
    def get_class_logger(cls):
        'Return the :class:`Logger` instance bound to this class.'
        return cls._class_logger

    @classmethod
    def set_class_logger(cls, logger):
        'Set the :class:`Logger` instance bound to this class.'
        cls._class_logger = logger

    @classinstancemethod
    def get_logger(obj, cls):
        '''
        Return the :class:`Logger` instance bound to this class or instance,
        according to the way this method is called (from class or instance).
        '''
        return cls._class_logger if obj is None else obj._logger

    @classinstancemethod
    def set_logger(obj, cls, logger):
        '''
        Set the :class:`Logger` instance bound to this class or instance,
        according to the way this method is called (from class or instance).
        '''
        if obj is None: cls._class_logger = logger
        else: obj._logger = logger

    logger = property(lambda o,*a,**k:o.get_logger(*a,**k), lambda o,*a,**k:o.set_logger(*a,**k), None,
        'A :class:`Logger` instance. You can use this object for all logging '
        'operations related to this class')

    # ==========================================================================
    # Configuration features
    # ==========================================================================

    @classmethod
    def get_config_spec_file(cls):
        '''Return (and define) the class specification file path'''
        try:
            cfgfile = '%s.ini'%(os.path.splitext(os.path.realpath(inspect.getfile(cls)))[0])
        except TypeError: # occure if creating a subclass in interactive python shell
            cfgfile = None
        return cfgfile

    @classmethod
    def get_parent_config_spec(cls):
        '''Get the merged config specifications of all parents'''
        cfg = None
        for c in cls.__bases__:
            if not hasattr(c, 'get_config_spec'): continue
            cs = c.get_config_spec()
            if cfg is None:
                cfg = cs
            else:
                cfg = dict_merge(cfg, cs)
        return cfg


    @classmethod
    def get_config_spec(cls):
        '''Load the config specs as ConfigObj object

        It merges the specs of the current class and those of parents classes
        '''
        cfg = None
        spec = cls.get_config_spec_file()

        # If specification (and so defaults) file defined and exists
        if spec and os.path.isfile(spec):

            # Load (temporary) the file
            cfg = configobj.ConfigObj(spec, list_values=False, interpolation=False)

            # NOTE: list_values=False, interpolation=False are set because list values
            #       are handled by the manager (parse error otherwise)

            # If a config section lookup is defined and present, load the section
            sec = cls.get_config_section_name()
            if sec and sec in cfg:
                #cfg = configobj.ConfigObj(cfgspec[sec], list_values=False, interpolation=False)
                cfg = configobj.ConfigObj(cfg[sec])

        # Merge with parents
        pcfg = cls.get_parent_config_spec()
        if cfg is None:
            cfg = pcfg
        elif pcfg is not None:
            cfg = dict_merge(cfg, pcfg, mergesubdicts=False)
        return cfg


    @classmethod
    def get_config_section_name(cls):
        '''Return (and define) the class specification section name'''
        return cls.__name__

    @classmethod
    def get_config_manager(cls, reload=False, encoding=None):
        '''
        Get the configuration manager for this class (cls).
        This manager and its underlying configuration specification
        must not be dynamically changed as it is fixed at design time.

        .. note:: this method is also the config manager lazy loader

        '''
        # Populate this class config manager if not yet done or reload request
        if not cls in cls.__config_managers or reload:

            # Get the ConfigObj object of specifications
            cfg = cls.get_config_spec()

            # NOTE: If no spec / no class section, class use empty spec
            cfgmgr = ConfigManager(cfg, encoding=encoding)
            cls.__config_managers[cls] = cfgmgr
            if cls._cfg_debug:
                cls.debug('Loaded config manager of class %s with spec:\n  %s', cls.__name__, '\n  '.join(cfgmgr._configspec.write()))

        return cls.__config_managers[cls]

    @classmethod
    def load_default_config(cls, config=None, nested=None, apply=True, encoding=None):
        '''Load / update the class (unique) default configuration'''
        cfgmgr = cls.get_config_manager(encoding=encoding)
        cfgdef = cfgmgr.defaults()
        cfgsec = cls.get_config_section_name()
        if isinstance(nested, basestring):
            cfgsec = nested
        # Change the class default config if required
        if config is not None:
            cfg = configobj.ConfigObj(config, encoding=encoding)
            # If a config section lookup is required
            # Otherwise, the whole passed config will be taken
            if nested:
                if cfgsec in cfg:
                    cfg = configobj.ConfigObj(cfg[cfgsec], encoding=encoding)
                # Section not found, use empty config
                else:
                    cfg = configobj.ConfigObj(encoding=encoding)
            cfgdef = cfgmgr.load(cfg)
        cls.__config_defaults[cls] = cfgdef
        if apply:
            cls.apply_default_config()
        if cls._cfg_debug:
            cls.debug(
                'Loaded %s default configuration:'
                '\n  section:  %s'
                '\n  nested:   %s'
                '\n  from:     %s'
                '\n  loaded:   '
                '\n  %s',
                cls, cfgsec, nested, config, '\n  '.join(cls.get_default_config().write()))

    @classmethod
    def get_default_config(cls, encoding=None):
        '''Get the default configuration (copy)'''
        return configobj.ConfigObj(cls.__config_defaults[cls], encoding=encoding)

    @classmethod
    def get_default_config_str(cls, encoding=None):
        '''Get the default configuration as a string'''
        return '\n  '.join(configobj.ConfigObj(cls.__config_defaults[cls], encoding=encoding).write())

    @classmethod
    def apply_default_config(cls, config=None, encoding=None):
        '''
        This will turn on debug mode of various features (config, objects stats)
        if the loglevel of nested Logger configuration is debug.

        Set the default log level for the newly created objects based on nested
        Logger configuration.

        Subclasses may override this to apply/update according to the new config

        Parameters
        ----------
        config:
            The new config loaded by :meth:`load_default_config()`.

        .. note::
            - overriding this method will obviously shunt its default beahvior, you'll then have to call original method if needed

        '''
        if config is None: config = cls.get_default_config(encoding=encoding)
        #cls.get_logger().load_config(config, nested=True)
        loglvl = logger.get_level_name() #loglvl = cls.get_logger().get_level_name().lower()
        isdbg = logger.is_debug() #isdbg = loglvl == 'debug'
        cls._log_level = loglvl
        cls._cfg_debug = config.get('cfg_debug', isdbg or cls._cfg_debug)
        cls._log_obj_stats = config.get('log_obj_stats', isdbg or cls._log_obj_stats)

    @classmethod
    def from_config(cls, config, *args, **kwargs):
        '''Create a cls instance using args and kwargs and load config.

        The **nested** named argument (in kwargs) is extracted before
        creating the instance and then passed to load_config.

        Parameters
        ----------
        config:
            A configuration file (str) or object (ConfigObj).
        *args
        **kwargs
            Passed to the object constructor, without parmeters described above.

        Return
        ------
        The created object of class cls

        '''
        loadkw = dict(((a,kwargs.pop(a)) for a in ('nested', 'apply') if a in kwargs))
        obj = cls(*args, **kwargs)
        obj.load_config(config, **loadkw)
        return obj

    def load_config(self, config=None, nested=None, apply=True, cfgpatch=None, encoding=None, **kwargs):
        '''Load / update the instance configuration

        Parameters
        ----------
        config:
            A configuration file (str) or object (ConfigObj) or
            None to load defaults, or an :class:`~argparse.ArgumentParser` object.
        nested:
            Load from a nested config section instead of the whole config.
                          If True, use the section name returned by :meth:`get_config_section_name()`
                          Else if a string, use the section name defined by the **nested** string
        cfgpatch:
            A manual patch to apply to the config once loaded.
            - Other options are passed to
              :meth:`~vacumm.misc.config.ConfigManager.arg_parse`.

        Return
        ------
        A :class:`ConfigObj` object or :class:`ConfigObj`,options tuple if
            an :class:`~argparse.ArgumentParser` object has been passed
        '''
        mgr = self.get_config_manager(encoding=encoding)
        sec = self.get_config_section_name()
        if not hasattr(self, '_config'):
            self._config = self.get_default_config(encoding=encoding)
        self._options = None
        if config is not None:
            if isinstance(nested, basestring):
                    sec = nested
            if isinstance(config, ArgumentParser):
                self._config, self._options = mgr.arg_parse(config,
                    nested=nested and sec or nested, getargs=True, **kwargs)
            else:
                cfg = configobj.ConfigObj(config, interpolation=False, encoding=encoding)
                # If a nested section lookup is required
                # Otherwise, the whole passed config will be taken
                if nested and sec and sec in cfg: # If not found, self._config remain unchanged
                    cfg = configobj.ConfigObj(cfg[sec], interpolation=False, encoding=encoding)
                self._config = mgr.load(cfg)
        if cfgpatch is not None:
            if not isinstance(cfgpatch, list):
                cfgpatch = [cfgpatch]
            for patch in cfgpatch:
                mgr.cfg_patch(self._config, patch)
        if apply:
            self.apply_config(self._config)
        if self._cfg_debug:
            self.debug(
                'Loaded %s configuration:'
                '\n  section:  %s'
                '\n  nested:   %s'
                '\n  from:     %s'
                '\n  loaded:   '
                '\n  %s',
                self.__class__, sec, nested, config, '\n  '.join(self._config.write()))
        return self._config


    def get_options(self):
        """Get :attr:`options`"""
        return getattr(self, '_options', None)
    options = property(fget=get_options, doc='Options loaded from the commandline parser or None')

    def get_config(self, copy=True):
        '''Get the instance's config'''
        if copy:
            return configobj.ConfigObj(self._config)
        return self._config
    config = property(fget=get_config, doc='Current configuration')

    def get_config_str(self):
        '''Get the instance's config as a string'''
        return '\n  '.join(configobj.ConfigObj(self._config).write())

    def apply_config(self, config):
        '''Subclasses may override this to apply/update according to the new config

        Parameters
        ----------
        config:
            The new config loaded by :meth:`load_config()`.

        Note
        ----
        overriding this method will obviously shunt its default beahvior,
        you'll then have to call original method if needed

        '''
        self.logger.load_config(config, nested=True)
        # ...


    # ==========================================================================
    # Debugging/Introspection features
    # ==========================================================================

    @classmethod
    def func_name(cls, iframe=0):
        __doc__ = func_name.__doc__
        return func_name(iframe+1)

    @staticmethod
    def stack_trace(iframe=0):
        __doc__ = stack_trace.__doc__
        return stack_trace(iframe+1)

    @classmethod
    def exception_trace(cls):
        '''Return a huge detailed exception traceback'''
        return getDetailedExceptionInfo()

    @classmethod
    def trace(cls, iframe=0, iftty=True):
        '''
        Start pdb debugger

        Parameters
        ----------
        iframe:
            frame index entry point of the debugger, relative to the caller
        iftty:
            if True, disable this call in a non interactive execution

        Note
        ----
        For debugging purpose only: do not let trace calls in a production
        environment, even if an interactive test is done !
        '''
        if sys.stdin.isatty():# and sys.stdout.isatty():
            pdb.Pdb().set_trace(sys._getframe(1+iframe))

    @classmethod
    def describe(cls, obj, **kwargs):
        kw = dict(stats=cls._log_obj_stats, format=cls.pformat)
        kw.update(kwargs)
        return describe(obj, **kw)

    @classmethod
    def pformat(cls, obj, indent=2, width=80, depth=None):
        '''Pretty print an object'''
        # default is: indent=1, width=80, depth=None
        return pprint.pformat(obj, indent, width, depth)

    # ==========================================================================
    # Other stuff
    # ==========================================================================

    @classmethod
    def kwfilter(cls, kwargs, filters=None, *args, **kwa):
        '''
        Shortcut to :func:`vacumm.misc.misc.kwfilter` with a filters argument which
        defaults to this class lowercase name.
        '''
        if filters is None: filters = cls.__name__.lower()
        return kwfilter(kwargs, filters, *args, **kwa)

    # ==========================================================================
    # Initializer
    # ==========================================================================
    def __init__(self, **kwargs):
        '''

<<<<<<< HEAD
        Keyword arguments
        -----------------
        config:
            load a configuration (:meth:`load_config()`)
        logger_<param>:
            ``<param>`` is passed to the :class:`Logger` constructor.
=======
        :Keyword arguments:
            - **config*: load a configuration (:meth:`load_config()`)
            - **logger**: A :class:`Logger` instance.
            - **logger_<param>**: ``<param>`` is passed to the
              :class:`Logger` constructor. Not used if **logger** is passed.
>>>>>>> 73f9bfd5

        '''
        # Setup logging
        lkw = kwfilter(kwargs, 'logger', {'name':self.__class__.__name__})
        if isinstance(lkw.get('config', None), Object):
            lkw['config'] = lkw['config'].get_logger()
        lkw['name_filters'] = list(lkw.get('name_filters', [])) + [self.__class__.__name__]
        if 'logger' in lkw:
            self._logger = lkw['logger']
            if not isinstance(self._logger, Logger):
                vacumm_warning(self.__class__.__name__.split('.')[-1]+
                    '{} is initialised with an invalid logger type')
        else:
            self._logger = Logger(**lkw)
        # Load passed or default configuration
        self.load_config(kwargs.get('config', None),  cfgpatch=kwargs.get('cfgpatch', None))


################################################################################
# http://code.activestate.com/recipes/204197-solving-the-metaclass-conflict/
################################################################################

import inspect, types, __builtin__

###################### preliminary: two utility functions ######################

def skip_redundant(iterable, skipset=None):
    'Redundant items are repeated items or items in the original skipset.'
    if skipset is None: skipset = set()
    for item in iterable:
        if item not in skipset:
            skipset.add(item)
            yield item


def remove_redundant(metaclasses):
    skipset = set([types.ClassType])
    for meta in metaclasses: # determines the metaclasses to be skipped
        skipset.update(inspect.getmro(meta)[1:])
    return tuple(skip_redundant(metaclasses, skipset))

######### now the core of the module: two mutually recursive functions #########

memorized_metaclasses_map = {}

def get_noconflict_metaclass(bases, left_metas, right_metas):
     '''Not intended to be used outside of this module, unless you know
     what you are doing.'''
     # make tuple of needed metaclasses in specified priority order
     metas = left_metas + tuple(map(type, bases)) + right_metas
     needed_metas = remove_redundant(metas)
     # return existing confict-solving meta, if any
     if needed_metas in memorized_metaclasses_map:
       return memorized_metaclasses_map[needed_metas]
     # nope: compute, memoize and return needed conflict-solving meta
     elif not needed_metas: # wee, a trivial case, happy us
         meta = type
     elif len(needed_metas) == 1: # another trivial case
        meta = needed_metas[0]
     # check for recursion, can happen i.e. for Zope ExtensionClasses
     elif needed_metas == bases:
         raise TypeError('Incompatible root metatypes', needed_metas)
     else: # gotta work ...
         metaname = '_' + ''.join([m.__name__ for m in needed_metas])
         meta = classmaker()(metaname, needed_metas, {})
     memorized_metaclasses_map[needed_metas] = meta
     return meta

def classmaker(left_metas=(), right_metas=()):
    '''
    Avoid conflicts when using metaclass.
    To use this:

    class MyClass(AMetaclassedA, AMetaclassedB):
        __metaclass__ = classmaker()

        # then put the rest of your code ...

    '''
    def make_class(name, bases, adict):
        metaclass = get_noconflict_metaclass(bases, left_metas, right_metas)
        return metaclass(name, bases, adict)
    return make_class

################################################################################



<|MERGE_RESOLUTION|>--- conflicted
+++ resolved
@@ -61,21 +61,11 @@
 '''
 
 import inspect, os, pdb, pprint, sys, types
-
-<<<<<<< HEAD
-=======
-import configobj
-
-from vacumm import vacumm_warning
-from vacumm.misc.config import ConfigManager
-from vacumm.misc.exception import getDetailedExceptionInfo
-from vacumm.misc.misc import kwfilter, dict_merge
-from vacumm.misc.log import Logger, logger, get_str_levels
->>>>>>> 73f9bfd5
 from argparse import ArgumentParser
 from optparse import OptionParser
 import configobj
 
+from vacumm import vacumm_warning
 from .config import ConfigManager
 from .exception import getDetailedExceptionInfo
 from .misc import kwfilter, dict_merge
@@ -867,20 +857,13 @@
     def __init__(self, **kwargs):
         '''
 
-<<<<<<< HEAD
         Keyword arguments
         -----------------
         config:
             load a configuration (:meth:`load_config()`)
+        logger: :class:`Logger`
         logger_<param>:
             ``<param>`` is passed to the :class:`Logger` constructor.
-=======
-        :Keyword arguments:
-            - **config*: load a configuration (:meth:`load_config()`)
-            - **logger**: A :class:`Logger` instance.
-            - **logger_<param>**: ``<param>`` is passed to the
-              :class:`Logger` constructor. Not used if **logger** is passed.
->>>>>>> 73f9bfd5
 
         '''
         # Setup logging
