# -*- coding: utf8 -*-
"""Classes for all plots"""
# Copyright or © or Copr. Actimar/IFREMER (2012-2016)
#
# This software is a computer program whose purpose is to provide
# utilities for handling oceanographic and atmospheric data,
# with the ultimate goal of validating the MARS model from IFREMER.
#
# This software is a computer program whose purpose is to [describe
# functionalities and technical features of your software].
#
# This software is governed by the CeCILL license under French law and
# abiding by the rules of distribution of free software.  You can  use,
# modify and/ or redistribute the software under the terms of the CeCILL
# license as circulated by CEA, CNRS and INRIA at the following URL
# "http://www.cecill.info".
#
# As a counterpart to the access to the source code and  rights to copy,
# modify and redistribute granted by the license, users are provided only
# with a limited warranty  and the software's author,  the holder of the
# economic rights,  and the successive licensors  have only  limited
# liability.
#
# In this respect, the user's attention is drawn to the risks associated
# with loading,  using,  modifying and/or developing or reproducing the
# software by the user in light of its specific status of free software,
# that may mean  that it is complicated to manipulate,  and  that  also
# therefore means  that it is reserved for developers  and  experienced
# professionals having in-depth computer knowledge. Users are therefore
# encouraged to load and test the software's suitability as regards their
# requirements in conditions enabling the security of their systems and/or
# data to be ensured and,  more generally, to use and operate it in the
# same conditions as regards security.
#
# The fact that you are presently reading this means that you have had
# knowledge of the CeCILL license and that you accept its terms.
import os
import re
from collections import OrderedDict
from operator import isNumberType
from warnings import warn

import matplotlib.cm as cm
import matplotlib.dates
import matplotlib.pyplot as P
import matplotlib.transforms as mtransforms
import numpy as N, MV2, cdms2
from matplotlib.artist import Artist
from matplotlib.axes import Subplot, Axes
from matplotlib.axis import Axis, XAxis, YAxis
from matplotlib.colors import Colormap, Normalize
from matplotlib.dates import (DateFormatter, MonthLocator, WeekdayLocator,
    YearLocator,DayLocator, HourLocator, MinuteLocator, SecondLocator,
    MONDAY, WEEKLY, YEARLY, MONTHLY,
    AutoDateLocator, AutoDateFormatter, MO, DAILY, HOURLY, num2date,
    MINUTELY, SECONDLY)
from matplotlib.figure import Figure
from matplotlib.patches import Patch
from matplotlib.path import Path
from matplotlib.patheffects import Normal
from matplotlib.text import Text
from matplotlib.text import Text
from matplotlib.ticker import (FormatStrFormatter, Formatter, Locator,
    NullLocator, AutoMinorLocator, AutoLocator)
from matplotlib.transforms import offset_copy
from mpl_toolkits.basemap import Basemap

<<<<<<< HEAD
from vacumm import VACUMMError
from vacumm.config import VACUMM_CFG, VACUMM_CFGSPECS, VACUMM_VDT, get_cfg_checked
from .misc import (kwfilter, dict_aliases, geo_scale, lonlab, latlab, deplab, cp_atts,
    auto_scale, zoombox, dict_check_defaults, basic_auto_scale, dict_copy_items,
    dict_merge)
from ._ext_plot import (FilteredArtistList, DropShadowFilter, GrowFilter,
    LightFilter)
from .docstrings import docfiller
from .units import deg2m, tometric, m2deg
from .remote import OutputWorkFile
from .atime import mpl, comptime, strftime, is_numtime, numtime
from .axes import (check_axes, istime, axis_type, set_order, get_order, merge_orders,
    check_order, order_match, isaxis)
from .axes import set_order, isaxis, axis_type
=======
from ._ext_plot import (DropShadowFilter, FilteredArtistList, GrowFilter,
    LightFilter)
from .misc import (kwfilter, dict_aliases, geo_scale, lonlab, latlab, deplab, cp_atts,
    auto_scale, zoombox, dict_check_defaults, basic_auto_scale, dict_copy_items,
    dict_merge, phaselab)
from .atime import mpl, comptime, strftime, is_numtime, numtime
from .axes import (check_axes, istime, axis_type, set_order, get_order, merge_orders,
    check_order, order_match, isaxis)
>>>>>>> d66d5562
from .color import get_cmap, cmap_magic, cmap_rainbow, RGB, land, whiten, darken, RGBA
from .grid import meshbounds, get_axis, meshgrid, var2d
from .basemap import create_map
from .regridding import shift1d
from .masking import resol_mask
from .filters import generic2d


MA = N.ma



__all__ = ['PlotError','Plot', 'Plot1D', 'Curve', 'Bar', 'Stick',
    'Plot2D', 'Map', 'Hov', 'QuiverKey',
    'ScalarMappable','AutoDateFormatter2', 'AutoDateLocator2',
    'AutoDateMinorLocator', 'AutoDualDateFormatter', 'DualDateFormatter',
    'MinuteLabel', 'Section', 'twinxy']

class PlotError(VACUMMError):
    pass

class Plot(object):
    """Base class for all plots

    :Generic params:

        - **load_data**, optional: Load data.
        - **pre_plot**, optional: Initialize the plot (preprocessing).
        - **plot**, optional: Plot data.
        - **post_plot**, optional: Finalize plot.
        - **Data loading**: See :meth:`load_data`, :meth:`_set_axes_`, :meth:`_check_order_` .
        - **Plot initialisation**: see  :meth:`pre_plot`.
        - **Plot**: see :meth:`plot`
        - **Plot finalization**: see :meth:`post_plot`


    :Attribute params:


        - **long_name**, optional: Force the :attr:`~vacumm.misc.core_plot.Plot.long_name`
          attribute used in :attr:`~vacumm.misc.core_plot.Plot.title`.
          See also param ``x/ylong_name``.
        - **x/ylong_name**, optional: Same as :attr:`~vacumm.misc.core_plot.Plot.long_name`
          but for X and Y axes (:attr:`~vacumm.misc.core_plot.Plot.xlong_name`
          or :attr:`~vacumm.misc.core_plot.Plot.ylong_name`). It refers only to
          axes for 2D plots, and potentially to data for 1D plots.
        - **units**, optional: Force the :attr:`~vacumm.misc.core_plot.Plot.units`
          attribute used in labels (:attr:`~vacumm.misc.core_plot.Plot.label`,
          :attr:`~vacumm.misc.core_plot.Plot.xlabel` or
          :attr:`~vacumm.misc.core_plot.Plot.ylabel`).
        - **latex_units**, optional: Interpret units with latex after defining
          the  :attr:`~vacumm.misc.core_plot.Plot.latex_units` attribute.
          Alternatively, you can simply specify units enclosed with ``"$"``.
        - **x/yunits**, optional: Same as :attr:`~vacumm.misc.core_plot.Plot.units`
          but for X and Y axes (:attr:`~vacumm.misc.core_plot.Plot.xunits`
          or :attr:`~vacumm.misc.core_plot.Plot.yunits`). It refers only to
          axes for 2D plots, and potentially to data for 1D plots.
          See also param ``x/yunits``.
        - **x/ymin/max**, optional: Force min and max along X and Y by setting
          attributes :attr:`~vacumm.misc.core_plot.Plot.xmin`,
          :attr:`~vacumm.misc.core_plot.Plot.xmax`,
          :attr:`~vacumm.misc.core_plot.Plot.ymin` or
          :attr:`~vacumm.misc.core_plot.Plot.ymax`.
        - **vmin/max**, optional: Force min and max value for data by setting
          attributes :attr:`~vacumm.misc.core_plot.Plot.vmin`,
          :attr:`~vacumm.misc.core_plot.Plot.vmax`.
          This may be equivalent to
          to set X or Y extrema for 1D plots.
        - **x/ylabel**, optional: Force label used for X and Y axes
          by setting attributes :attr:`~vacumm.misc.core_plot.Plot.xlabel` or
          :attr:`~vacumm.misc.core_plot.Plot.ylabel`.
        - **title**, optional: Force the title of the plot by setting
          :attr:`~vacumm.misc.core_plot.Plot.title`
        - **x/ymasked**, optional: Force the plot to fit all data
          positions along X and/or Y,
          even if data is missing, by setting attributes
          :attr:`~vacumm.misc.core_plot.Plot.xmasked`,
          :attr:`~vacumm.misc.core_plot.Plot.ymasked`
          or :attr:`~vacumm.misc.core_plot.Plot.xymasked`.
        - **anim**, optional: Create an animation for the current figure.

        Example:

        >>> myplot = Plot(data, xmin=3.5, title='My plot')
        >>> print myplot.xmin, myplot.title
        3.5 Myplot



        The followwing rules apply:

        - :attr:`title` defaults to :attr:`long_name`,
          which defaults to the ``long_name`` attribute of input data.
          You can use templates with all other attributes as replacement
          keys (example ``"%(long_name)s (max=%(vmax)g)"``) but
          :attr:`xlabel` and :attr`ylabel`.
        - :attr:`units` defaults to the ``units`` attribute of input data.
        - :attr:`xlong_name` defaults to :attr:`long_name` if X
          axis refers to data, otherwize to the ``long_name`` attribute
          of input second axis.
        - :attr:`ylong_name` defaults to :attr:`long_name` if Y
          axis refers to data, otherwize to the ``long_name`` attribute
          of input first axis.
        - :attr:`xunits` defaults to :attr:`units` if X
          axis refers to data, otherwize to the ``units`` attribute
          of input second axis.
        - :attr:`yunits` defaults to :attr:`units` if Y
          axis refers to data, otherwize to the ``units`` attribute
          of input first axis.
        - :attr:`xlabel` is empty if X axis refers to a spatial or
          temporal axis, else it defaults ``"%(xlong_name)s [%(xunits)s]"``.
          You can use templates with all other attributes as replacement
          keys (example ``"%(long_name)s (max=%(vmax)g)"``) but
          :attr:`title` and :attr`ylabel`.
        - :attr:`ylabel` is empty if Y axis refers to a spatial or
          temporal axis, else it defaults ``"%(ylong_name)s [%(yunits)s]"``.
          You can use templates with all other attributes as replacement
          keys (example ``"%(long_name)s (max=%(vmax)g)"``) but
          :attr:`title` and :attr`xlabel`.
        - :attr:`vmin`/:attr:`vmax` defaults to the min/max of all plotted data.
        - :attr:`xmin`/:attr:`xmax` defaults to :attr:`vmin`/:attr:`vmin`
          if X axis refers to data, else to the min/max of
          the second axis of input data.
        - :attr:`ymin`/:attr:`ymax` defaults to :attr:`vmin`/:attr:`vmin`
          if Y axis refers to data, else to the min/max of
          the first axis of input data.
        - :attr:`uvlat` and :attr:`uvscaler` are used to convert vectors
          (like speed) used by quiver plots.

        .. warning::

            These attributes may be used for the plotting process but may not be
            equal to their graphical counterpart. For instance, :attr:`xmin`
            may not be equal to ``matplotlib.pyplot.xlim()[0]``.


    :Generic tasks:

        #. Call to :meth:`load_attributes`.
        #. Call to :meth:`load_data` if ``load_data is True``.
        #. Call to :meth:`pre_plot` if ``pre_plot is True``.
        #. Call to :meth:`register`.
        #. Call to :meth:`load_attributes` for remaining attributes.
        #. Call to :meth:`plot` if ``plot is True``.
        #. Call to :meth:`post_plot` if ``plot is True and post_plot is True``.


    """
    rank = None
    _order = None
    _primary_attributes = ['long_name', 'xlong_name', 'ylong_name',
        'units', 'xunits', 'yunits', 'vmin', 'xmin', 'ymin', 'vmax',
        'xmax', 'ymax']
    _secondary_attributes = ['xlabel', 'ylabel', 'title']
    _special_attributes = ['uvlat', 'uvscaler', 'anim', 'xymasked', 'xmasked', 'ymasked']
    _plot_status_none = 0
    _plot_status_plot = 1
    _plot_status_post = 2
    masked = True


    def __init__(self, data, load_data=True, pre_plot=True, plot=False, post_plot=False,
        **kwargs):
        # First inits
        self._gobjs = {}
        self.data = self.axes = None
        self._kwargs = kwargs
        self._post_plotted = False
        self._finalize = []

        # Load attributes: for current instance
        self.load_attributes(kwargs)

        # Load data
        if load_data :
            self.load_data(data, **kwargs)

        # Initialize plot
        self.pre_plot(**kwargs)

        # Register
        self.register()

        # Load attributes: stored in axes instance
        self.load_attributes(kwargs)

        # Plot
        if plot:
            self.plot(**kwargs)

            # Post plot
            if post_plot:
                self.post_plot(**kwargs)

    def plot_status(self):
        """Guess if current instance has a plot"""
        if self.get_obj('plots') is None:
            return self._plot_status_none
        if self._post_plotted:
            return self._plot_status_post
        return self._plot_status_plot

    def update(self, status=None, glob=True):
        """Update what is needed of the plot"""
        # Guess the status
        if status is None: status = self.plot_status()
        if not status: return

        # Update
        if glob: # Global update (all plotters)

            for plotter in self.get_brothers():
                plotter.update(status=status, glob=False)

        else: # Update this plotter only

            if status>=self._plot_status_plot: # Re-plot
                self.plot(*self._pargs, **self._kwargs)

                if status==self._plot_status_post: # Re-post_plot
                    self.post_plot(**self._kwargs)

    def is_plotted(self):
        return self.plot_status()>=self._plot_status_plot
    def is_post_plotted(self):
        return self.plot_status()>=self._plot_status_post

    def load_attributes(self, items, select=None):
        """Load (selected) attributes from ``items``

        Attributes not found are set to ``None``.

        :Example:

            >>> items = dict(xmin=4., title='%(long_name)s')
            >>> myplot.load_attributes('xmin', 'units', units='degC', **items)
        """
        # User attributes
        for att in self._primary_attributes+self._secondary_attributes+self._special_attributes:
            if select and att not in select: continue
            value = items.get(att, None)
            if value is not None:
                setattr(self, att, value)
                if self.isset(att): del items[att] # clean out

    def register(self):
        """Register current instance into self.fig and self.axes"""
        if self.axes is None:
            raise PlotError('Cannot register plot instance since no MPL axes available')
        if self.get_axobj('plotters') is None or self not in self.get_axobj('plotters'):
            self.add_axobj('plotters', self)
            self.fig._vacumm = self.get_axobj()


    def load_data(self, data, **kwargs):
        """Load data and format data, and check rank.
        It finally calls :meth:`_check_order_`.

        :Params:

            - **data**: A single :mod:`cdms2` variable or a tuple of them,
              in the forms ``(m,)``, or ``(u,v)``, ``(m,u,v)``, where:

                - ``u``: X component of a vector.
                - ``v``: Y component of a vector.
                - ``m``: A scalar variable. If ``u`` and ``v`` are set,
                  it defaults to their modulus.

            - **order**, optional: See :meth:`_check_order_`
            - **transpose**, optional: See :meth:`_check_order_`
            - Keywords are passed to :meth:`_set_axes_` for
              axis subtitutions.

        :Attributes:

            The following attributes are defined:

            .. attribute:: data

                A 1- to 3-element tuple of :class:`MV2.array`
                in a form of similar to **data** above.

            .. attribute:: x

                The last axis of the first element of data,
                or ``None`` if X axis refer to data.

            .. attribute:: y

                The first axis of the first element of data,
                or ``None`` if Y axis refer to data.

            .. attribute:: mask

                The data mask.

        :See also:

            :meth:`_check_order_` :meth`_set_axes_`
        """
        self.raw_data = data
        self.data =  None
        if data is None:
            self._check_order_()
            return

        # Arrows
        N.seterr(over='ignore')
        if isinstance(data, list):
            data = tuple(data)
        if not isinstance(data, tuple):
            self.data = [MV2.array(data, copy=1),]
        elif len(data) in [1,3]: # (mod,) or (mod,u,v)
            self.data = [MV2.array(v, copy=1) for v in data]
        elif len(data)==2:
            # Get vectors and modulus (u,v) -> (mod,u,v)
            vx,vy = [MV2.array(v, copy=1) for v in data]
            self.data = [MV2.sqrt(vx**2+vy**2),vx,vy]
            ln = []
            for vv in vx,vy:
                if hasattr(vv,'units'):
                    self.data[0].units = vv.units
                    break
                if hasattr(vv,'long_name'):
                    ln.append(vv.long_name)
            ln  = ' and '.join(ln)
            if len(ln) == 0:
                ln = 'Modulus'
            else:
                ln = 'Modulus of '+ln
            self.data[0].long_name = ln
            self.data[0].setAxisList(self.data[2].getAxisList())
            self.data[0].setGrid(self.data[2].getGrid())
            self.data[0].id = 'modulus'
        else:
            raise PlotError('You must provide no more than 3 arrays as input for '+self.__class__.__name__)

        # Check all variables and axes
        units = [None]*self.rank
        for ivar,var in enumerate(self.data):

            # Check rank
            if var.rank() != self.rank:
                raise PlotError('Your variable must have a rank = %i (current rank is %i)' % (self.rank, var.rank()))

            # Guess axis types
            if '-' in var.getOrder():
                check_axes(var)

            # Make time axes comptatible with matplotlib
            mpl(var, copy=True)

        # Store axes in x and y
        self._set_axes_(**kwargs)

        # Homogeneous axis units and long_names
        self._check_axis_atts_()

        # Check order
        self._check_order_(**kwargs)

        # Store  mask
        #self.x = get_axis(self.data[0], -1) if self.order[1]!='d' else None
        #self.y = get_axis(self.data[0], 0) if self.order[0]!='d' else None
        #self.x = self.data[0].getAxis(-1) if self.order[1]!='d' else None
        #self.y = self.data[0].getAxis(0) if self.order[0]!='d' else None
        self.mask = N.ma.getmaskarray(self.data[0])
        self.masked = self.mask.all()
        if self.masked: warn('All your data are masked')

        return self.data

    def _set_axes_(self, **kwargs):
        pass

    def _check_axis_atts_(self):
        """Check that X/Y units and long_name can be used if possible

        If current axes (self.x and self.y) have no units or long_name,
        it tries to get them from variables (self.data).

        :attr`x` and :attr`y` must have been set _set_axes_ method.
        """
        for i, xy in enumerate(['y','x']):
            axis = getattr(self, xy)
            if axis is None: continue
            for att in 'units', 'long_name':
                if hasattr(axis, att): continue
                for dat in self.data:
                    if self.rank==1:
                        ax = dat.getAxis(0)
                    else:
                        ax = get_axis(dat, i, strict=True, geo=False)
                    if hasattr(ax, att):
                        setattr(axis, att, getattr(ax, att))
                        break


    def _check_order_(self, order=None, transpose=False, vertical=None, **kwargs):
        """Check the order of axes

        :Params:

            - **order**, optional: A string of length 2 that specify the physical type
              of plot axes. The first char refers to the Y axis, and the second
              to the X axis. It must contain one of the following characters:

                - ``x``: longitude
                - ``y``: latitude
                - ``z``: level
                - ``t``: time
                - ``-``: any of the latters
                - ``d``: data

              If char is upper-cased, its type is mandatory and must be found
              in input :mod:`cdms2` variables.
              It defines the :attr:`~vacumm.misc.core_plot.Plot.order` attribute.

            - **vertical**: Force data to be plotted along the vertical axis.
            - **transpose**: Transpose the plot axes
              (:attr:`~vacumm.misc.core_plot.Plot.order`).

        :Attributes:

            This methods defines the following attributes:

            .. attribute:: order

                Two-character string define the order of axis types.
                It is the sum of the :attr:`xtype` and :attr:`ytype`.
                Examples: ``"xt"``, ``z-``.

            .. attribute:: xtype

                Type of the X axis (see above).

            .. attribute:: ytype

                Type of the Y axis (see above).
        """
        if self._order is None:
            raise NotImplementedError
        if not self.has_data():
            if not isinstance(self._order, list):
                self.order = self._order.lower()
            else:
                self.order = '--'
        else:

            # Allowed orders
            if not isinstance(self._order, list): self._order = [self._order]
            withd = 'd' in self._order[0]
            if order is not None:
                if not isinstance(order, list): order = [order]
                for oo in order:
                    if len(oo) != 2 or (withd and not 'd' in oo):
                        raise PlotError('You order must be a 2-element string with "d" inside')
                self._order = order

            # Loop on variables
            data_order = None
            for i, var in enumerate(self.data):

                self.data[i], this_order, _reordered = check_order(var,
                    self._order, reorder=True,
                    vertical=vertical, extended=True, getorder=True)
                if data_order is not None:
                    assert order_match(data_order, this_order), \
                        "Axis order incompatible: %s and %s"%(last_order, this_order)
                    data_order, _ = merge_orders(data_order, this_order)
                else:
                    data_order = this_order

                if i==0:
                    reordered = _reordered

            self.order = data_order

            # Transpose axes when reordered
            if reordered or (self.rank==1 and data_order[1]=='d'):
                self._transpose_axes_()

        # Transpose?
        if transpose: self._transpose_()

        self.ytype, self.xtype = self.order
        return self.order

    def _transpose_(self):
        """Transpose data and axes"""

        # Variables
        if self.rank==2:
            for ivar, var in enumerate(self.data):
                self.data[ivar] = MV2.transpose(var)
                del var

        # Axes
        self._transpose_axes_()

        # Order
        self.order = self.order[::-1]

    def _transpose_axes_(self):
        for xy in 'x','y':
            axis = getattr(self, xy)
            if axis is None: continue
            if len(axis.shape)==2:
                axis = MV2.transpose(axis)
            setattr(self, xy, axis)
        self.x, self.y = self.y, self.x

    def get(self, key, **kwargs):
        return getattr(self, 'get_'+key)(**kwargs)

    def get_xmask(self):
        """Get the data mask projected along X"""
        if self.mask is None: return
        if self.xtype == 'd': return self.mask
        xdata = self.get_xdata(masked=False)
        if xdata.ndim==self.mask.ndim==1:
            return self.mask
        return self.mask.min(axis=0)

    def get_ymask(self):
        """Get the data mask projected along Y"""
        if self.mask is None: return
        if self.ytype == 'd': return self.mask
        ydata = self.get_ydata(masked=False)
        if ydata.ndim==self.mask.ndim==1:
            return self.mask
        return self.mask.min(axis=-1)


    def get_data(self, scalar=False):
        """Get data as a tuple of :class:`~numpy.ma.core.MaskedArray`

        :See also: :meth:`get_xdata` :meth:`get_ydata` :attr:`uvscaler`
        """
        data = [var.asma() for var in self.data]
        if len(data)==3:
            uvscaler = self.uvscaler
            if uvscaler is not None:
                data = [data[0]]+list(uvscaler(data[1], data[2]))
            if scalar=='uv':
                data = data[1:]
        if scalar is not False:
            if scalar is True:
                scalar = 0
            if isinstance(scalar, int):
                return data[scalar]
        return tuple(data)

    def get_xdata(self, scalar=True, masked=False, bounds=False):
        """Get the numerical data associated with the X axis

        .. note::

            It can come from a physical axis or data
            depending on the axis type :attr:`xtype`.

        :Params:

            - **scalar**, optional: Set it to ``True`` to get data
              as a scalar array in case X axis refers to a tuple of data.
              If set to an int, it takes the element #scalar of this tuple.
            - **masked**, optional: If it is an axis (not data), values are
              masked with data mask.
            - **bounds**, optional: The data bounds (valid only of X
              is an axis).

        :See also: :meth:`get_ydata` :meth:`get_data`
        """
        # Nothing
        if not self.has_data(): return
        # Axis
        if self.x is not None:
            x = self.x[:] #.getValue()
            if cdms2.isVariable(x): x = x.asma()
            if N.ma.isMA(x): x = x.filled(x.max())
            if masked is None:
                masked = self.xmasked
            if masked:
                mask = self.get_xmask()
                if mask.shape!=x.shape:
                    mask = N.resize(mask, x.shape)
                x = N.ma.masked_array(x, mask=mask)
            if bounds:
                if not hasattr(self, '_xb'):
                    self._xb = meshcells(x)
                return self._xb
            return x
        # Data to plot
        if scalar is True:
            scalar = max(0, len(self.data)-2)
        return self.get_data(scalar)

    def get_ydata(self, scalar=True, masked=False, bounds=False):
        """Get the numerical data associated with the Y axis

        .. note::

            It can come from a physical axis or data
            depending on the axis type :attr:`ytype`.

        :Params:

            - **scalar**, optional: Set it to ``True`` to get data
              as a scalar array in case Y axis refers to a tuple of data.
              If set to an int, it takes the element #scalar of this tuple.
            - **masked**, optional: If it is an axis (not data), values are
              masked with data mask.
            - **bounds**, optional: The data bounds (valid only of Y
              is an axis).

        :See also: :meth:`get_xdata` :meth:`get_data`
        """
        # Nothing
        if not self.has_data(): return
        # Axis
        if self.y is not None:
            y = self.y[:] #.getValue()
            if cdms2.isVariable(y): y = y.asma()
            if N.ma.isMA(y): y = y.filled(y.max())
            if masked is None:
                masked = self.ymasked
            if masked:
                mask = self.get_ymask()
                if mask.shape!=y.shape:
                    mask = N.resize(mask, y.shape[::-1]).T
                y = N.ma.masked_array(y, mask=mask)
            if bounds:
                if not hasattr(self, '_yb'):
                    self._yb = meshcells(y)
                return self._yb
            return y
        # Data to plot
        if scalar is True:
            scalar = max(0, len(self.data)-1)
        return self.get_data(scalar)




    def pre_plot(self, axes=None, figure=None, figsize=None, subplot=None, twin=None,
        subplots_adjust=None, bgcolor=None, noframe=False, fullscreen=False,
        verbose=False, axes_host=False, axes_xoffset=0, **kwargs):
        """Initialize the plot

        :Tasks:

            #. Filter keyword parameters.
            #. Create the :class:`~matplotlib.fig.Figure` instance and
               store it into :attr:`fig`.
            #. Create the :class:`~matplotlib.axes.Axes` instance and
               store it into :attr:`axes`

        :Params:

            - **fig**, optional: Figure number.
            - **figsize**, optional: Initialize the figure with this size.
            - **axes**, optional: Use this axes object.
            - **subplot**, optional: Call to :func:`~matplotlib.pyplot.subplot` to create axes.
            - **subplots_adjust**, optional: Dictionary sent to :func:`~matplotlib.pyplot.subplots_adjust`.
              You can also use keyparams 'left', 'right', 'top', 'bottom', 'wspace', 'hspace'!
            - **top/bottom/left/right/wspace/hspace**, optional: Override ``subplots_adjust``.
            - **sa**, optional: Alias for subplots_adjust.
            - **twin**, optional: Use ``"x"`` or ``"y"`` or ``"xy"``  to make a copy of current
              X or Y axes (see :func:`matplotlib.pyplot.twinx`).
              You can also provide a dictionary : ``twin=dict(x=axes1, y=axes2)``.
            - **bgcolor**, optional: Background axis color.
            - **axes_rect**, optional: [left, bottom, width, height] in normalized (0,1) units to create axes using :func:`~matplotlib.pyplot.axes`.
            - **axes_<param>**, optional: <param> is passed to :func:`~matplotlib.pyplot.axes`.
            - **noframe**, optional: Suppress plot frames.
            - **fullscreen**, optional: Plot in full screen mode (thus, ``noframe==True``).
            - **verbose**, optional: Informs about errors with axes.


        :Attributes:

            .. attribute:: fig

                :class:`~matplotlib.fig.Figure` on which plots are drawn.

            .. attribute:: axes

                :class:`~matplotlib.axes.Axes` instance of the current plot.

        """
        # Keywords management
        figure = kwargs.pop('fig', figure)
        kwfig = kwfilter(kwargs,'figure')
        kwaxes = kwfilter(kwargs,'axes')
        subplots_adjust = kwargs.pop('sa', subplots_adjust)
        for adj in 'left', 'right', 'top', 'bottom', 'wspace', 'hspace':
            if kwargs.has_key(adj):
                if subplots_adjust is None: subplots_adjust = {}
                subplots_adjust[adj] = kwargs.pop(adj)
        if fullscreen:
            noframe = True
            subplot = None
            subplots_adjust = None
            default_axes_rect = [0,0,1,1]
        else:
            default_axes_rect = None
        axes_rect = kwaxes.pop('rect', default_axes_rect)
        if axes_rect is not None:
            axes_rect = [axes_rect]
        else:
            axes_rect = []
        if noframe:
            kwargs['figure_frameon'] = False
            kwargs['axes_frameon'] = False

        # Figure
        if isinstance(figure, Figure):
            self.fig = figure
        elif figure is True:
            self.fig = P.figure(**kwfig)
        elif figure is not None:
            self.fig = P.figure(figure, **kwfig)
        else:
            self.fig = P.gcf()
        if figsize is not None:
            if not isinstance(figsize, tuple):
                figsize = (figsize, figsize)
            self.fig.set_size_inches(figsize, forward=True)
        if noframe:
            self.fig.set_frameon(False)
        if subplots_adjust is not None:
            self.fig.subplots_adjust(**subplots_adjust)

        # Axes
        if axes_host and axes is None and subplot is None and not axes_rect  \
                and twin is None:
            subplot = 111
        if axes is not None:
            self.axes = axes
            if self.axes.get_figure() != self.fig:
                if verbose: print 'Axes does not match figure'
                self.fig = self.axes.get_figure()
        elif subplot is not None:
            if axes_host:
#                from mpl_toolkits.axes_grid1 import host_subplot
                from mpl_toolkits.axes_grid1.parasite_axes import host_subplot_class_factory
                from mpl_toolkits.axisartist import Axes as AAxes
                host_subplot_class = host_subplot_class_factory(AAxes)
                if isinstance(subplot,(list,tuple)):
                    self.axes = host_subplot_class(self.fig, *subplot, **kwaxes)
                else:
                    self.axes = host_subplot_class(self.fig, subplot, **kwaxes)
                self.fig.add_subplot(self.axes)
            else:
                if isinstance(subplot,(list,tuple)):
                    self.axes = self.fig.add_subplot(*subplot,**kwaxes)
                else:
                    self.axes = self.fig.add_subplot(subplot,**kwaxes)
        elif axes_rect:
            self.axes = self.fig.add_axes(*axes_rect,**kwaxes)
        else:
            if isinstance(twin, str):
                self.axes = twinxy(twin, ax=self.axes)
            else:
                self.axes = P.gca()
        try: # Fails with host
            self.fig.sca(self.axes)
        except:
            pass
        if axes_xoffset and hasattr(self.axes, 'get_grid_helper'):
            new_fixed_axis = self.axes.get_grid_helper().new_fixed_axis
            if axes_xoffset>0:
                loc = 'right'
            else:
                loc = 'left'
            offset = (axes_xoffset, 0)
            self.axes.axis[loc] = new_fixed_axis(loc=loc, axes=self.axes, offset=offset)
            self.axes.axis[loc].toggle(all=True)

        if noframe:
            self.axes.set_frame_on(False)
        if bgcolor is not None:
            self.axes.set_axis_bgcolor(bgcolor)

    def plot(self, **kwargs):
        """The main plot"""
        if self.plot_status()==2:
            self.axes.cla()

    def clear(self):
        """Clear axes from plotted objects"""
        objs = self.get_obj('plotted')
        if objs is None: return
        for obj in objs:
            self.remove(obj)
        if self.axes is not None:
            for container in self.axes.xaxis, self.axes.yaxis, self.axes:
                if hasattr(container, '_vacumm'):
                    del container._vacumm
        if hasattr(self, '_gobjs'):
            del self._gobjs

    def remove(self, objs):
        """Remove an graphical object from axes"""
        if isinstance(objs, tuple):
            objs = list(objs)
        if not isinstance(objs, list):
            objs = [objs]
        for obj in objs:
            for axobjs in self.axes.lines, self.axes.patches:
                if obj in axobjs:
                    axobjs.remove(obj)
            if self.axes is not None:
                for container in self.axes.xaxis, self.axes.yaxis, self.axes:
                    if hasattr(container, '_vacumm'):
                        for key, val in container._vacumm.iteritems():
                            if val is obj:
                                del container._vacumm[key]
            pp = self.get_obj('plotted')
            if pp is not None and obj in pp:
                pp.remove(obj)

    def cla(self):
        """Clear axes of everything

        See :func:`clear` and :func:`matplotlib.pyplot.cla`
        """
        self.clear()
        self.axes.cla()

    def clf(self):
        """Clear figure of everything

        See :func:`clear`, :func:`cla` and
        :func:`matplotlib.pyplot.clf`
        """
        self.cla()
        self.fig.clf()

    def close(self):
        """Close the current
        See :func:`clear`, :func:`cla` and :func:`clf`
        """
        self.clf()
        try:
            P.close(self.fig)
        except:
            pass


    def get_brothers(self, notme=False, mefirst=True, filter=False):
        """Return all :class:`Plot` instances that belongs to current axes

        :Params:

            - **notme**, optional: Do not include current object in the list.
            - **mefirst**, optional: Place me at the beginning of the list.
            - **filter**, optional: If callable, use it to filter out brothers.
        """
        brothers = self.get_axobj('plotters')
        brothers = [] if brothers is None else list(brothers)
        if self in brothers:
            if notme:
                brothers.remove(self)
            elif mefirst:
                brothers = [self]+brothers.pop(self)
        if callable(filter):
            brothers = [b for b in brothers if filter(b)]
        return brothers

    @classmethod
    def get_current(cls, axes=None):
        """Retreive an instance of this class if found to be plotted in currents axes

        :Params:

            - **axes**, optional: Check this axes instance instead of the current one.

        :Return: Last plotted instance, else ``None``

        :Example:

            >>> m = Map.get_current()
        """
        if axes is None:
            if P.get_fignums() and P.gcf().axes:
                axes = P.gca()
            else:
                return
        if not hasattr(axes, '_vacumm'): return
        for p in axes._vacumm.get('plotters', [])[::-1]:
            if isinstance(p, cls): return p



    def add_obj(self, gtype, obj, single=False):
        """Add a graphic object to the bank of current instance

        :Params:

            - **gtype**: A list (or a single element) of string keys
              to name the object.
            - **obj**: The object it self (may be a list).
            - **single**, optional: If ``True``, ``obj`` if store as is
              (i.e is not appended to existing store objects having the same name).

        :Return:

            The object added.

        :Example:

            >>> text_object = myplot.add_obj(['plotted', 'text', myplot.axes.text(10, 20, 'text'))
            >>> text_object = myplot.add_obj('colorbar', myplot.colorbar(), single=True)

        :See also:

            :meth:`set_obj` :meth:`get_obj`
        """
        # Store the object
        if not hasattr(self, '_gobjs'):
            self._gobjs = {}
        if not isinstance(gtype, list): gtype = [gtype]
        for gt in gtype:
            if single:
                 self._gobjs[gt] = obj
            else:
                if not self._gobjs.has_key(gt):
                    self._gobjs[gt] = []
                if isinstance(obj, list):
                    self._gobjs[gt].extend(obj)
                else:
                    self._gobjs[gt].append(obj)

        return obj

    def set_obj(self, gtype, obj):
        """Shortcut to :meth:`add_obj` called with ``single=True``"""
        return self.add_obj(gtype, obj, single=True)

    def get_obj(self, gtype):
        """Get a graphic object stored in the bank

        :Example:

            >>> myplot.get_obj('pcolor')[0].set_zorder(15)
            >>> myplot.get_obj('key').set_color('red')

        :Return:

            The object or ``None`` if not found.

        :See also:

            :meth:`add_obj`
        """
        if not hasattr(self, '_gobjs'):
            self._gobjs = {}

        # Dict key
        if isinstance(gtype, str):
            return self._gobjs.get(gtype, None)

        # Check type
        for oo in self._gobjs.values():
            if isinstance(oo, list):
                for o in oo:
                    if isinstance(oo, gtype):
                        return o
            elif isinstance(oo, gtype):
                return oo
    def del_obj(self, gtype):
        self._gobjs.pop(gtype, None)

    def add_axobj(self, gtype, obj, single=False, axis=None):
        """Add a object to the bank of current :class:`matplotlib.axes.Axes` instance

        :Return:

            The object added.

        :Example:

            >>> text_object = myplot.add_axobj('vmin', 24.5)

        :See also:

            :meth:`get_axobj`
        """
        if self.axes is None: return
        container = self.axes if axis is None else getattr(self.axes, axis+'axis')
        if not hasattr(container, '_vacumm'):
            container._vacumm = {}
        if single:
             container._vacumm[gtype] = obj
        else:
            if not container._vacumm.has_key(gtype):
                container._vacumm[gtype] = []
            container._vacumm[gtype].append(obj)
        return obj

    def set_axobj(self, gtype, obj, axis=None):
        """Shortcut to :meth:`add_axobj` called with ``single=True``"""
        return self.add_axobj(gtype, obj, single=True, axis=axis)

    def get_axobj(self, gtype=None, axis=None, axes=None):
        """Get an object stored in the bank of current
        :class:`matplotlib.axes.Axes` instance

        :Params:

            - **gtype**, optional: Object type (name).
              If not set, all objects are returned.
            - **axis**, optional: If one of ``"x"`` or ``"y"``,
              get objects stored in current
              xaxis or yaxis instead if current axes instance.
            - **axes**, optional: Target axes, which defaults to

                #. attribute :attr:`axes`,
                #. result from :func:`matplotlib.pyplot.gca`.

        :Example:

            >>> myplot.get_axobj()
            >>> myplot.get_axobj('vmin')
            >>> myplot.get_axobj('hlitvs', axis='x')

            >>> Plot.get_axobj()

        :Return:

            The object or ``None`` if not found.

        :See also:

            :meth:`add_axobj`
        """
        if axes is None and hasattr(self, 'axes'): axes = self.axes
        if axes is None: return
            #if not P.get_fignums() or not P.gcf().axes: return
            #axes = P.gca()
        container = axes if axis is None else getattr(axes, axis+'axis')
        if container is None: return
        if not hasattr(container, '_vacumm'):
            container._vacumm = {}
        if gtype is None: return container._vacumm
        return container._vacumm.get(gtype, None)

    def del_axobj(self, gtype, axis=None):
        container = self.axes if axis is None else getattr(self.axes, axis+'axis')
        if container is None: return
        if container._vacumm.has_key(gtype):
            del container._vacumm[gtype]

    def isset(self, key):
        """Check if an attribute has been manually set different from ``None``


        :Example:

            >>> return myplot.iset('xmin')

        :See also: :meth:`get_obj` :meth:`get_axobj`
        """
        if key in ['units', 'long_name']:
            return getattr(self, key) is not None
        return self.get_axobj(key) is not None or self.get_obj(key) is not None


    def post_plot(self, grid=True, figtext=None, show=True,
        close=False, savefig=None, savefigs=None, title=None,
        fullscreen=False, anchor=None, autoresize=2, finalize=None,
        key=False, hlitvs=False, legend=False, tight_layout=False,
        param_label=None, **kwargs):
        """Finish plotting stuff (plot size, grid, texts, saves, etc)

        :Params:

            - **title**: Title of the figure [defaults to var.long_name or '']
            - **grid**: Plot the grid [default: True]
            - **grid_<param>**: <param> is passed to :func:`~matplotlib.pyplot.grid`
            - **hlitvs**: Add highlithing if time axis [default: False]
            - **figtext**: figtext Add text at a specified position on the
              figure. Example: figtext=[0,0,'text'] add a 'text' at the
              lower left corner, or simply figtext='text'.
            - **figtext_<param>**: <param> is passed to
              :func:`~matplotlib.pyplot.figtext`
            - **anchor**: Anchor of the axes (useful when resizing) in
              ['C', 'SW', 'S', 'SE', 'E', 'NE', 'N', 'NW', 'W'].
            - **legend**, optional: Draw the legend using :func:`~matplotlib.pyplot.legend`.
            - **legend_<param>**: <param> is passed to :func:`~matplotlib.pyplot.legend`
            - **show**: Display the figure [default: True]
            - **savefig**: Save the figure to this file.
            - **savefig_<param>**: <param> is passed to method :meth:`savefig`
              and finally to the matplotlib function :func:`~matplotlib.pyplot.savefig`.
            - **savefigs**: Save the figure into multiple formats using
              :func:`savefigs` and 'savefigs' as the prefix to the files.
            - **savefigs_<param>**: <param> is passed to :func:`savefigs`
            - **autoresize**: Auto resize the figure according axes (1 or True),
              axes+margins (2). If 0 or False, not resized [default: False=2].
            - **key**: Add a key (like 'a)') to the axes using add_key
              if different from None [default: None]
            - **key_<param>**: <param> is passed to :func:`add_key`
            - **param_label**: Add a param label to the figure using
              :meth:`add_param_label` if different from None [default: None]
            - **param_label_<param>**: <param> is passed to :meth:`add_param_label`
            - **close**: Close the figure at the end [default: False]
            - **title_<param>**: <param> is passed to :func:`~matplotlib.pyplot.title`
            - **logo_<param>**: <param> is passed to :func:`add_logo`
            - **tight_layout**: To make a tight layout one everything is plotted.
        """
        self._post_plotted = True

        # Format X and Y axis
        self.format_axes(**kwargs)

        # Filter kewords
        kw = {}
        for kwtype in ['grid', 'title', 'hlitvs', 'hldays', 'dayhl', 'finalize',
            'figtext', 'key', 'savefig', 'savefigs', 'show', 'legend',
            'tight_layout', 'param_label']:
            kw[kwtype] = kwfilter(kwargs, kwtype+'_')
            if (kwtype in self._primary_attributes+self._secondary_attributes+
                    self._special_attributes and kw[kwtype].has_key(kwtype)):
                del kw[kwtype][kwtype]
        kwanim = kwfilter(kwargs, 'anim_', keep=True)
        kw['show'].update(**kwanim)
        kw['hlitvs'].update(kw['dayhl']) # compat
        kw['hlitvs'].update(kw['hldays']) # compat

        # Resize plot
        autoresized = self.autoresize(autoresize)

        # Anchor
        if anchor is None and autoresized:
            anchor='C'
        if anchor is not None:
            self.axes.set_anchor(anchor)

        # Grid
        self.grid(grid, **kw['grid'])

        # Highlight intervals
        if kwargs.pop('hldays', hlitvs):
            print 'ok!'
            if kwargs.pop('hldays', False):
                kw['hlitvs'].setdefault['units'] = 'day'
            self.hlitvs(**kw['hlitvs'])

        # Title
        self.ptitle(title, **kw['title'])

        # Fig text
        self.figtext(figtext, **kw['figtext'])

        # Key of axes
        self.add_key(key, **kw['key'])

        # Params
        if param_label:
            self.add_param_label(param_label, **kw['param_label'])

        # Legend
        if legend:
            self.legend(**kw['legend'])

        # Tight layout
        if tight_layout:
            self.fig.tight_layout(**kw['tight_layout'])

        # User finalization
        if callable(finalize):
            dict_check_defaults(kw['finalize'], fig=self.fig, ax=self.axes)
            finalize(**kw['finalize'])

        # Save it
        self.savefig(savefig, **kw['savefig'])
        self.savefigs(savefigs, **kw['savefigs'])

        # Show or close
        if show:
            self.show(**kw['show'])

        if close:
            self.close()



    def format_axes(self, tz=None, nodate=False, date_rotation=None, date_fmt=None,
        date_locator=None, date_minor_locator=None, date_nominor=False, **kwargs):
        """Scale and format X and Y axes

        :Params:

            - **x/y/vskip**, optional: Skip axis formating.
            - **nodate**, optional: do not format as date.
            - **date_rotation**, optional: Rotate date labels.
            - **date_fmt**, optional: Date format (like ``"%s/%m/%Y"``).
            - **date_locator**, optional: Major locator (see :func:`setup_time_axis`).
            - **date_minor_locator**, optional: Minor locator (see :func:`setup_time_axis`).
            - **date_nominor**, optional: Do not plot minor localor.
            - **x/y/vmin/max**, optional: Force min/max of X or Y axis (defaults to :attr:`xmin`, etc).
            - **x/y/vlim**, optional: Force min/max of X or Y axis with `(min,max)`` like argument.
            - **x/y/vminmax**, optional: Minimal max value
              -> use this value if max is too low.
            - **x/y/vmaxmin**, optional: Maximal min value.
            - **x/yticks**, optional: Position of ticks.
            - **x/yfmt** (or **...format**, **...tickfmt**, **...tickformat**, optional: Format of ticks.
            - **x/yticklabels**, optional: Label of ticks.
            - **x/yhide**, optional: Hide labels.
            - **x/ynmax** (or **...nmax_ticks***), optional: Max number of ticks for some locators.
            - **x/y/vtitle** (or **..label**), optional: Title of the axis (defaults to :attr:`xlabel`, etc).
        """
        vkwargs = kwfilter(kwargs, 'v', copy=True, short=True)
        for iaxis, xy in enumerate(('x', 'y')):

            if kwargs.get(xy+'skip'):
                continue

            # Base
            axis = getattr(self.axes, xy+'axis')
            data = self.get(xy+'data')
            iorder = 1-iaxis

            # Keywords
            defaults = {}
            props = {}
            props['type'] = self.order[1-iaxis]
            vatts = ['min', 'max', 'minmax', 'maxmin', ('label', 'title'), 'units', ]
            aatts = ['strict', ('fmt', 'format', 'tickfmt', 'tickformat'), ('rotation', 'rotate'),
                'lim', 'hide', 'ticks', 'ticklabels','locator', 'minor_locator', 'formatter', 'minor_formatter',
                ('nmax', 'nmax_ticks'), 'scale', 'minutes']
            defaults = dict(minutes=True)#strict=True)
            if props['type']!='d':
                defaults['strict'] = True
            xykwargs = kwfilter(kwargs, xy, copy=1, short=True)
            for raw_att in aatts+vatts:

                # Merge aliases
                if isinstance(raw_att, tuple):
                    dict_aliases(xykwargs, raw_att)
                    att = raw_att[0]
                else:
                    att = raw_att

                # Default values
                # - base
                default = None
                # - get it from cdms variable
                if props['type']=='d' and raw_att in vatts:
                    kwvar = dict_aliases(vkwargs, raw_att)
                    if not xykwargs.has_key(att) and kwvar.has_key(att):
                        default = kwvar[att]
                # - special
                if defaults.has_key(att):
                    default = defaults[att]

                # Get attribute
                props[att] = xykwargs.get(att, default)

            props['label_kwargs'] = kwfilter(xykwargs, 'label_', copy=1)
            props['label_kwargs'].update(kwfilter(xykwargs, 'title_', copy=1))
            props['fmt_kwargs'] = kwfilter(xykwargs, 'fmt_', copy=1)
            props['ticklabels_kwargs'] = kwfilter(xykwargs, 'ticklabels_', copy=1)

            # Axis scale
            if props['scale'] is not None:
                getattr(self.axes, 'set_%sscale'%xy)(props['scale'])

            # Limits
            axmin, axmax = None, None
            # - wee clearly need strict limits
            if props['strict'] is None:
                props['strict'] = props['type'] == 't'
            if props['strict']:
                axmin = getattr(self, 'get_%smin'%xy)(glob=True)
                axmax = getattr(self, 'get_%smax'%xy)(glob=True)
            # - use of the form xlim/ylim
            if props['lim']:
                if isinstance(props['lim'],dict):
                    if props['lim'].has_key(xy+'min'):
                        axmin = props['lim'][xy+'min']
                    elif props['lim'].has_key('min'):
                        axmin = props['lim']['min']
                    if props['lim'].has_key(xy+'max'):
                        axmax = props['lim'][xy+'max']
                    elif props['lim'].has_key('max'):
                        axmax = props['lim']['max']
                else:
                    axmin, axmax = props['lim']
            # - we directly specify xmin/xmax...
            if props['min'] is not None:
                axmin = props['min']
            elif self.isset(xy+'min') or (self.order[iorder]=='d' and self.isset('vmin')):
                axmin = getattr(self, 'get_%smin'%xy)()
            if props['max'] is not None:
                axmax = props['max']
            elif self.isset(xy+'max') or (self.order[iorder]=='d' and self.isset('vmax')):
                axmax = getattr(self, 'get_%smax'%xy)()
            # - we put min and max in boundary
            if props['minmax'] is not None:
                if axmin is None:
                    axmin = getattr(self, 'get_%smin'%xy)(glob=True)
                axmin = min(axmin, props['minmax'])
            if props['maxmin'] is not None:
                if axmax is None:
                    axmax = getattr(self, 'get_%smax'%xy)(glob=True)
                axmax = max(axmax, props['maxmin'])
            # - ok, lets set it
            xylim_func = getattr(self.axes, 'set_%slim'%xy)
            if axmin is not None and axmin is not False:
                if props['type'] == 't' and (isinstance(axmin, basestring) or not N.isscalar(axmin)):
                    try:
                        axmin = mpl(axmin)
                    except:
                        raise PlotError("Can't convert axmin to date: %s"%axmin)
                xylim_func(**{xy+'min':_asnum_(axmin)})
            if axmax is not None and axmax is not False:
                if props['type'] == 't' and (isinstance(axmax, basestring) or not N.isscalar(axmax)):
                    try:
                        axmax = mpl(axmax)
                    except:
                        raise PlotError("Can't convert axmax to date: %s"%axmin)
                xylim_func(**{xy+'max':_asnum_(axmax)})

            # Ticks values and formats
            if props['type'] in ['x','y','z']: # Lon, lat or dep axis
                kwscale = dict(vmin=axmin, vmax=axmax, geo=props['minutes'])
                kwlf = props['fmt_kwargs']
                lab_val = props['ticks']
                if hasattr(lab_val, '__len__') and len(lab_val)==0:
                    lab_val = None
                if props['type'] in ['x','y']:
                    if lab_val is None:
                        lab_val = geo_scale(data, nmax=props['nmax'], **kwscale)
                    if props['type'] == 'x':
                        lab_func = lonlab
                    else:
                        lab_func = latlab
                    kwlf.setdefault('decimal', not props['minutes'])
                    kwlf.setdefault('auto_minutes', int(min(lab_val))!=int(max(lab_val)))
                else:
                    if lab_val is None:
                        lab_val = auto_scale(data, **kwscale)
                    lab_func = deplab
                if callable(props['fmt']):
                    lab_func = props['fmt']
                    props['fmt'] = None
                props['ticks'] = None
                axis.set_ticks(lab_val)
#                kwtf = {}
                if props['fmt'] is not None:
                    axis.set_ticklabels([props['fmt']%l for l in lab_val], **props['ticklabels_kwargs'])
                else:
#                    kwtf['fmt'] = props['fmt']
                    axis.set_ticklabels(lab_func(lab_val, **kwlf), **props['ticklabels_kwargs'])
                props['locator'] = None

            elif props['type'] == 't' and not nodate: # Time axis

                # Rotate dates
#                if date_rotation is None:
#                    if xy=='y':
#                        date_rotation = 0.
#                    else:
#                        date_rotation = 30.

                # Ok let's format
                trange = data.ptp()
                kwdate = kwfilter(kwargs,'date', copy=1)
                kwdate.setdefault('nmax_ticks', props['nmax'])
                kwdate.setdefault('auto', axmin is None or axmax is None)
                setup_time_axis(axis, rotation=date_rotation,fmt=date_fmt,locator=date_locator,
                    minor_locator=date_minor_locator,nominor=date_nominor,trange=trange,
                    nodual=date_rotation is not None, **kwdate)
                props['locator'] = None

            else: # Other axes
                if props['fmt'] is not None:
                # Numeric format
                    axis.set_major_formatter(FormatStrFormatter(props['fmt']))
            if props['locator']:
                axis.set_major_locator(props['locator'])
            if props['minor_locator'] is not False and props['type'] not in 'xyzt':
                props['minor_locator'] = AutoMinorLocator()
            if props['minor_locator']:
                axis.set_minor_locator(props['minor_locator'])
            if props['formatter']:
                axis.set_major_formatter(props['formatter'])
            if props['minor_formatter']:
                axis.set_minor_formatter(props['minor_formatter'])
            if props['type'] != 't' or nodate:
                if props['rotation'] is not None:
                    P.setp(axis.get_ticklabels(), 'rotation', props['rotation'])
            if nodate: props['type'] = '-'
            if props['ticks'] is not None:
                axis.set_ticks(props['ticks'])
            if props['ticklabels'] is not None:
                if props['ticklabels'] is False:
                    props['ticklabels'] = []
                axis.set_ticklabels(props['ticklabels'], **props['ticklabels_kwargs'])

            # Hiding
            if self._xyhide_(xy, props['hide']):
                P.setp(axis.get_ticklabels(), 'visible', not props['hide'])

            # Label
            elif props['label'] or getattr(self, xy+'label') and  axis.get_label().get_text()=='':
                if props['label'] is None:
                    props['label'] = getattr(self, xy+'label')
                if props['label'] is not False:
                    func = getattr(self.axes, 'set_%slabel'%xy)
                    func(props['label'], **props['label_kwargs'])

            # Now set again min/max
            if axmin is not None and axmax is not False:
                xylim_func(**{xy+'min':_asnum_(axmin)})
            if axmax is not None and axmax is not False:
                xylim_func(**{xy+'max':_asnum_(axmax)})

            # Properties
            if props['ticklabels_kwargs']:
                P.setp(axis.get_ticklabels(), **props['ticklabels_kwargs'])
            if props['label_kwargs']:
                P.setp(axis.get_label(), **props['label_kwargs'])

    def _xyhide_(self, xy, hide):
        if not isinstance(hide, basestring):
            return hide
        hide = hide.lower()
        if hide=='auto' or hide=='subplot':
            if not isinstance(self.axes, Subplot): return False
            if xy=='x':
                return not self.axes.is_last_row()
            return not self.axes.is_first_col()
        return False

    def autoresize(self, autoresize):
        """Resize figure or axes to fit to data axes"""
        if autoresize and self.axes.get_aspect() != 'auto' and \
            isinstance(self.axes, Subplot) and \
            self.axes.is_first_col() and self.axes.is_first_row() and \
            self.axes.is_last_col() and self.axes.is_last_row():
            r = self.axes.get_aspect()
            if r=='equal': r=1.
            r *= self.axes.get_data_ratio()
    #       rect = self.axes.get_position(True)
    #       if autoresize == 2: r *= rect.width/rect.height
            w,h = self.fig.get_size_inches()
            a = 1.*w*h
            W = N.sqrt(a/r)
            H = r*W
            self.fig.set_size_inches(W, H ,forward=True)
            return True
        return False

    def _transform_(self, transform, default=None):
        return _transform_(transform, default, ax=self.axes, fig=self.fig)

    def get_xy(self, x, y, transform=None, xyscaler=None, default_transform=None):
        """Convert (x,y) in data coordinates

        :Params:

            - **x/y**: Coordinates referenced to data, axes or figure.
            - **transform**, optional: Transform applied to coordinates.
              This either a :class:`matplotlib.transforms.Transform` or a string:
              ``"data"``, ``"axes"``, ``"figure"``.
            - **xyscaler**, optional: Converter of coordinates used when input
              coordinates are in data coordinates. It must be a callable,
              and it defaults to attribute :attr:`xyscaler` if existing.
              It converts for instance from degrees to meters for :class:`Map`
              instances. If equal to False, no conversion is performed.
        """
        transform = self._transform_(transform, default_transform)

        # From figure or axes coordinates
        if transform is self.fig.transFigure or transform is self.axes.transAxes:
            return tuple((transform-self.axes.transData).transform_point((x, y)))

        # From data coordinates (check xyscaler only)
        if (transform is self.axes.transData or transform in self.axes.transData._parents.values() \
            or str(self.axes.transData) in str(transform)) and xyscaler is not False: # Add transform from ie degrees to m
            if xyscaler is None and hasattr(self, 'xyscaler'): xyscaler = self.xyscaler
            x = _asnum_(x)
            y = _asnum_(y)
            if xyscaler:
                x, y = xyscaler(x, y)

        return x, y


    def get_transoffset(self, x, y, units='points', transform='data'):
        """Return a translation :class:`~maplotlib.transforms.Transform`

        It can be used for instance to plot an object with an
        offset with respect to its specified position.

        :Params:

            - **x/y**: Relative position.
            - **units**, optional: Units ("points", "inches", "pixels", ...)
            - **transform**, optional: Base transform for reference position.
              Choose for instance "data" or "axes".


        :Example:

            >>> o = Plot2D(data)
            >>> o.add_point(-4, 43)
            >>> t = o.get_transoffset(0, 10)
            >>> o.text(-4, 43, transform=t)

        :See also: :func:`~maplotlib.transforms.offset_copy`
        """
        transform = self._transform_(transform, 'data')
        return offset_copy(transform, fig=self.fig, x=x, y=y, units=units)

    def grid(self, b=True, **kwargs):
        """Add a grid to axes using :func:`~matplotlib.pyplot.grid`


        :Example:

            >>> myplot.grid(color='r')
            >>> myplot.grid(False)
        """
#        grid = self.get_axobj('grid')
#        print 'grid',grid
#        if grid is None:
        self.axes.grid(b=b, **kwargs)
#           print grid
#           self.set_axobj('grid', grid)
#           print self.get_axobj('grid')
#        print 'done'
#        return grid

    def add_figtext(self, *args, **kwargs):
        """Add text to the current figure using :func:`~matplotlib.pyplot.figtext`

        :Defaults:

            - Position: defaults to the top center.
            - Alignement: ``ha="center", va="top"``

        :Example:

            >>> myplot.figtext('Group of plots')
            >>> myplot.figtext(0.2, 0.92, 'My plots', color='b', ha='left', va='center')
        """
        # Arguments
        if len(args)==0: return
        if isinstance(args[0], (list, tuple)):
            args = args[0]
        if len(args) == 1:
            text = args[0]
            if text is None: return
            if not isinstance(text, dict):
                x = .5
                y = .98
            else:
                x = 0
                y = 0
        else:
            x, y, text = args

        # Keywords
        if isinstance(text, dict):
            text = ' '.join('%s=%s'%(key, text[key]) for key in sorted(text.keys()))
            defaults = dict(ha='left', va='bottom', size=9, color='.4', family='monospace')
        else:
            defaults = dict(ha='center', va='center', size='12')
        for key, val in defaults.items():
            kwargs.setdefault(key, val)

        # Plot
        return self.add_obj('figtext', self.fig.text(x, y, text, **kwargs))
    figtext = add_figtext # backward compat

    def add_text(self, x, y, text, transform='axes', shadow=False, glow=False,
        xyscaler=None, strip=True, **kwargs):
        """Add text to the plot axes

        :Params:

            - **x,y**: Coordinates of the text.
            - **text**: Text to plot.
            - **transform**, optional: Type of coordinates
              (like ``"axes"`` or ``"data"``).
            - **shadow**, optional: Add a droped shadow below the text
              (see :func:`add_shadow`).
            - **shadow_<param>**, optional: ``<param>`` is passed to :func:`add_shadow`.
            - **glow**, optional: Add a glow effect the text
              (see :func:`add_glow`).
            - **glow_<param>**, optional: ``<param>`` is passed to :func:`add_glow`.
            - Other keywords are passed to :func:`matplotlib.pyplot.text`.

        """
        # Keywords
        kwsh = kwfilter(kwargs, 'shadow')
        kwgl = kwfilter(kwargs, 'glow')

        # Coordinates transform
        transform = self._transform_(transform, 'axes')
        if transform not in [self.axes.transAxes, self.fig.transFigure]:
            x, y = self.get_xy(x, y, transform, xyscaler=xyscaler)

        # Plot
        if strip: text = text.strip()
        obj = self.add_axobj('text', self.axes.text(x, y, text, transform=transform, **kwargs))
        self.register_obj(obj, **kwargs)

        # Path effects
        if shadow: self.register_obj(self.add_shadow(obj, **kwsh), **kwargs)
        if glow: self.register_obj(self.add_glow(obj, **kwgl), **kwargs)

        return obj
    text = add_text # backward compat

    def add_water_mark(self, text, x=.5, y=.5, ha='center', va='center', size=20,
        color='k', alpha=.7, zorder=0, transform='axes', **kwargs):
        """Add a background text to the plot

        All arguments are passed to :meth:`add_text`.
        """
        return self.add_text(x, y, text, ha=ha, va=va, size=size, color=color,
            zorder=zorder, transform=transform, **kwargs)

    def add_time_label(self, x, y, mytime, fmt="%Y/%m/%d %H:%M", **kwargs):
        """Add a time label

        See :meth:`add_text` for other keywords
        """
        text = strftime(fmt, mytime)
        kwargs.setdefault('family', 'monospace')
        return self.add_text(x, y, text, **kwargs)

    def add_lon_label(self, x, y, mylon, fmt='%5g', **kwargs):
        """Add a longitude label

        See :meth:`add_text` for other keywords
        """
        text = lonlab(mylon, fmt=fmt)
        return self.add_text(x, y, text, **kwargs)

    def add_lat_label(self, x, y, mylat, fmt='%5g', **kwargs):
        """Add a longitude label

        See :meth:`add_text` for other keywords
        """
        text = latlab(mylat, fmt=fmt)
        return self.add_text(x, y, text, **kwargs)

    def add_left_label(self, text, **kwargs):
        """Add a text label to the left of the plot

        :See also: :func:`~vacumm.misc.plot.add_left_label`
        """
        kwargs['ax'] = self.axes
        return add_left_label(text, **kwargs)

    def add_right_label(self, text, **kwargs):
        """Add a text label to the right of the plot

        :See also: :func:`~vacumm.misc.plot.add_right_label`
        """
        kwargs['ax'] = self.axes
        return add_right_label(text, **kwargs)

    def add_top_label(self, text, **kwargs):
        """Add a text label to the top of the plot

        :See also: :func:`~vacumm.misc.plot.add_top_label`
        """
        kwargs['ax'] = self.axes
        return add_top_label(text, **kwargs)

    def add_bottom_label(self, text, **kwargs):
        """Add a text label to the bottom of the plot

        :See also: :func:`~vacumm.misc.plot.add_bottom_label`
        """
        kwargs['ax'] = self.axes
        return add_bottom_label(text, **kwargs)

    def add_key(self, key, **kwargs):
        """Add a key to specify the plot number

        See :func:`~vacumm.misc.plot.add_key` for more information.
        """
        if key is False: return
        from vacumm.misc.plot import add_key
        kwargs.update(fig=self.fig, axes=self.axes)
        return self.set_axobj('key', add_key(key, **kwargs))

    def add_param_label(self, text, **kwargs):
        """Add parameters description to the bottom/left of the figure using
        :func:`~vacumm.misc.plot.add_param_label`

        :Example:

            >>> c = curve2(sst, show=False)
            >>> c.add_param_label(dict(max=.23, kz=0.25), color='r')

        :Params:

            - **text**: Either a string or a dictionary.
            - See :func:`~vacumm.misc.plot.add_param_label` for other parameters
        """
        kwargs['fig'] = self.fig
        return add_param_label(text, **kwargs)

    def add_annotation(self, x, y, xtext, ytext, text='', xycoords='data',
        textcoords='offset points', arrowprops='->',
        shadow=False, glow=False,
        xyscaler=None, strip=True, **kwargs):
        """Add an annotation to the plot axes using :func:`matplotlib.pyplot.annotate`

        :Params:

            - **x,y**: Coordinates of the text.
            - **text**: Text to plot.
            - **xycoords/transform**, optional: Type of coordinates of point
              (like ``"axes"`` or ``"data"``).
            - **textcoords**, optional: Type of coordinates of text
              (like ``"axes"`` or ``"data"``).
            - **arrowprops**, optional: Dictionary of arrow properties or
              string thet defines the arrow style.
            - **shadow**, optional: Add a droped shadow below the text
              (see :func:`add_shadow`).
            - **shadow_<param>**, optional: ``<param>`` is passed to :func:`add_shadow`.
            - **glow**, optional: Add a glow effect the text
              (see :func:`add_glow`).
            - **glow_<param>**, optional: ``<param>`` is passed to :func:`add_glow`.
            - Other keywords are passed to :func:`matplotlib.pyplot.annotate`.

        """
        # Keywords
        kwsh = kwfilter(kwargs, 'shadow')
        kwgl = kwfilter(kwargs, 'glow')

        # Coordinates transform
        xycoords = kwargs.pop('transform', xycoords)
        xycoords = self._transform_(xycoords, 'data')
        if not isinstance(xycoords, basestring) and \
                xycoords not in [self.axes.transAxes, self.fig.transFigure]:
            x, y = self.get_xy(x, y, xycoords, xyscaler=xyscaler)
        if textcoords is None:
            textcoords = xycoords
        else:
            textcoords = self._transform_(textcoords, 'offset points')
        if not isinstance(textcoords, basestring) and \
                textcoords not in [self.axes.transAxes, self.fig.transFigure]:
            xtext, ytext = self.get_xy(xtext, ytext, xycoords, xyscaler=xyscaler)

        # Arrow properties
        if isinstance(arrowprops, basestring):
            arrowprops = dict(arrowstyle=arrowprops)
        elif not isinstance(arrowprops, dict):
            arrowprops = {}
        arrowprops.setdefault('arrowstyle', '->')

        # Plot
        if strip: text = text.strip()
        obj = self.axes.annotate(xy=(x, y), xytext=(xtext, ytext), s=text,
            xycoords=xycoords, textcoords=textcoords, arrowprops=arrowprops, **kwargs)
        obj = self.add_axobj('text', obj)
        self.register_obj(obj, **kwargs)

        # Path effects
        if shadow: self.register_obj(self.add_shadow(obj, **kwsh), **kwargs)
        if glow: self.register_obj(self.add_glow(obj, **kwgl), **kwargs)

        return obj


    def hlitvs(self, **kwargs):
        """Highlight intervals with grey/white background alternance

        See :func:`~vacumm.misc.plot.hlitvs` for more information.
        """
        ret = []
        for i, xy in enumerate('yx'):
            if self.order[i] == 't':
                cached = self.get_axobj('hlitvs', axis=xy)
                if cached is not None:
                    self.remove(cached)
                kwargs['axis'] = getattr(self.axes, xy+'axis')
                obj = self.set_axobj('hlitvs', hlitvs(**kwargs), axis=xy)
                self.register_obj(obj, **kwargs)
                return obj

    def hldays(self, **kwargs):
        """Alias for :

            >>> myplot.hlitv(units='day')
        """
        kwargs.setdefault('units', 'day')
        return self.hlitvs(**kwargs)

    def ptitle(self, title=None, force=None, **kwargs):
        """Add a title to the plot

        .. note::

            No title is added to the plot if a title already exists
            and the specified title is guessed (not hard set).

        :Params:

            - **title**: Title to add to plot.

                - A string: directly used.
                - ``True`` or ``None``: the :attr:`title` attribute is used.
                - ``False``: not title is plotted.

            - **force**, optional: If the title is already plotted,
              it is not overwritten, except if ``force is True``.
            - Other keywords are passed to :func:`matplotlib.pyplot.title`.

        """
        if title is None:
            title = self.title
            isset = self.isset('title')
        else:
            isset = True
        if force is None: force = isset
        if title is False: return
        if title is not None and (force or self.axes.get_title()==''):
            return self.set_axobj(title, self.axes.set_title(title, **kwargs))

    def legend(self, *args, **kwargs):
        """A simple call to the :meth:`matplotlib.axes.Axes.legend` method

        Arguments and keywords are passed to :meth:`~matplotlib.axes.Axes.legend`.

        Defaults values :

            - **loc**: ``"best"``
            - **shadow**: ``False``
            - **fancybox**: ``True``
            - **alpha** (applied to legend patch): ``0.5``
        """
        kwargs.setdefault('loc', 'best')
#        kwargs.setdefault('shadow', False)
#        kwargs.setdefault('fancybox', True)
        alpha = kwargs.pop('alpha', .5)
        zorder = kwargs.pop('zorder', None)
#        zorder = kwargs.pop('framealpha', alpha)
        leg = self.axes.legend(*args, **kwargs)
        if leg is not None:
            leg.legendPatch.set_alpha(alpha)
            self.set_axobj('legend', leg)
            if zorder:
                leg.set_zorder(zorder)
        return leg

    def _get_xykeys_(self, xy):
        """Get possible keys for interval selections along X or Y"""
        keys = [xy]
        ixy = 'yx'.index(xy)
        if self.order[ixy]=='x':
            keys.extend(['lon', 'longitude'])
        elif self.order[ixy]=='y':
            keys.extend(['lat', 'latitude'])
        elif self.order[ixy]=='z':
            keys.extend(['level', 'dep', 'depth'])
        elif self.order[ixy]=='t':
            keys.extend(['time'])
        elif self.order[ixy]=='d':
            keys.extend(['data', 'value'])
        return keys

    def _get_boxminmax_(self, box):
        """Get ``xmin,ymin,xmax,ymax`` from box specs

        Two cases:

        - ``box=xmin,ymin,xmax,ymax``
        - ``box=dict(x=(xmin,xmax),y=(xmin,xmax))`` or with for instance
          ``lon``, ``lat``, ``time`` depending on axis type.
        """
        if isinstance(box, dict):
            # Along X
            for key in self._get_xykeys_('x'):
                if key in box:
                    xmin, xmax = box[key][:2]
                    break
            else:
                xmin, xmax = self.xmin, self.xmax
            # Along Y
            for key in self._get_xykeys_('y'):
                if key in box:
                    ymin, ymax = box[key][:2]
                    break
            else:
                ymin, ymax = self.ymin, self.ymax
            box = xmin, ymin, xmax, ymax
        return box


    def add_box(self, box, zorder=150, shadow=False, glow=False, color='r', npts=10, xyscaler=None, **kwargs):
        """Add a box to the plot using :meth:`matplotlib.pyplots.plot`

        :Params:

            - **box**: Box limits in the forms ``[xmin,ymin,xmax,ymax]``
              ``dict(x=(xmin,xmax),y=(xmin,xmax)``.
            - **color**, optional: Line color of the box.
            - **npts**, optional: Number of points per side
              (useful with special map projections).
            - **shadow**, optional: Add a droped shadow below the box
              (see :func:`add_shadow`).
            - **shadow_<param>**, optional: ``<param>`` is passed to :func:`add_shadow`.
            - **glow**, optional: Add a glow effect the box
              (see :func:`add_glow`).
            - **glow_<param>**, optional: ``<param>`` is passed to :func:`add_glow`.
            - Other keywords are passed to :func:`matplotlib.pyplot.plot`.

        :See also: :func:`matplotlib.pyplot.plot`
        """
        # Limits
        try:
            xmin, ymin, xmax, ymax = self._get_boxminmax_(box)
        except:
            raise PlotError('Box limits should be a list in the form [xmin,ymin,xmax,ymax]'
                ' or a dictionary in the form dict(x=(xmin,xmax),y=xmin,xmax): %s'%box)
        xmin = _asnum_(xmin)
        xmax = _asnum_(xmax)
        ymin = _asnum_(ymin)
        ymax = _asnum_(ymax)
        if xyscaler is None and hasattr(self, 'xyscaler'): xyscaler = self.xyscaler
        if xyscaler:
            xmin, ymin = xyscaler(xmin, ymin)
            xmax, ymax = xyscaler(xmax, ymax)

        # Params
        kwargs.update(color=color, zorder=zorder)
        kwsh = kwfilter(kwargs, 'shadow')
        kwgl = kwfilter(kwargs, 'glow')
        kwsh.setdefault('zorder', zorder)
        kwgl.setdefault('zorder', zorder)
        dict_copy_items(kwargs, [kwsh, kwgl], 'anim')

        # Sides
        X = N.linspace(xmin, xmax, npts),
        X += N.linspace(xmax, xmax, npts)[1:],
        X += N.linspace(xmax, xmin, npts)[1:],
        X += N.linspace(xmin, xmin, npts),
        Y = N.linspace(ymin, ymin, npts),
        Y += N.linspace(ymin, ymax, npts)[1:],
        Y += N.linspace(ymax, ymax, npts)[1:],
        Y += N.linspace(ymax, ymin, npts),

        # Plot
        o = self.axes.plot(N.concatenate(X), N.concatenate(Y), **kwargs)
        self.register_obj(o, **kwargs)

        # Effects
        if shadow: self.add_shadow(o,**kwsh)
        if glow: self.add_glow(o, **kwgl)


        return o

    def add_arrow(self, x, y, udata, vdata, zorder=150, polar=False, degrees=True,
            shadow=False, glow=False, quiverkey=False, xyscaler=None,
            color=False, **kwargs):
        """Add an arrow to the map using :func:`matplotlib.pyplot.quiver`

        :Params:

            - **x,y**: Coordinates of the position of the tail
            - **udata**: X or radial component of arrows.
            - **vdata**: Y or directional component of arrows.
            - **polar**, optional: Consider polar coordinates: ``(u, v) -> (rho, theta)``
            - **degrees**, optional: If True (default), trat ``theta`` as degrees, else radians.
            - **quiver_<param>**, optional: ``<param>`` is passed to :func:`matplotlib.pyplot.quiver`.
            - Other keywords are passed to :func:`matplotlib.pyplot.plot`.

        :See also: :func:`matplotlib.pyplot.scatter`
        """
        # Data for arrows
        udata = MV2.asarray(udata)
        vdata = MV2.asarray(vdata)
        if polar:
            u, v = udata,vdata
            m = u
            angle = (v*N.pi/180.) if degrees else v
            u = m * MV2.cos(angle)
            v = m * MV2.sin(angle)
            del angle
            if hasattr(m, 'units'):
                u.units = v.units = m.units
            if hasattr(m, 'long_name'):
                u.long_name = 'X component of '+m.long_name
                v.long_name = 'Y component of '+m.long_name
            # Data
            udata, vdata = u,v

        # Coordinates
        x = _asnum_(x)
        y = _asnum_(y)
        if xyscaler is None and hasattr(self, 'xyscaler'): xyscaler = self.xyscaler
        if callable(xyscaler):
            x, y = xyscaler(x, y)

        # Params
        kwargs.update(zorder=zorder)
        kwqv = kwfilter(kwargs,'quiver')
        kwqvk = kwfilter(kwargs,'quiverkey')
        #dict_copy_items(kwargs, [kwqv],'anim')
        kwargs = dict_merge(kwargs, kwqv)
        args = []

        # Color
        if color is True:
            color = N.ma.sqrt(u**2+v**2)
        if isinstance(color, (N.ndarray, list)):
            args.append(color)
        elif color is not False and color is not None:
            kwargs['color'] = color

        # Plot
        o = self.axes.quiver(x, y, udata, vdata, *args, **kwargs)
        self.register_obj(o, **kwargs)
        if quiverkey:
          self.quiverkey(o, **kwqvk)
        return o


    def quiverkey(self, qv, value, pos=(0.,1.02), text='%(value)g %(units)s',
            units=None, latex_units=None, **kwargs):
        """Add a quiver key to the plot

        :Params:

            - **qv**: Results of :func:`~matplotlib.pyplot.quiver`.
            - **value**: Numeric value for key (used by text).
            - **pos**, optional: Position of key for arrow .
            - **text**, optional: Text or format with variables 'value' and 'units'.
            - **units**, optional: Units for key (used by text).
            - **latex_units**, optional: Interpret units using latex.
            - Extra keywords are passed to :func:`~matplotlib.pyplot.quiverkey`.
        """

        # Value
        value = get_quiverkey_value(value)

        # Text
        if units is None:
            units = self.quiverkey_units
        elif cdms2.isVariable(units) and  hasattr(units,'units'):
            units = units.units
        elif not isinstance(units, basestring):
            units = ''
        latex_units = kwargs.pop('tex', None)
        if latex_units is None: latex_units = self.latex_units
        if units is None:
            units = ''
        if latex_units and not self.is_latex(units):
            units = '$%s$'%units
        try:
            text = text % vars()
        except:
            text = '%(value)g' % value

        # Plot
        pos = kwargs.pop('loc', pos)
        qvk = self.axes.quiverkey(qv, pos[0], pos[1], value, text, **kwargs)
        return self.register_obj(qvk, 'quiverkey', **kwargs)

    def get_quiverkey_units(self):
        """Get :attr:`quiverkey_units`"""
        units = self.get_obj('quiverkey_units')
        if units is None and isinstance(self, Plot1D) and self.isset('units'):
            units = self.units
        if units is None:
            units = self.get_units(idata=[-2, -1])
        return units
    def set_quiverkey_units(self, value):
        """Set :attr:`quiverkey_units`"""
        self.set_axobj('quiverkey_units', value)
    def del_quiverkey_units(self):
        """Del :attr:`quiverkey_units`"""
        self.del_axobj('quiverkey_units')
    quiverkey_units = property(get_quiverkey_units, set_quiverkey_units,
        del_quiverkey_units, doc="Units used for quiverkey")



    def add_line(self, extents, zorder=150, shadow=False, glow=False, color='r',
        npts=10, xyscaler=None, **kwargs):
        """Add a line to the plot using :meth:`matplotlib.pyplots.plot`

        :Params:

            - **extents**: Extents in the forms ``[xmin,ymin,xmax,ymax]``
              ``dict(x=(xmin,xmax),y=xmin,xmax)``.
            - **color**, optional: Line color of the line.
            - **npts**, optional: Number of points per side
              (useful with special map projections).
            - **shadow**, optional: Add a droped shadow below the box
              (see :func:`add_shadow`).
            - **shadow_<param>**, optional: ``<param>`` is passed to :func:`add_shadow`.
            - **glow**, optional: Add a glow effect the box
              (see :func:`add_glow`).
            - **glow_<param>**, optional: ``<param>`` is passed to :func:`add_glow`.
            - Other keywords are passed to :func:`matplotlib.pyplot.plot`.

        :See also: :func:`matplotlib.pyplot.plot`
        """
        # Positions
        try:
            xmin, ymin, xmax, ymax = self._get_boxminmax_(extents)
        except:
            raise PlotError('Extents should be a list in the form [xmin,ymin,xmax,ymax]'
                ' or a dictionary in the form dict(x=(xmin,xmax),y=xmin,xmax): %s'%extents)
        xmin = _asnum_(xmin)
        xmax = _asnum_(xmax)
        ymin = _asnum_(ymin)
        ymax = _asnum_(ymax)
        if xyscaler is None and hasattr(self, 'xyscaler'): xyscaler = self.xyscaler
        if xyscaler:
            xmin, ymin = xyscaler(xmin, ymin)
            xmax, ymax = xyscaler(xmax, ymax)

        # Params
        kwargs.update(color=color, zorder=zorder)
        kwsh = kwfilter(kwargs, 'shadow')
        kwgl = kwfilter(kwargs, 'glow')
        kwsh.setdefault('zorder', zorder)
        kwgl.setdefault('zorder', zorder)
        dict_copy_items(kwargs, [kwsh, kwgl], 'anim')

        # Sides
        X = N.linspace(xmin, xmax, npts)
        Y = N.linspace(ymin, ymax, npts)

        # Plot
        o = self.axes.plot(X, Y, **kwargs)
        self.register_obj(o, **kwargs)

        # Effects
        if shadow: self.add_shadow(o, **kwsh)
        if glow: self.add_glow(o, **kwgl)

        return o

    def add_point(self, x, y, zorder=150, shadow=False, glow=False,
            color='r', size=20, xyscaler=None, **kwargs):
        """Add a point to the map using :meth:`matplotlib.pyplots.plot`

        :Params:

            - **x,y**: Coordinates.
            - **color**, optional: Line color of the point.
            - **shadow**, optional: Add a droped shadow below the box
              (see :func:`add_shadow`).
            - **shadow_<param>**, optional: ``<param>`` is passed
              to :func:`add_shadow`.
            - **glow**, optional: Add a glow effect the box
              (see :func:`add_glow`).
            - **glow_<param>**, optional: ``<param>`` is passed to :func:`add_glow`.
            - Other keywords are passed to :func:`matplotlib.pyplot.plot`.

        :See also: :func:`matplotlib.pyplot.scatter`
        """
        # Coordinates
        x = _asnum_(x)
        y = _asnum_(y)
        x = N.asarray(x)
        y = N.asarray(y)
        if xyscaler is None and hasattr(self, 'xyscaler'): xyscaler = self.xyscaler
        if callable(xyscaler):
            x, y = xyscaler(x, y)

        # Params
        kwargs.update(zorder=zorder)
        kwsh = kwfilter(kwargs, 'shadow')
        kwgl = kwfilter(kwargs, 'glow')
        dict_copy_items(kwargs, [kwsh, kwgl], 'anim')
        size = kwargs.pop('s', size)
        if size is not None:
            kwargs['s'] = size
        color = kwargs.pop('c', color)
        if color is not None:
            kwargs['c'] = color
        #kwsh.setdefault('zorder', zorder-0.01)
        #kwgl.setdefault('zorder', zorder-0.01)

        # Plot
        o = self.axes.scatter(x, y, **kwargs)
        self.register_obj(o, **kwargs)

        # Effects
        if shadow: self.add_shadow(o, **kwsh)
        if glow: self.add_glow(o, **kwgl)

        return o

    def add_place(self, x, y, text, zorder=150, shadow=False, glow=False,
            text_offset=(0, 10), ha='center', va='center', **kwargs):
        """Place a point using :meth:`add_point` and a label using :meth:`add_text`

        :Examples:

            >>> m = map2(sst, show=False)
            >>> m.add_place(-5, 44, 'Buoy 654', text_offset=(20,0), text_ha='left',
                text_color='b', point_size=100, shadow=True)

        :Params:

            - **x/y**: Coordinates of the place in data units.
            - **text**: Name of the place.
            - **text_offset**, optional: Offset of the text in points with relative to
              coordinates.
            - **point_<param>**, optional: ``<param>`` is passed to :meth:`add_point`.
            - **text_<param>**, optional: ``<param>`` is passed to :meth:`add_text`.

        """
        kwpoint = kwfilter(kwargs, 'point_')
        kwtext = kwfilter(kwargs, 'text_')
        dict_check_defaults(kwpoint, zorder=zorder, shadow=shadow, glow=glow)
        dict_check_defaults(kwtext, zorder=zorder, shadow=shadow, glow=glow,
            ha=ha, va=va, weight='bold')
        tha = kwtext['ha']
        tva = kwtext['va']
        if tha=='auto':
            if text_offset[0]==0:
                tha = 'center'
            elif text_offset[0]>0:
                tha = 'left'
            else:
                tha = 'right'
        if tva=='auto':
            if text_offset[1]==0:
                tva = 'center'
            elif text_offset[1]>0:
                tva = 'bottom'
            else:
                tva = 'top'
        kwtext['ha'] = tha
        kwtext['va'] = tva
        p = self.add_point(x, y, **kwpoint)
        kwtext.setdefault('transform', self.get_transoffset(*text_offset))
        t = self.add_text(x, y, text, **kwtext)
        return p, t


    def add_lines(self, xx, yy, zorder=150, shadow=False, glow=False, color='r',
        xyscaler=None, closed=False, **kwargs):
        """Add lines to the plot using :meth:`matplotlib.axes.Axes.plot`

        :Params:


            - **xx/yy**: Coordinates (in degrees).
            - **color**, optional: Line color of the line.
            - **closed**, optional: Close the lines to form a polygon.
            - **shadow**, optional: Add a droped shadow below the box
              (see :func:`add_shadow`).
            - **shadow_<param>**, optional: ``<param>`` is passed to :func:`add_shadow`.
            - **glow**, optional: Add a glow effect the box
              (see :func:`add_glow`).
            - **glow_<param>**, optional: ``<param>`` is passed to :func:`add_glow`.
            - Other keywords are passed to :func:`matplotlib.pyplot.plot`.

        :See also: :func:`matplotlib.pyplot.plot`
        """
        # Positions
        xx = N.ma.ravel(_asnum_(xx))
        yy = N.ma.ravel(_asnum_(yy))
        if xx.size!=yy.size:
            raise PlotError('xx and yy must have the same number of elements (%i!=%i)'%(xx.size,yy.size))
        if xyscaler is None and hasattr(self, 'xyscaler'): xyscaler = self.xyscaler
        if xyscaler:
            xx, yy = xyscaler(xx, yy)

        # Params
        kwargs.update(color=color, zorder=zorder)
        kwsh = kwfilter(kwargs, 'shadow')
        kwgl = kwfilter(kwargs, 'glow')
        kwsh.setdefault('zorder', zorder)
        kwgl.setdefault('zorder', zorder)
        dict_copy_items(kwargs, [kwsh, kwgl], 'anim')

        # Plot
        o = self.axes.plot(xx, yy, **kwargs)
        self.register_obj(o, **kwargs)

        # Effects
        if shadow: self.add_shadow(o, **kwsh)
        if glow: self.add_glow(o, **kwgl)

        return o


    def add_glow(self, objs, gtypes=None, **kwargs):
        """Add glow effect to objects

        :See: :func:`add_glow`
        """
        kwargs['ax'] = self.axes
        anim = kwargs.pop('anim', None)
        return self.register_obj(add_glow(objs, **kwargs), gtypes, anim=anim)

    def add_shadow(self, objs, gtypes=None, **kwargs):
        """Add shadow to objects

        :See: :func:`add_shadow`
        """
        kwargs['ax'] = self.axes
        anim = kwargs.pop('anim', None)
        return self.register_obj(add_shadow(objs, **kwargs), gtypes, anim=anim)

    def savefig(self, figfile, verbose=False, mkdir=True, **kwargs):
        """Save the figure to a file

        :Params:

            - **figfile**: Figure file name. Also accepts
              :class:`~vacumm.misc.remote.OutputWorkFile`.
            - **verbose**, optional: Informs about file name when written.
            - **mkdir**, optional: Make figure directory if it does not exists.
            - Other keywords are passed to :func:`matplotlib.pyplot.savefig`.
        """
        if figfile is None: return

        # List of files
        if isinstance(figfile, (list, tuple)):
            oo = []
            for ff in figfile:
                oo.append(self.savefig(ff, verbose=verbose, mkdir=mkdir, **kwargs))
            return oo

        # Remote output file
        rem = figfile if isinstance(figfile, vcr.OutputWorkFile) else False
        if rem: figfile = figfile.local_file

        # Extension
        backend = P.get_backend().lower()
        ext_standalone = ['ps','pdf','svg']
        ext_others = ['png','gif','jpg','jpeg','bmp']
        basename, ext = os.path.splitext(figfile)
        if ext == '':
            ext = 'png'
            figfile += '.png'
        elif ext == ".py":
            ext = 'png'
            figfile = basename+'.png'
        else:
            ext = ext[1:]
        if not rem and ext.lower() not in ext_others:
            if backend not in ext_standalone and ext.lower() not in ext_standalone:
                figfile += '.png'
            elif backend in ext_standalone and not ext.lower().endwith(backend):
                figfile += '.'+backend

        # Directory
        figdir = os.path.dirname(figfile)
        if mkdir and figdir and not os.path.exists(figdir):
            os.makedirs(figdir)

        # Save
        self.fig.savefig(figfile, **kwargs)
        if verbose: print 'Saved plot to '+figfile
        self._last_figfile = figfile

        # Transfer
        if rem: rem.put()

        return figfile

    def savefigs(self, figfile, **kwargs):
        """Save a figure to png (and optionaly) pdf files using :func:`~vacumm.misc.plot.savefigs`"""
        if figfile is None: return
        from vacumm.misc.plot import savefigs
        savefigs(figfile, fig=self.fig, **kwargs)

    def show(self, **kwargs):
        """Show the current figure

        If the backend does not allow showing the figure using
        :func:`matplotlib.pyplot.show`, it uses an external viewer
        after saving the figure to a temporary file using
        :func:`matplotlib.pyplot.savefig`
        """
        kwanim = kwfilter(kwargs, 'anim_')
        viewers = {
            'pdf':['/usr/bin/kghostview',
                '/usr/bin/evince',
                '/usr/bin/xpdf',
                '/usr/local/bin/acroread'],
            'ps':['/usr/bin/kghostview',
                '/usr/bin/evince',
                '/usr/bin/ghostview'],
            'svg':['/usr/bin/svgdisplay',
                '/usr/bin/konqueror']}
        backend = P.get_backend().lower()
        if backend in viewers.keys():
            if savefig is None:
                tmpfig = mktemp(suffix='.'+backend)
                self.fig.savefig(tmpfig, **kwargs)
            else:
                tmpfig = savefig
            for viewer in viewers[backend]:
                if os.path.exists(viewer):
                    cmd = '%s %s' % (viewer,tmpfig)
                    try:
                        os.system(cmd)
                    except:
                        raise PlotError('Unable to view file with command: '+str(cmd))
                    if savefig is None: os.remove(tmpfig)
                    return
        else:
            # Animation
            if self.anim is not False:
                dict_check_defaults(kwanim, interval=50, repeat_delay=3000, blit=True)
                self.animation = self.animator.make_animation(**kwanim)

            # Show
            P.show()

    def has_data(self):
        """Guess if object has data"""
        return self.data is not None
    def has_valid_data(self):
        """Guess if object has unmasked data"""
        return self.data is not None and not self.masked

    # Some properties

    def get_anim(self):
        """Get the :attr:`anim` attribute`"""
        return getattr(self, '_anim', False)
    def set_anim(self, anim):
        """Set the :attr:`anim` attribute`"""
        self._anim = anim
    anim = property(get_anim, set_anim, doc="""Is each plot saved for final animation?""")

    def get_animator(self):
        """Get the current :class:`Animator` instance or None"""
        if self.anim is False: return
        if not hasattr(self, '_animator'):
            if not hasattr(self.fig, '_vacumm_animator'):
                self.fig._vacumm_animator = Animator(self.fig)
            self._animator = self.fig._vacumm_animator
        return self._animator
    def set_animator(self, animator):
        """Set the current :class:`Animator` instance"""
        self._animator = animator
    animator = property(get_animator, set_animator, doc="""Current :class:`Animator` instance or None""")

    def animator_append(self, obj, anim=None):
        """Append an object to current :class:`Animator`"""
        if self.fig is None: return
        if anim is None: anim = self.anim
        if anim is False: return
        anim = self.animator.append(obj, anim)
        if self.anim is True:
            self.anim = anim
        return anim

    def register_obj(self, obj, gtypes=None, anim=None, **kwargs):
        """Register an object with :meth:`add_obj` and :meth:`animator_append`"""
        if gtypes is None:
            gtypes = []
        elif not isinstance(gtypes, list):
            gtypes = [gtypes]
        if 'plotted' not in gtypes:
            gtypes.append('plotted')
        self.add_obj(gtypes, obj)
        self.animator_append(obj, anim=anim)
        return obj


    def get_uvlat(self, default=45.):
        """Get :attr:`uvlat`

        If a latitude axis is available on X or Y plot axis,
        its mean value is used, else it defaults to ``default`
        """
        lat = self.get_obj('uvlat')
        if self.has_data() and 'y' in self.order:
            return [self.y[:], self.x[:]][self.order.index('y')].mean()
        return lat if lat is not None else default
    def set_uvlat(self, value):
        """Set :attr:`uvlat`"""
        self.set_obj('lat', value)
    def del_uvlat(self):
        """Del :attr:`uvlat`"""
        self.del_obj('uvlat')
    uvlat = property(get_uvlat, set_uvlat, del_uvlat,
        doc="Latitude used for guessing :attr:`uvscaler`")

    def get_uvscaler(self, guess=True, lat=None, raw=False):
        """Get :attr:`uvscaler`

        :Params:

            - **guess**, optional: Guess scaler from axis types
              and data units if not specified.
            - **lat**, optional: Latitude value passed to
              :meth:`get_metric_scale` to guess plot axis metric scale.

        """
        uvscaler = self.get_obj('uvscaler')
        if uvscaler is not None:
            return self._uvscaler_(uvscaler, raw=raw)
        if not guess: return

        # Skip data mode
        if 'd' in self.order: return

        # Guess
        if uvscaler is None:

            # Latitude
            if lat is not None:
                self.uvlat = lat
            else:
                lat = self.uvlat

            # Along X
            xmscale = self.get_metric_scale('x', lat=lat)
            if xmscale is None: return
            uunits = getattr(self.data[1], 'units',  None)
            if uunits is None: return
            umscale = tometric(uunits, munits='m/s')
            if umscale is None: return

            # Along Y
            ymscale = self.get_metric_scale('y', lat=lat)
            if ymscale is None: return
            vunits = getattr(self.data[2], 'units',  None)
            if vunits is None: return
            vmscale = tometric(vunits, munits='m/s')
            if vmscale is None: return

            # Scale
            uvscaler = (vmscale*xmscale*self.x[:].ptp())/(umscale*ymscale*self.y[:].ptp())

        # Parse
        self.uvscaler = uvscaler
        return self._uvscaler_(uvscaler, raw=raw)

    @staticmethod
    def _uvscaler_(uvscaler, raw=False):
        if callable(uvscaler): return uvscaler
        if isinstance(uvscaler, (tuple,list)):
            _ = 1., uvscaler[1]/uvscaler[0]
            if raw: return uvscaler
            uvscaler = _
        if N.isscalar(uvscaler):
            if raw: return uvscaler
            return lambda u, v: (u, uvscaler*v)
        raise TypeError("uvscaler must be a callable, a scalar or a"+
            " 2-element tuple or list")

    def set_uvscaler(self, uvscaler):
        """Set :attr:`uvscaler`"""
        self._uvscaler_(uvscaler)
        self.set_obj('uvscaler', uvscaler)
    def del_uvscaler(self):
        """Del :attr:`uvscaler`"""
    uvscaler = property(get_uvscaler, set_uvscaler,
        del_uvscaler, doc="""Function to rescale U anv V data along X and Y axes.
            ``None`` is returned if no scaling is possible.

            :Example:

                >>> uvscaler = myplot.uvscaler
                >>> if uvscaler is not None:
                    ... u2,v2 = myplot.uvscaler(u, v)

            :Return: A callable function or ``None`` if no scaling is possible
            """)



    def get_metric_scale(self, xy, lat=None):
        """Get units of X or Y plot axis as meters if possible

        Longitude and latitude coordinates are converted using
        :func:`~vacumm.phys.units.deg2m`.
        else :func:`~vacumm.misc.phys.units.tometric` is used
        using axis units.

        :Params:

            - **xy**: Plot axis type (``"x"``, ``"y"``...).
            - **lat**, optional: Latitude for degrees to meter conversion
              of longitude coordinates. It default to :attr:`uvlat`.

        :Return:

            - ``None`` if conversion of possible, else a float value.

        """
        # X or Y plot axis
        if xy not in ['x', 'y']: return

        # From order type
        axtype = getattr(self, xy+'type')
        if axtype=='x':
            if lat is not None:
                self.uvlat = lat
            else:
                lat = self.uvlat
            return deg2m(1., lat=lat)
        if axtype=='y':
            return deg2m(1.)
        units = getattr(self, xy+'units', None)
        if units is None:
            if axtype!='z': return
            units = 'm'
        #if units.startswith('deg'):
            #if getattr(self, xy+'type')=='x':
                #return deg2m(1., lat=lat)
            #if getattr(self, xy+'type')=='y':
                #return deg2m(1.)
        return tometric(units,  munits='m')

    def get_vmin(self, index=0, glob=False):
        """Get :attr:`vmin`"""
        gmin = self.get_obj('vmin')
        if gmin is not None: return gmin
#        if not self.has_data(): return
        if index=='all': # All components (m,u,v)
            if not self.has_valid_data():
                vmins = [None]*3
            else:
                vmins = [var.min() for var in self.data]
            if glob: # Of all plotters
                for b in self.get_brothers(notme=True):
                    for i, v in enumerate(b.get_min(index='all')):
                        if v is not None:
                            vmins[i] = min(vmins[i], v) if vmins[i] is not None else v
        else: # Selected component
            vmins = [self.data[index].min()] if self.has_valid_data() else []
            if glob: # Of all plotters
                vmins = vmins+[b.get_min(index=index) for b in self.get_brothers(notme=True)]
            vmins = [v for v in vmins if v is not None]
            vmins = min(vmins) if len(vmins) else None
        return vmins
    def set_vmin(self, value):
        """Set :attr:`vmin`"""
        self.set_obj('vmin', value)
    def del_vmin(self):
        """Del :attr:`vmin`"""
        self.del_obj('vmin')
    vmin = property(get_vmin, set_vmin, del_vmin, doc="Data min to use for plot")

    def get_vmax(self, index=0, glob=False):
        """Get :attr:`vmax`"""
        gmax = self.get_obj('vmax')
        if gmax is not None: return gmax
#        if not self.has_data(): return
        if index=='all': # All components (m,u,v)
            if not self.has_data() or self.masked:
                maxs = [None]*3
            else:
                maxs = [var.max() for var in self.data]
            if glob: # Of all plotters
                for b in self.get_brothers(notme=True):
                    for i, v in enumerate(b.get_max(index='all')):
                        if v is not None:
                            vmaxs[i] = max(vmaxs[i], v) if vmaxs[i] is not None else v
        else: # Selected component
            vmaxs = [self.data[index].max()] if self.has_valid_data() else []
            if glob: # Of all plotters
                vmaxs = vmaxs+[b.get_max(index=index) for b in self.get_brothers(notme=True)]
            vmaxs = [v for v in vmaxs if v is not None]
            vmaxs = max(vmaxs) if len(vmaxs) else None
        return vmaxs
    def set_vmax(self, value):
        """Set :attr:`vmax`"""
        self.set_obj('vmax', value)
    def del_vmax(self):
        """Del :attr:`vmax`"""
        self.del_obj('vmax')
    vmax = property(get_vmax, set_vmax, del_vmax, doc="Data max to use for plot")




    # X/Y MASKED

    def get_xymasked(self):
        """Get :attr:`xymasked`"""
        gmasked = self.get_obj('xymasked')
        return gmasked is None and True or gmasked
    def set_xymasked(self, value):
        """Set :attr:`xymasked`"""
        self.set_obj('xymasked', value)
    def del_xymasked(self):
        """Del :attr:`xymasked`"""
        self.del_obj('xymasked')
    xymasked = property(get_xymasked, set_xymasked, del_xymasked, doc="Whether X and Y data are not considered if no data at these coordinates")
    def get_xmasked(self):
        """Get :attr:`xmasked`"""
        gmasked = self.get_obj('xmasked')
        if gmasked is None: gmasked = self.xymasked
        return gmasked is None and True or gmasked
    def set_xmasked(self, value):
        """Set :attr:`xmasked`"""
        self.set_obj('xmasked', value)
    def del_xmasked(self):
        """Del :attr:`xmasked`"""
        self.del_obj('xmasked')
    xmasked = property(get_xmasked, set_xmasked, del_xmasked, doc="Whether X data are not considered if no data at these coordinates")
    def get_ymasked(self):
        """Get :attr:`ymasked`"""
        gmasked = self.get_obj('ymasked')
        if gmasked is None: gmasked = self.xymasked
        return gmasked is None and True or gmasked
    def set_ymasked(self, value):
        """Set :attr:`ymasked`"""
        self.set_obj('ymasked', value)
    def del_ymasked(self):
        """Del :attr:`ymasked`"""
        self.del_obj('ymasked')
    ymasked = property(get_ymasked, set_ymasked, del_ymasked, doc="Whether X data are not considered if no data at these coordinates")

    # X MIN/MAX

    def get_xmin(self, glob=True, masked=None):
        """Get :attr:`xmin`"""
        gmin = self.get_axobj('xmin')
        if gmin is not None: return gmin
        if self.masked: masked = False
        if masked is None: masked = self.xmasked
#        if not self.has_data(): return
        if self.order[1]=='d':
            index = max(0, len(self.data)-2)
            xmin = self.get_vmin(index=index)
        else:
            if not self.has_data():
                xmin = None
            elif masked:
                if self.masked:
                    xmin = None
                else:
                    xmin = self.get_xdata(masked=masked).min()
            else:
                xmin = self.get_xdata(masked=False).min()
        if glob:
            xmins = [] if xmin is None else [xmin]
            xmins += [b.get_xmin(glob=False, masked=masked)
                for b in self.get_brothers(notme=True)]
            xmins = [v for v in xmins if v is not None]
            xmin = min(xmins) if len(xmins) else None
        return xmin
    def set_xmin(self, value):
        """Set :attr:`xmin`"""
        self.set_axobj('xmin', value)
    def del_xmin(self):
        """Del :attr:`xmin`"""
        self.del_axobj('xmin')
    xmin = property(get_xmin, set_xmin, del_xmin, doc="Min of X axis to use for plot")

    def get_xmax(self, glob=True, masked=None):
        """Get :attr:`xmax`"""
        gmax = self.get_axobj('xmax')
        if gmax is not None: return gmax
        if self.masked: masked = False
        if masked is None: masked = self.xmasked
#        if not self.has_data(): return
        if self.order[1]=='d':
            index = max(0, len(self.data)-2)
            xmax = self.get_vmax(index=index)
        else:
            if not self.has_data():
                xmax = None
            elif masked:
                if self.masked:
                    xmax = None
                else:
                    xmax = self.get_xdata(masked=masked).max()
            else:
                xmax = self.get_xdata(masked=False).max()
        if glob:
            xmaxs = [] if xmax is None else [xmax]
            xmaxs += [b.get_xmax(glob=False, masked=masked)
                for b in self.get_brothers(notme=True)]
            xmaxs = [v for v in xmaxs if v is not None]
            xmax = max(xmaxs) if len(xmaxs) else None
        return xmax
    def set_xmax(self, value):
        """Set :attr:`xmax`"""
        self.set_axobj('xmax', value)
    def del_xmax(self):
        """Del :attr:`xmax`"""
        self.del_axobj('xmax')
    xmax = property(get_xmax, set_xmax, del_xmax, doc="Max of X axis to use for plot")

    # Y MIN/XMAX

    def get_ymin(self, glob=True, masked=None):
        """Get :attr:`ymin`"""
        gmin = self.get_axobj('ymin')
        if gmin is not None: return gmin
        if self.masked: masked = False
        if masked is None: masked = self.ymasked
#        if not self.has_data(): return
        if self.order[0]=='d':
            index = min(0, len(self.data)-2)
            ymin = self.get_vmin(index=index)
        else:
            if not self.has_data():
                ymin = None
            elif masked:
                if self.masked:
                    ymin = None
                else:
                    ymin = self.get_ydata(masked=masked).min()
            else:
                ymin = self.get_ydata(masked=False).min()
        if glob:
            ymins = [] if ymin is None else [ymin]
            ymins += [b.get_ymin(glob=False,  masked=masked)
                for b in self.get_brothers(notme=True,)]
            ymins = [v for v in ymins if v is not None]
            ymin = min(ymins) if len(ymins) else None
        return ymin
    def set_ymin(self, value):
        """Set :attr:`ymin`"""
        self.set_axobj('ymin', value)
    def del_ymin(self):
        """Del :attr:`ymin`"""
        self.del_axobj('ymin')
    ymin = property(get_ymin, set_ymin, del_ymin, doc="Min of Y axis to use for plot")

    def get_ymax(self, glob=True, masked=None):
        """Get :attr:`ymax`"""
        gmax = self.get_axobj('ymax')
        if gmax is not None: return gmax
        if masked is None: masked = self.ymasked
        if self.masked: masked = False
#        if not self.has_data(): return
        if self.order[0]=='d':
            index = max(0, len(self.data)-2)
            ymax = self.get_vmax(index=index)
        else:
            if not self.has_data():
                ymax = None
            elif masked:
                if self.masked:
                    ymax = None
                else:
                    ymax = self.get_ydata(masked=masked).max()
            else:
                ymax = self.get_ydata(masked=False).max()
        if glob:
            ymaxs = [] if ymax is None else [ymax]
            ymaxs += [b.get_ymax(glob=False)
                for b in self.get_brothers(notme=True)]
            ymaxs = [v for v in ymaxs if v is not None]
            ymax = max(ymaxs) if len(ymaxs) else None
            ymaxs = [ymax]+[b.get_ymax(glob=False, masked=masked)
                for b in self.get_brothers(notme=True)]
            ymaxs = [v for v in ymaxs if v is not None]
            ymax = max(ymaxs) if ymaxs else None
        return ymax
    def set_ymax(self, value):
        """Set :attr:`ymax`"""
        self.set_axobj('ymax', value)
    def del_ymax(self):
        """Del :attr:`ymax`"""
        self.del_axobj('ymax')
    ymax = property(get_ymax, set_ymax, del_ymax, doc="Max of Y axis to use for plot")



    # X/Y TICKS

    def get_xticks(self, raw):
        """Get X ticks"""
        return self.axes.get_xticks()
    def set_xticks(self, ticks):
        """Set X ticks"""
        if ticks is False:
            ticks = []
        elif ticks=='auto':
            if not self.has_data():return
            if self.order[1]=='t':
                ticks = AutoDateLocator2()
            ticks = self.auto_scale(self.xmin, self.xmax)
        if isinstance(ticks, Locator):
            self.axes.xaxis.set_major_locator(ticks)
        elif ticks is not None:
            self.axes.set_xticks(ticks)
    def del_xticks(self):
        """Del X ticks"""
        self.xticks = False
    xticks = property(get_xticks, set_xticks, del_xticks, doc="X ticks to use plot")

    def get_yticks(self, glob=False):
        """Get Y ticks"""
        return self.axes.get_yticks()
    def set_yticks(self, ticks):
        """Set Y ticks"""
        if ticks is False:
            ticks = []
        elif ticks=='auto':
            if not self.has_data():return
            if self.order[1]=='t':
                ticks = AutoDateLocator2()
            ticks = self.auto_scale(self.xmin, self.xmax)
        if isinstance(ticks, Locator):
            self.axes.xaxis.set_major_locator(ticks)
        elif ticks is not None:
            self.axes.set_xticks(ticks)
    def del_yticks(self):
        """Del Y ticks"""
        self.yticks = False
    yticks = property(get_yticks, set_yticks,
        del_yticks, doc="X ticks to use for plot")


    # Generic attribute management
    def _get_xyattr_(self, xy, att, idata=None):
        """Get an attribute of an X/Y axis or current data"""

        # Nothing
        if not self.has_data(): return

        # From a variable
        if xy=='d' or getattr(self, xy+'type')=='d':
            if idata is None:
                idata = range(len(self.data))
            elif not isinstance(idata, (list, tuple)):
                idata = [idata]
            for i in idata:
                if i<0:
                    i = len(self.data)+i
                if len(self.data)>i and hasattr(self.data[i], att):
                    return getattr(self.data[i], att)
            return

        # From an axis
        return getattr(getattr(self, xy), att, None)

    def _set_xyattr_(self, xy, att, value, idata=0):
        """Set an attribute to an X/Y axis or current data"""

        # Nothing
        if not self.has_data(): return

        # Del
        if value is False:
            self._del_xyattr_(xy, att)

        # Variable or axis?
        if xy=='d' or getattr(self, xy+'type')=='d':
            target = self.data[idata]
        else:
            target = getattr(self, xy)
            setattr(self.data[idata], att, value)

        # Set
        setattr(target, att, value)

    def _del_xyattr_(self, xy, att, idata=0):
        """Del an attribute from an X/Y axis or current data"""

        # Nothing
        if not self.has_data(): return

        # To a variable
        if xy=='d' or getattr(self, xy+'type')=='d':
            target = self.data[idata]
        else:
            target = getattr(self, xy)

        # Del
        if hasattr(target, att):
            delattr(target, att)



    # LONG_NAME

    def get_long_name(self, idata=None):
        """Get :attr:`long_name`"""
        return self._get_xyattr_('d', 'long_name', idata=idata)
    def set_long_name(self, long_name=None):
        """Set :attr:`long_name`"""
        self._set_xyattr_('d', 'long_name', long_name)
    def del_long_name(self):
        """Del :attr:`long_name`"""
        self._del_xyattr_('d', 'long_name')
    long_name = property(get_long_name, set_long_name,
        del_long_name, 'Current long name')

    def get_xlong_name(self):
        """Get :attr:`xlong_name`"""
        return self._get_xyattr_('x', 'long_name')
    def set_xlong_name(self, long_name=None):
        """Set :attr:`xlong_name`"""
        self._set_xyattr_('x', 'long_name', long_name)
    def del_xlong_name(self):
        """Del :attr:`xlong_name`"""
        self._del_xyattr_('x', 'long_name')
    xlong_name = property(get_xlong_name, set_xlong_name,
        del_xlong_name, 'Current long_name of X axis')

    def get_ylong_name(self):
        """Get :attr:`ylong_name`"""
        return self._get_xyattr_('y', 'long_name')
    def set_ylong_name(self, long_name=None):
        """Set :attr:`ylong_name`"""
        self._set_xyattr_('y', 'long_name', long_name)
    def del_ylong_name(self):
        """Del :attr:`ylong_name`"""
        self._del_xyattr_('y', 'long_name')
    ylong_name = property(get_ylong_name, set_ylong_name,
        del_ylong_name, 'Current long_name of Y axis')


    # UNITS

    def get_units(self, idata=None):
        """Get :attr:`units`"""
        units = self._get_xyattr_('d', 'units', idata)
        if not isinstance(units, basestring):
            return
        if units[0]=='$' and units[-1]=='$':
            units = units[1:-1]
            if not self.isset('latex_units'):
                self.latex_units = True
        return units
    def set_units(self, units=None):
        """Set :attr:`units`"""
        self._set_xyattr_('d', 'units', units)
    def del_units(self):
        """Del :attr:`units`"""
        self._del_xyattr_('d', 'units')
    units = property(get_units, set_units, del_units, 'Current units')

    def get_xunits(self):
        """Get :attr:`xunits`"""
        return self._get_xyattr_('x', 'units')
    def set_xunits(self, units=None):
        """Set :attr:`xunits`"""
        self._set_xyattr_('x', 'units', units)
    def del_xunits(self):
        """Del :attr:`xunits`"""
        self._del_xyattr_('x', 'units')
    xunits = property(get_xunits, set_xunits,
        del_xunits, 'Current units of X axis')

    def get_yunits(self):
        """Get :attr:`yunits`"""
        return self._get_xyattr_('y', 'units')
    def set_yunits(self, units=None):
        """Set :attr:`yunits`"""
        self._set_xyattr_('y', 'units', units)
    def del_yunits(self):
        """Del :attr:`yunits`"""
        self._del_xyattr_('y', 'units')
    yunits = property(get_yunits, set_yunits,
        del_yunits, 'Current units of Y axis')

    # INTERPRET UNITS WITH LATEX?

    def get_latex_units(self):
        """Get :attr:`latex_units`"""
        return self.get_obj('latex_units') or False
    def set_latex_units(self, value):
        """Set :attr:`units`"""
        self.set_obj('latex_units', value)
    def del_latex_units(self):
        """Del :attr:`units`"""
        self.del_obj('latex_units')
    latex_units = property(get_latex_units, set_latex_units, del_latex_units, 'Interpret units with latex')

    re_latex_match = re.compile(r'\$.+\$').match
    def is_latex(self, text):
        """Is this text formatted as latex formula ("$...$")?"""
        return self.re_latex_match(text)


    # TITLE OF THE PLOT

    def _strfill_(self, strpat, name='pattern'):
        """Try to fill strpat with self.sndict() or return strpat with not filling"""
        try:
            return strpat % self.sndict()
        except:
#            warn("Error when filling %(name)s (skipping): %(strpat)s"%locals())
            return strpat


    def get_title(self):
        """Get :attr:`title`"""
        title = self.get_axobj('title')
        if title is False: return False
        if title == '_auto_': title = True
        if isinstance(title, basestring):
            return self._strfill_(title, 'title pattern')
        return self.long_name
    def set_title(self, title=None):
        """Set attr:`title`

        .. note:: If set to ``False``, the title is not plotted.
        """
        self.set_axobj('title', title)
    def del_title(self):
        """Del attr:`title`"""
        self.del_axobj('title')
    title = property(get_title, set_title,
        del_title, 'Preformed title to use for the plot. '
        'It may be formed as a template using other attributes '
        'like :attr:`long_name`, :attr:`units`,  :attr:`xmin`,  etc.')


    # LABELS

    def get_label(self):
        """Get :attr:`label`"""
        label = self.get_axobj('label')
        if label is False: return
        if label is not None:
            return self._strfill_(label, 'label pattern')
        return self.long_name
    def set_label(self, label=None):
        """Set :attr:`label`

        .. note:: If set to ``False``, the label is not plotted.
        """
        self.set_axobj('label', label)
    def del_label(self):
        """Del :attr:`label`"""
        self.del_axobj('label')
    label = property(get_label, set_label,
        del_label, 'Preformed label to use for the plot. '
        'It may be formed as a template using other attributes '
        'like :attr:`long_name`, :attr:`units`,  :attr:`xmin`,  etc.')



    def get_xlabel(self):
        """Get :attr::`xlabel`"""
        label = self.get_axobj('xlabel')
#        label = getattr(self, '_xlabel', None)
        if label is False: return ''
        if label is None or label is True:
            if self.order[1]=='d':
                label = self.get_fmt_lnu(long_name=False)
            elif label is True or self.order[1]=='-':
                label = self.get_fmt_lnu(prefix='x')
            else:
                label = ''
        return self._strfill_(label, 'xlabel pattern')
    def set_xlabel(self, label):
        """set :attr::`xlabel`"""
        self.set_axobj('xlabel', label)
#        self._xlabel = label
    def del_xlabel(self):
        """Del :attr::`xlabel`"""
        self.del_axobj('xlabel')
#        if hasattr(self, '_xlabel'): del self._xlabel
    xlabel = property(get_xlabel, set_xlabel,
        del_xlabel, 'Label of X axis. '
        'It may be formed as a template using other attributes '
        'like :attr:`long_name`, :attr:`units`,  :attr:`xmin`,  etc.')

    def get_ylabel(self):
        """Get :attr::`ylabel`"""
        label = self.get_axobj('ylabel')
#        label = getattr(self, '_ylabel', None)
        if label is False: return ''
        if label is None or label is True:
            if self.order[0]=='d':
                label = self.get_fmt_lnu(long_name=False)
            elif label is True or self.order[0]=='-':
                label = self.get_fmt_lnu(prefix='y')
            else:
                label = ''
        return self._strfill_(label, 'ylabel pattern')
    def set_ylabel(self, label):
        """Set :attr::`ylabel`"""
        self.set_axobj('ylabel', label)
#        self._ylabel = label
    def del_ylabel(self):
        """Del :attr::`ylabel`"""
        self.del_axobj('ylabel')
#        if hasattr(self, '_ylabel'): del self._ylabel
    ylabel = property(get_ylabel, set_ylabel,
        del_ylabel, 'Label of Y axis. '
        'It may be formed as a template using other attributes '
        'like :attr:`long_name`, :attr:`units`,  :attr:`xmin`,  etc.')

    def get_fmt_lnu(self, prefix='', fmtln='%(long_name)s', fmtu='%(units)s',
        fmtlnu='%(long_name)s [%(units)s]', long_name=True, units=True):
        """Format long_name and units as string according to their availability

        :Params:

            - **prefix**, optional: Prefix of the attributes

        :Example:

            >>> myplot.get_fmt_lnu()
            '%(long_name)s [%(units)s]'
            >>> myplot.get_fmt_lnu(prefix='x', fmtlnu='%(long_name)s [%(units)s]')
            '%(xlong_name)s [%(xunits)s]'
            >>> myplot.get_fmt_lnu(long_name=False)
            '%(xunits)s'
        """
        if getattr(self, prefix+'long_name') is None: long_name = False
        if getattr(self, prefix+'units') is None: units = False
        if long_name and units:
            fmt = fmtlnu
        elif long_name:
            fmt = fmtln
        elif units:
            fmt = fmtu
        else:
            fmt=''
        long_name = '%%(%slong_name)s'%prefix
        units = '%%(%sunits)s'%prefix
        return fmt%locals()


    # DICTIONARY OF ATTRIBUTES

    def dict(self, *keys, **items):
        """Get attributes as a dictionary

        .. note::

            :attr:`units` is treated in a special way.
            If :attr:`latex_units` is ``True``, it is formatted
            as ``$<units>$``.

        """
        if len(keys)==0:
            keys = list(self._primary_attributes)
        dd = {}
        for key in keys:
            dd[key] = getattr(self, key)
        items = dict([(key, val) for (key, val) in items.items() if val is not None])
        dd.update(items)
        if self.latex_units and 'units' in dd and not self.is_latex(dd['units']):
            dd['units'] = '$%(units)s$'%dd
        return dd

    def sndict(self, *keys, **items):
        """Get attributes as a dictionary of strings or numbers"""
        dd = self.dict(*keys, **items)
        for key, val in dd.items():
            if val is None or val is False or val is True:
                dd[key] = ''
        return dd


    def sdict(self, *keys, **items):
        """Get attributes as a dictionary of strings"""
        dd = self.sndict(*keys, **items)
        for key, val in dd.items():
            val = str(val)
        return dd


    # ADVANCED GRAPHICAL METHODS


class Plot1D(Plot):

    _order = ['zd', 'd-', '-d']
    rank = 1

    def _check_order_(self, vertical=None, **kwargs):
        """Check order of data

        :Params:

            - **vertical**, optional: Plot vertically.

        :Sea also: :meth:`Plot._check_order_`
        """

        # Force vertical plot
        if vertical is True:
            self._order = [o for o in self._order if o.startswith('d') ]
        elif vertical is False:
            self._order = [o for o in self._order if not o.startswith('d')]

        # Old stuff
        return Plot._check_order_(self, **kwargs)
#    check_order.__doc__ = Plot.check_order.__doc__

    def _set_axes_(self, axis=None, axisatts=None, **kwargs):
        """Get/set used axes

        :Params:

            - **axis**, optional: Change plot axis.
        """

        # Get axis and adjust order
        if axis is not None:
            if not isaxis(axis):
                axis = cdms2.createAxis(axis)
                cp_atts(self.data[0].getAxis(0), axis, overwrite=False)
            else: # adjust order
                orders = [var.getOrder() for var in self.data]
                for ivar, var in enumerate(self.data):
                    c = getattr(axis, 'axis', '-').lower()
                    if c!='-' or orders[ivar][0]=='-':
                        set_order(var, c)
        else:
            axis = self.data[0].getAxis(0)

        # Change attributes
        if axisatts is not None:
            set_atts(axis, axisatts)

        # Set X axis by default
        self.x = axis
        self.y = None


#    _set_axes_.__doc__ = Plot._set_axes_.__doc__

        # Restore order


    def get_axis_data(self, **kwargs):
        """Return data of the axis"""
        if not self.has_data(): return
        if self.xtype=='d': return self.get_ydata(**kwargs)
        return self.get_xdata(**kwargs)


class ScalarMappable:
    """Abstract class for adding scalar mappable utilities

    :Attribute params:

        - **levels**, optional: Levels to use for contours or colorbar ticks.
          "They can be specified as a single value, a list or array, or "
          "as a tuple used as argument to :func:`numpy.arange`.
          It sets the attribute :attr:`~vacumm.misc.core_plot.ScalarMappable.levels`.
        - **nmax_levels**, optional: Maximal number of levels when
          :attr:`~vacumm.misc.core_plot.ScalarMappable.levels` are computed automatically.
          It sets the attribute :attr:`~vacumm.misc.core_plot.ScalarMappable.nmax_levels`.
        - **nmax**, optional: Same as **nmax_levels**.
          It sets the attribute :attr:`~vacumm.misc.core_plot.ScalarMappable.keepminmax`.
        - **cmap**, optional: Colormap name (see :func:`vcc.get_cmap`).
          If not specified, it is taken from
          config section ``[vacumm.misc.plot]`` and config option ``cmap``, as a string
          that defaults to ``magic``.
        - **levels_mode**, optional: Mode of computing levels if needed.
          It can be specified at initialisation with
          attribute :attr:`~vacumm.misc.core_plot.ScalarMappable.levels_mode`.
          If not specified, it it taken from the config section
          ``[vacumm.misc.plot]`` and config option ``levels_mode``.

            - ``"symetric"``: Min and max are set opposite.
            - ``"positive"``: Min is set to 0.
            - ``"negative"``: Max is set to 0.
            - ``"auto"``: If abs(min) and abs(max) are close,
              ``"symetric"`` is assumed. If min and max are > 0,
              ``"positive"`` is assumed, and the reverse for
              ``"negative"``.
        - **keepminmax**, optional:
          It can be specified at initialisation with
          attribute :attr:`~vacumm.misc.core_plot.ScalarMappable.keepminmax`.
          If not specified, it it taken from the config section
          ``[vacumm.misc.plot]`` and config option ``keepminmax``.
          If False or 0, adjust
          :attr:`~vacumm.misc.core_plot.ScalarMappable.vmin` and
          :attr:`~vacumm.misc.core_plot.ScalarMappable.vmax`
          to first and last values of :attr:`~vacumm.misc.core_plot.ScalarMappable.levels`;
          if 1, do not change :attr:`~vacumm.misc.core_plot.ScalarMappable.vmin`,
          :attr:`~vacumm.misc.core_plot.ScalarMappable.vmax` and :attr:`levels`
          if 2, adjust first and last values of :attr:`levels` or
          :attr:`~vacumm.misc.core_plot.ScalarMappable.vmin`,
          :attr:`~vacumm.misc.core_plot.ScalarMappable.vmax`.
          It sets the attribute :attr:`~vacumm.misc.core_plot.ScalarMappable.cmap`.
        - **cblabel**, optional: Preformed label of the colorbar.
          It may be formed as a template using other attributes
          like :attr:`long_name`, :attr:`~vacumm.misc.core_plot.Plot.units`,
          :attr:`xmin`,  etc. Example: ``"%(long_name)s [%(units)s]"``.


    """
    _primary_attributes = Plot._primary_attributes + ['nmax', 'nmax_levels', 'levels', 'cmap', 'keepminmax',  'levels_mode']
    _secondary_attributes = Plot._secondary_attributes + ['cblabel']

    def get_nmax_levels(self):
        """Get :attr:`nmax_levels`"""
        nmax = self.get_obj('nmax_levels')
        if nmax is not None: return nmax
        return VACUMM_CFG['vacumm.misc.plot']['nmax_levels']
    def set_nmax_levels(self, value):
        """Set :attr:`nmax_levels`"""
        if value is not None:
            value = get_cfg_checked('vacumm.misc.plot', 'nmax_levels', value)
        self.set_obj('nmax_levels', value)
    def del_nmax_levels(self):
        """Del :attr:`nmax_levels`"""
        self.del_obj('nmax_levels')
    nmax_levels = nmax = property(get_nmax_levels, set_nmax_levels,
        del_nmax_levels, doc="Max number of :attr:`levels` for contours and colorbar ticks.")

    def get_levels(self, mode=None, keepminmax=None, nocache=False,
            autoscaling='normal', **kwargs):
        """Get :attr:`levels` for contours and colorbar ticks

        :Params:

            - **mode**, optional: Mode of computing levels if needed.
              It can be specified at initialisation with
              attribute :attr:`levels_mode`.
              If not specified, it it taken from the config section
              ``[vacumm.misc.plot]`` and config option ``levels_mode``.

                - ``"symetric"``: Min and max are set opposite.
                - ``"positive"``: Min is set to 0.
                - ``"negative"``: Max is set to 0.
                - ``"auto"``: If abs(min) and abs(max) are close,
                  ``"symetric"``is assumed. If min and max are > 0,
                  ``"positive"`` is assumed, and the reverse for
                  ``"negative"``.

            - **keepminmax**, optional:
              It can be specified at initialisation with
              attribute :attr:`keepminmax`.
              If not specified, it it taken from the config section
              ``[vacumm.misc.plot]`` and config option ``keepminmax``.
              If False or 0, adjust
              :attr:`vmin` and :attr:`vmax` to first and last values of :attr:`levels`;
              if 1, do not change :attr:`vmin`, :attr:`vmax` and :attr:`levels`
              if 2, adjust first and last values of :attr:`levels` or
              :attr:`vmin`, :attr:`vmax`.
            - **nocache**, optional: Once levels are computed, they are stored
              in cache. If ``nocache is True``, first check cache before
              trying to compute levels.
            - **autoscaling**, optional: Autoscaling mode.

                - ``"normal"``: Use :func:`~vacumm.misc.misc.auto_scale`.
                - ``"degrees"``: Use :func:`~vacumm.misc.misc.geo_scale`.
                - `A callable: Use it to auto scale. It should accept
                  the follwing keywords: vmin, vmax, nmax, keepminmax.

        """
        # Cache
        levels = self.get_obj('levels')
        if levels is not None and not isinstance(levels, str):
            if not hasattr(levels, '__len__'):
                levels = N.asarray([levels])
            elif isinstance(levels, tuple):
                levels = N.arange(*levels[:3]).astype('d')
            self._levels = levels
            return levels
        if hasattr(self, '_levels') and not nocache: return self._levels

        # Inits
        if isinstance(levels, str):
            mode = levels
        if mode is not None:
            mode = get_cfg_checked('vacumm.misc.plot', 'levels_mode',  value)
            self.levels_mode = mode
        else:
            mode = self.levels_mode
        if mode is None:
            mode = VACUMM_CFG['vacumm.misc.plot']['levels_mode']
        if not self.has_data(): return
        if keepminmax is not None:
            self.keepminmax = keepminmax
        keepminmax = self.keepminmax

        # Min and max
        for key in 'positive', 'negative', 'symetric', 'anomaly':
            if kwargs.has_key(key) and kwargs[key]:
                mode = key
        if mode=='anomaly': mode = 'symetric'
        elif mode=='smart': mode = 'auto'
        elif mode=='basic': mode = 'normal'
        vmin = self.vmin if self.isset('vmin') else None
        vmax = self.vmax if self.isset('vmax') else None
        if mode == 'auto':
            if self.masked:
                mode = 'normal'
            elif (self.vmin>=0 and self.vmax > 0) and (self.vmin<=self.vmax/3.):
                mode = 'positive'
            elif (self.vmin<0 and self.vmax<=0) and (self.vmax>=self.vmin/3.):
                mode = 'negative'
            elif (self.vmin+self.vmax)< 0.05 * (self.vmax-self.vmin):
                mode = 'symetric'
        if mode=='positive':
            vmin = 0.
        elif mode=='negative':
            vmax = 0.
        elif mode=='symetric':
            vmax = max(N.abs(self.vmin), N.abs(self.vmax))
            vmin = -vmax
        self.levels_mode = mode

        # Compute base levels
        assert autoscaling in ['normal', 'degrees'] or callable(autoscaling), 'Wrong autoscaling parameter'
        if autoscaling=='normal':
            autoscaling = auto_scale
        elif autoscaling=='degrees':
            autoscaling = geo_scale
        levels = autoscaling((self.vmin, self.vmax), vmin=vmin, vmax=vmax,
            nmax=self.nmax_levels, keepminmax=keepminmax==2)

        # Change min and max
        if not keepminmax:
            del self.vmin, self.vmax


        # Cache
        self._levels = levels
        return levels

    def set_levels(self, value):
        """Set :attr:`levels`"""
        self.set_obj('levels', value)
    def del_levels(self):
        """Del :attr:`levels`"""
        self.del_obj('levels')
    levels = property(get_levels, set_levels,
        del_levels, doc="Levels to use for contours or colorbar ticks. "
            "They can be specified as a single value, a list or array, or "
            "as a tuple used as argument to :func:`numpy.arange`.")

    def get_keepminmax(self):
        """Get :attr:`keepminmax`"""
        value = self.get_obj('keepminmax')
        if keepminmax is None:
            keepminmax = VACUMM_CFG['vacumm.misc.plot']['keepminmax']
        return keepminmax
    def set_keepminmax(self, value):
        """Set :attr:`keepminmax`"""
        if value is not None:
            value = get_cfg_checked('vacumm.misc.plot', 'keepminmax', value)
        self.set_obj('keepminmax', value)
    def del_keepminmax(self):
        """Del :attr:`keepminmax`"""
        self.del_obj('keepminmax')
    keepminmax = property(get_keepminmax, set_keepminmax,
        del_keepminmax, doc="Do not adjust :attr:`vmin` and :attr:`vmax` when setting :attr:`levels`. If 0, :attr:`vmin` and :attr:`vmax` are set to first and last :attr:`levels`; if 1, they are not adjested to :attr:`levels` ; if 2, first and last :attr:`levels` are adjusted to :attr:`vmin` and :attr:`vmax`.")

    def get_levels_mode(self):
        """Get :attr:`levels_mode`"""
        levels_mode = self.get_obj('levels_mode')
        if levels_mode is not None:
            levels_mode = VACUMM_CFG['vacumm.misc.plot']['levels_mode']
        levels_mode = str(levels_mode)
        return levels_mode
    def set_levels_mode(self, value):
        """Set :attr:`levels_mode`"""
        if value is None:
            value = get_cfg_checked('vacumm.misc.plot', 'levels_mode', value)
        self.set_obj('levels_mode', value)
    def del_levels_mode(self):
        """Del :attr:`levels_mode`"""
        self.del_obj('levels_mode')
    levels_mode = property(get_levels_mode, set_levels_mode,
        del_levels_mode, doc="The way :attr:`levels` are estimated from :attr:`vmin` and :attr:`vmax`: 'positive'/'negative' means levels starting/ending from 0, 'anomaly' or 'symetric' means symetric levels, 'auto' or 'smart' means that mode is estimated from min and max.")

    def get_vmin(self, index=0, glob=False):
        """Get :attr:`vmin`"""
        gmin = self.get_obj('vmin')
        if gmin is not None: return gmin
        if not self.has_data(): return
        if index==0 and hasattr(self, '_levels'):
            mins = self._levels[0]
            if glob: # Of all plotters
                mins = max([mins]+[b.min for b in self.get_brothers(notme=True)])
            return mins
        return Plot.get_vmin(self, index=index, glob=glob)
    vmin = property(get_vmin, Plot.set_vmin,
        Plot.del_vmin, doc="Data min to use for plot")
    def get_vmax(self, index=0, glob=False):
        """Get :attr:`vmax`"""
        gmax = self.get_obj('vmax')
        if gmax is not None: return gmax
        if not self.has_data(): return
        if index==0 and hasattr(self, '_levels'):
            maxs = self._levels[-1]
            if glob: # Of all plotters
                maxs = max([maxs]+[b.max for b in self.get_brothers(notme=True)])
            return maxs
        return Plot.get_vmax(self, index=index, glob=glob)
    vmax = property(get_vmax, Plot.set_vmax,
        Plot.del_vmax, doc="Data max to use for plot")


    def get_cmap(self, cmap=None, nocache=False, tint=0, **kwargs):
        """Get :attr:`cmap`

        :Params:

            - **cmap**, optional: Colormap name (see :func:`vcc.get_cmap`).
              It defaults to ``"magic"``.
            - **nocache**, optional: Once cmap is computed, it is stored
              in cache. If ``nocache is True``, first check cache before
              trying to compute cmap.

        """
        cmap = self.get_obj('cmap')
#        if not isinstance(cmap, Colormap): cmap = None
        if cmap is None and not nocache and hasattr(self, '_cmap'):
            cmap = self._cmap
        if cmap == 'mpl': cmap = False
        if cmap is None or cmap=='auto' or cmap is True :
            cmap = VACUMM_CFG['vacumm.misc.plot']['cmap']
        if cmap=='mg' or 'vacumm_magic':
            cmap = 'magic'
        elif cmap=='rb' or 'vacumm_rainbow':
            cmap = 'rainbow'
        if cmap=='magic' or cmap=='rainbow':
            import color
            mode = getattr(self, 'levels_mode', 'auto')
            if mode=='auto': mode = 'normal'
            if cmap=='magic': kwargs.setdefault('mode', mode)
            kwargs.setdefault('stretcher', 'reduced_green')
            if getattr(self, 'fill_method', None)=='contourf' or getattr(self, 'fill', '')=='contourf':
                dict_check_defaults(kwargs, stretch=0, lstretch=0, rstretch=0)
            cmap = getattr(color, 'cmap_'+cmap)(self.levels, **kwargs)

        elif not isinstance(cmap, Colormap):
            cmap = vcc.get_cmap(cmap, **kwargs)
        if tint is None: tint = 0
        tint = N.clip(tint, -1, 1)
        if tint<0:
            cmap = vcc.darken(cmap, -tint)
        elif tint>0:
            cmap = vcc.whiten(cmap, tint)
        self._cmap = cmap
        return cmap
    def set_cmap(self, cmap):
        """Set :attr:`cmap`"""
        self.set_obj('cmap', cmap)
    def del_cmap(self, cmap):
        """Del :attr:`cmap`"""
        self.del_obj('cmap')
    cmap = property(get_cmap, set_cmap,
        del_cmap, doc="Colomap to use for filled plots and colorbar.")

    def get_cblabel(self):
        """Get :attr:`cblabel`"""
        label = getattr(self, '_cblabel', None)
        if label is None or label is True:
            label = self.get_fmt_lnu(long_name=False)
        if not isinstance(label, basestring): return ''
        return self._strfill_(label, 'cblabel pattern')
    def set_cblabel(self, label):
        """Set :attr:`cblabel`"""
        self._cblabel = label
    def del_cblabel(self):
        """Del :attr:`cblabel`"""
        if hasattr(self, '_cblabel'): del self._cblabel
    cblabel = property(get_cblabel, set_cblabel,
        del_cblabel, doc='Preformed label of the colorbar. '
        'It may be formed as a template using other attributes '
        'like :attr:`long_name`, :attr:`units`,  :attr:`xmin`,  etc.')

    def get_scalar_mappable(self):
        """Get the current scalar mappable or ``None``

        It is useful for instance for :meth:`colorbar`.

        .. note:

            The scalar mappable is search for in current instance only.
        """
        return self.get_obj('scalar_mappable')
    get_sm = get_scalar_mappable

    def get_colorbar(self):
        """Get the current colorbar object        """
        cb = self.get_obj('colorbar')
        if cb is not None:
            return cb

#    def get_colorbars(self):
#        """Get the colorbar of all brothers"""
#        return [b.get_colorbar()
#            for b in self.get_brothers(notme=False, mefirst=True)
#                if cb is not None]

    def colorbar(self, cax=None, fit=False, ticklabels_nmax=12, **kwargs):
        """Add a colorbar

        The colorbar is drawn only if :meth:`get_scalar_mappable` returns a valid
        scalar mappable.

        :Params:

            - **cax**, optional: Axes for the colorbar.
            - **label_<param>**, optional: <param> is passed to
              :meth:`~matplotlib.colorbar.Colorbar.set_label`.
            - **ticklabels_<param>**, optional: <param> is set as a property
              of tick labels.
            - Other keywords are passed to the :meth:`matplotlib.figure.Figure.colorbar`
              method.

        :See also: :meth:`get_colorbar` :meth:`get_scalar_mappable`
        """
        # Get scalar mappable
        sm = self.get_scalar_mappable()
        if sm is None: return

        # Check if already plotted
        cb = self.get_colorbar()
        kwcmap = kwfilter(kwargs, 'cmap')
        if cb is not None: # Update
            cb.set_cmap(sm.get_cmap(**kwcmap))
            cb.set_clim(sm.get_clim())
            cb.update_normal(sm)
            if self.levels is not None:
                cb.set_ticks(self.levels)
            return cb

        # Plot
        kwtl = kwfilter(kwargs, 'ticklabels')
        kwl = kwfilter(kwargs, 'label')
        # - levels
        levels = self.levels
        if levels is not None:
            kwargs.setdefault('ticks', levels)
        # - extend
        if kwargs.get('extend', None) is None:
            kwargs['extend'] = self._get_extend_(sm.get_clim())
        # - axes
        if isinstance(cax, list):
            cax = self.fig.add_axes(cax)
        # - plot it
#        print kwargs
#        xxx
        cb = self.fig.colorbar(sm, ax=self.axes, cax=cax, **kwargs)
        # - fit to axes limits
        if fit:
            axbbox = self.axes.get_position()
            caxbbox = cb.ax.get_position()
            print 'avant', axbbox, caxbbox
            if cb.orientation=='horizontal':
                cb.ax.set_position([axbbox.x0, caxbbox.y0, axbbox.width, caxbbox.height])
            else:
                cb.ax.set_position([caxbbox.x0, axbbox.y0, caxbbox.width, axbbox.height])
            print 'apres', cb.ax.get_position()
        # - ticks
        if levels is not None and 'format' not in kwargs:
            samp = len(levels)/ticklabels_nmax+1
            if samp>1:
                levels = list(levels)
                for i in xrange(len(levels)):
                    if i%samp:
                        levels[i] = ''
            labels = cb.set_ticklabels(levels)

            if kwtl:
                axis = getattr(cb.ax, ('x' if cb.orientation=='horizontal' else 'y')+'axis')
                P.setp(axis.get_ticklabels(), **kwtl)
        # - label
        label = self.cblabel
        if label is not None:
            cb.set_label(label, **kwl)
        return self.set_obj('colorbar', cb)

    def _get_extend_(self, clim):
        """clim: sm.get_clim() or self.levels"""
        cmin = min(clim)
        cmax = max(clim)
        data = self.get_data(scalar=True)
        vmin = data.min()
        vmax = data.max()
        if cmin>vmin and cmax<vmax:
            return 'both'
        if cmin>vmin:
            return 'min'
        if cmax<vmax:
            return 'max'
        return 'neither'

    def post_plot(self, colorbar=True, savefig=None, savefigs=None, show=True, close=False, **kwargs):
        """

        :Params:

            - **colorbar**, optional: Plot the colorbar.
            - **colorbar_<param>**, optional: ``<param>`` is passed to
              :meth:`~vacumm.misc.core_plot.ScalarMappable.colorbar`.
        """

        # Keywords
        kw = {}
        for kwtype in 'savefig', 'savefigs', 'show', 'colorbar':
            kw[kwtype] = kwfilter(kwargs, kwtype+'_')

        # Base stuff
        kwargs.update(savefig=None, savefigs=None, show=False)
        Plot.post_plot(self, **kwargs)

        # Colorbar
        if 'extend' in kwargs:
            kw['colorbar'].setdefault('extend', kwargs.get('extend'))
        if colorbar: self.colorbar(**kw['colorbar'])

        # Save it
        self.savefig(savefig, **kw['savefig'])
        self.savefigs(savefigs, **kw['savefigs'])

        # Show or close
        if show:
            self.show(**kw['show'])
        elif close:
            P.close(self.fig)



class Curve(Plot1D):
    """Class for plotting simple curve

    :Params:

        - **data**: Data to plot. It may be a single variable or tuple.
          It a tuple is passed, here are the possible forms:

            - ``(M,)``: Simple scalar.
            - ``(U,V)``: Vector coordinates and the modulus is plotted.
            - ``(M,U,V)``: Modulus and vector coordinates and
              only the modulus is used and plotted.

        - **parg**, optional: Argument passed to :func:`~matplotlib.pyplot.plot`
          after the data.
        - **Specific plot params**: See :meth:`plot`.
        - **Other generic params**: See :class:`Plot`.


    :Example:

        >>> c = Curve(mydata, xmin=3, plot=False)
        >>> c.ymax = 5.
        >>> c.plot('-r')
        >>> c.post_plot(savefig='toto.png')
    """

    def load_data(self, *args, **kwargs):
        """Check order of data

        :Params:

            - **data**: A :mod:`MV2` 1D array.

        :See also: :meth:`Plot.load_data`
        """
        return Plot.load_data(self, *args, **kwargs)

    def plot(self, parg=None, nosingle=False, label=None, err=None, fill_between=False,
            shadow=False, glow=False, **kwargs):
        """Plot of data as a curve

        :Params:

            - **parg**, optional: Argument passed to :func:`~matplotlib.pyplot.plot`
              after the data.
            - **nosingle**, optional: Single point with missing data around
              are not plotted.
            - **fill_between**, optional: Plot curve using
              :func:`~matplotlib.pyplot.fill_between`.
              Reference value defaults to 0. and may be given
              provided by the parameter.
            - **fill_between_<param>**, optional: ``<param>`` is passed to
              :func:`~matplotlib.pyplot.fill_between`.
            - **err**, optional: Errors as ``(2,nx)`` array to add to the plot
              using :func:`~matplotlib.pyplot.errorbar`.
            - **err_<param>**, optional: ``<param>`` is passed to
              :func:`~matplotlib.pyplot.errorbar`.
            - **label**, optional: Alternative label for the plot
              (see also :attr:`~vacumm.misc.core_plot.Plot.label`).
            - **shadow**, optional: A shadow is plotted below the line and points.
            - **shadow_<param>**, optional: ``<param>`` is passed to
              :meth:`~vacumm.misc.core_plot.Plot.add_shadow`.
            - **glow**, optional: A glow effect is plotted below the line and points.
            - **glow_<param>**, optional: ``<param>`` is passed to
              :meth:`~vacumm.misc.core_plot.Plot.add_glow`.
        """
        if self.masked: return

        # Data
        xx = self.get_xdata(scalar=0)
        yy = self.get_ydata(scalar=0)
        if err is not None:
            if cdms2.isVariable(err):
                err = err.asma()
            else:
                err = N.ma.asarray(err)
            egood = ~N.ma.getmaskarray(err)
            if egood.ndim==2:
                if egood.shape[0]==2:
                    egood = egood[0]&egood[1]
                else:
                    err = err.ravel()
                    egood = egood.ravel()
            if not egood.any():
                err = None
            elif err.shape[-1]!=len(xx):
                raise PlotError('Error array must be 1D and of size %i'%xx.size)

        # Plot keywords
        kwsh = kwfilter(kwargs, 'shadow')
        kwgl = kwfilter(kwargs, 'glow')
        dict_copy_items(kwargs, [kwsh, kwgl], 'anim')
        kwerr = kwfilter(kwargs, 'err')
        kwfb = kwfilter(kwargs, 'fill_between')
        kwline = {}
        line_keys = ['color','linewidth','linestyle','markerwidth','drawstyle']
        marker_keys = ['markeredgecolor','markeredgesize','markersize','markerfacecolor','marker','zorder','alpha']
        line_keys.extend(marker_keys)
        for key in line_keys:
            if key in kwargs and kwargs[key] is not None:
                kwline[key] = kwargs[key]
        if parg is None:
            parg = []
        elif not isinstance(parg, list):
            parg = [parg]
        kwline['label'] =  self.label if label is None else label

        # Plot
        # - main
        ll = self.axes.plot(xx, yy, *parg, **kwline)
        self.register_obj(ll, ['curve', 'lines', 'plot'], **kwargs)
        # - fill_between
        if fill_between is not False:
            kwfb.setdefault('zorder', ll[0].get_zorder()-0.01)
            kwfb.setdefault('linewidth', 0)
            kwfb.setdefault('interpolate', True)
            if 'color' in kwline:
                kwfb.setdefault('color', kwline['color'])
            b0 = yy
            if fill_between is True or fill_between is None:
                b1 = 0.
            elif N.asarray(fill_between).ndim == 2:
                b0, b1 = fill_between
            if self.order[0]=='d':
                ff = self.axes.fill_between(xx, b0, b1, **kwfb)
            else:
                ff = self.axes.fill_betweenx(yy, b0, b1, **kwfb)
            self.add_obj('fill_between', ff)
            self.register_obj(ff, 'fill_between', **kwargs)
        # - error
        if err is not None:
            kwerr.setdefault('ecolor', ll[0].get_color())
            kwerr.setdefault('elinewidth', ll[0].get_linewidth())
            ee = self.axes.errorbar(xx.compress(egood), yy.compress(egood),
                err.compress(egood, axis=-1), fmt='none', **kwerr)
            self.register_obj(ee, 'error', **kwargs)
        # - filters
        if shadow:
            self.add_shadow(ll, 'lines_shadow', **kwsh) # 'lines_shadow'
            if err is not None:
                self.add_shadow(ee, 'error_shadow', **kwsh) # 'error_shadow'
        if glow:
            self.add_glow(ll, 'lines_glow', **kwgl) # 'lines_glow'
            if err is not None:
                self.add_glow(ee, 'error_glow', **kwgl) # 'error_glow'
        # - single dots
        if not nosingle and len(xx) > 2:
            mask = self.mask.copy()
            for m in [self.mask[:-2],self.mask[2:]]:
                mask[1:-1] = mask[1:-1] | 1-m
            mask[0] = mask[0] or not self.mask[1]
            mask[-1] = mask[-1] or not self.mask[-2]
            if N.sometrue(1-mask):
                kwmark = {}
                for key in marker_keys:
                    if kwargs.has_key(key):
                        kwmark[key] = kwargs[key]
                if kwargs.has_key('zorder'): kwmark['zorder'] = kwargs['zorder']
                if self.xtype!='d':
                    xx = N.ma.array(xx,mask=mask)
                else:
                    yy = N.ma.array(yy,mask=mask)
                kwmark.update(label='',color=ll[0].get_color())
                dots = self.axes.plot(xx, yy, '.', **kwmark)
                self.register_obj(dots, ['lines_dots', 'plot'], **kwargs)
                if shadow: self.add_shadow(dots, 'lines_dots_shadow', **kwsh) # 'lines_dots_shadow'
                if glow: self.add_glow(dots, 'lines_dots_glow', **kwsh) # 'lines_dots_glow'



class Bar(Plot1D):
    """Class for plotting simple curve

    :Params:

        - **data**: 1D array.
        - **Specific plot params**: See :meth:`plot`.
        - **Other generic params**: See :class:`Plot`.


    :Example:

        >>> c = Bar(mydata, xwidth=.8, plot=False, order='zd')
        >>> c.ymax = 5.
        >>> c.plot()
        >>> c.post_plot(savefig='rain.png')
    """

    def plot(self, width=1., lag=0, align='center', shadow=False, glow=False, offset=None,
        label=None, **kwargs):
        """Plot data as bar plot

        :Params:

            - **width**, optional: Relative width of the bars(``0<width<1``).
              a width of ``1`` means that successive are bars are joined.
            - **lag**, optional: Relative lag to apply to the position
            - **align**, optional: Alignment relative to coordinates.
            - **shadow**, optional: Add a shadow to the bars.
            - **shadow_<param>**, optional: ``<param>`` is passed to :meth:`add_shadow`.
            - **glow**, optional: Add a glow effect to the bars.
            - **glow_<param>**, optional: ``<param>`` is passed to :meth:`add_shadow`.
            - **offset**, optional: Bars start at ``offset``.
            - **label**, optional: Alternative label for the plot
              (see also :attr:`~Plot.label`).
            - **bar_<param>**, optional: ``param`` is passed to :func:`matplotlib.pyplot.bar` (or :func:`matplotlib.pyplot.barh`).

        :Example:

            >>> Bar(rain1).plot(width=.45, align='left', color='cyan')
            >>> Bar(rain2).plot(width=.45, lag=.5, align='left', color='b')
        """
        if self.masked: return

        # Data
        data = self.get_data()[0]
        axis = self.get_axis_data()
        bounds = meshbounds(axis)
        widths = N.diff(bounds)
        axis += widths*(lag if lag else 0.)
        widths *= width
        if cdms2.isVariable(offset): offset = offset.asma()

        # Plot keywords
        kwsh = kwfilter(kwargs,'shadow_')
        kwgl = kwfilter(kwargs,'glow_')
        dict_copy_items(kwargs, [kwsh, kwgl], 'anim')
        kwbar = kwfilter(kwargs, 'bar_')
        bar_keys = ['color','linewidth','linestyle','markerwidth', 'edgecolor', 'zorder', 'alpha',  'log']
        for key in bar_keys:
            if kwargs.has_key(key):
                kwbar[key] = kwargs[key]
        kwbar['label'] =   self.label  if label is None else label

        # Log data
        if kwbar.get('log', False) and (data<=0.).all(): return

        # Plot
        # - main
        func_name = 'bar'+('h' if self.xtype=='d' else '')
        plot_func = getattr(self.axes, func_name)
        pp = plot_func(axis, data, widths, offset, align=align, **kwbar)
        self.register_obj(pp, ['patches', func_name], **kwargs)
        # - filters
        if shadow: self.add_shadow(pp, **kwsh)
        if glow: self.add_glow(pp, **kwgl)

class QuiverKey:

    def quiverkey(self, qv, value=None, **kwargs):
        """Add a quiver key to the plot

        See :meth:`Plot.quiverkey` for arguments.

        :Params:

            - **qv**: Results of :func:`~matplotlib.pyplot.quiver`.
            - **pos**, optional: Position of key for arrow .
            - **text**, optional: Text or format with variables 'value' and 'units'.
            - **value**, optional: Numeric value for key (used by text).
            - **units**, optional: Units for key (used by text).
            - **latex_units**, optional: Interpret units using latex.
            - Extra keywords are passed to :func:`~matplotlib.pyplot.quiverkey`.
        """
        # Value
        if value is None:
            m,u,v = self.get_data()
            value = get_quiverkey_value((u, v))
            del m, u, v

        return Plot.quiverkey(self, qv, value, **kwargs)


class Stick(QuiverKey, ScalarMappable, Curve):
    """Class for makeing a stick plot (vectors on a line)

    :Params:

        - **udata**: 1D array of intensities along X.
        - **vdata**: 1D array of intensities along V.
        - **Specific data loading params**: See :meth:`load_data`.
        - **Specific plot params**: See :meth:`plot`.
        - **Specific plot finalization params**: See :meth:`~vacumm.misc.core_plot.ScalarMappable.post_plot`.
        - **Generic  params**: See :class:`Plot`.


    :Example:

        >>> c = Stick(u10, v10, savefig='cart.png')
        >>> c = Stick(r, theta, polar=True,width=.8, plot=False, order='zd')
        >>> c.plot()
        >>> c.post_plot(savefig='polar.png')
    """

#    _primary_attributes = Plot._primary_attributes + ['levels', 'nmax', 'nmax_levels', 'cmap']
#    _secondary_attributes = Plot._secondary_attributes + ['cblabel']

    def __init__(self, udata, vdata, polar=False, degrees=True, **kwargs):
        Curve.__init__(self, (udata, vdata), polar=polar, degrees=degrees, **kwargs)


    # Polar case
    def load_data(self, data, **kwargs):
        """Load variables

        :Special params:

            - **udata**: X or radial component of arrows.
            - **vdata**: Y or directional component of arrows.
            - **polar**, optional: Consider polar coordinates: ``(u, v) -> (rho, theta)``
            - **degrees**, optional: If True (default), trat ``theta`` as degrees, else radians.

        :Tasks:

            #. Calls :meth:`Plot.load_data`.
            #. Deals with polar case, if keyword ``polar==True``.
        """
        polar = kwargs.pop('polar')
        degrees = kwargs.pop('degrees')
        Curve.load_data(self, data, **kwargs)

        if polar:
            m, u, v = self.data
            m = u
            angle = (v*N.pi/180.) if degrees else v
            u = m * MV2.cos(angle)
            v = m * MV2.sin(angle)
            del angle
            if hasattr(m, 'units'):
                u.units = v.units = m.units
            if hasattr(m, 'long_name'):
                u.long_name = 'X component of '+m.long_name
                v.long_name = 'Y component of '+m.long_name
            self.data[:] = m, u, v


    # Read vector data and not modulus
    def get_xdata(self, scalar=1, masked=False, bounds=False):
        return Curve.get_xdata(self, scalar=scalar, masked=masked, bounds=bounds)
    get_xdata.__doc__ = Curve.get_xdata.__doc__
    def get_ydata(self, scalar=2, masked=False, bounds=False):
        return Curve.get_ydata(self, scalar=scalar, masked=masked, bounds=bounds)
    get_ydata.__doc__ = Curve.get_ydata.__doc__

    def plot(self, mod=False, pos=None, line=False, color='k', alpha=1, quiverkey=True,
        headwidth=None, headlength=None, headaxislength=None, width=None, scale=None,
        minshaft=None, minlength=None,
        shadow=False, glow=False, cmap=None, levels=None, label=None,
        anomaly=False, **kwargs):
        """Main plot

        :Params:

            - **pos**, optional: Position of the arrow tails.
              It defaults to the middle of the appropriate axis.
            - **mod**, optional: Plot the curve of the modulus.
            - **mod_<param>***, optional: ``<param>`` is passed to
              :meth:`Curve.plot` when plotting the modulus.
            - **color**: Can be either

                - ``"mod"``: The color is function of the modulus.
                - A normal color argument for :func:`~matplotlib.pyplot.quiver`
                  (single or list/array).

            - **line**, optional: Add a transversal line along the arrow tails.
            - **alpha**, optional: Opacity.
            - **scale**, optional: Scale of arrows
              (see :func:`~matplotlib.pyplot.quiver`).
            - **headwidth**, optional: Head width of arrows
              (see :func:`~matplotlib.pyplot.quiver`).
            - **headlength**, optional: Head length of arrows
              (see :func:`~matplotlib.pyplot.quiver`).
            - **headaxislength**, optional: Length of arrow head on axis
              (see :func:`~matplotlib.pyplot.quiver`).
            - **minlength**, optional: See :func:`~matplotlib.pyplot.quiver`.
            - **minshaft**, optional: See :func:`~matplotlib.pyplot.quiver`.
            - **quiverkey**, optional: Add key to scale arrows.
            - **quiverkey_<param>**, optional: ``<param>`` is passed
              to :meth:`~vacumm.misc.core_plot.QuiverKey.quiverkey`.
            - **shadow**, optional: Add a drop shadow.
            - **shadow_<param>**, optional: ``<param>`` is passed to :meth:`add_shadow`
            - **glow**, optional: Add a drop glow effect.
            - **glow_<param>**, optional: ``<param>`` is passed to :meth:`add_glow`
            - **cmap**, optional: Colormap to use when ``color="mod"``.
            - **cmap_<param>**, optional: Passed to
              meth:`~vacumm.misc.core_plot.ScalarMappable.get_cmap` to tune
              colormap.
            - **levels**, optional: Levels of values to use when ``color="mod"``.
            - **levels_<param>**, optional: Passed to
              meth:`~vacumm.misc.core_plot.ScalarMappable.get_levels` to tune levels.

        """
        if self.masked: return

        # Keywords
        kwmod = kwfilter(kwargs, 'mod_')
        kwqv = kwfilter(kwargs, 'quiver_')
        kwqvkey = kwfilter(kwargs, 'quiverkey_')
        kwline = kwfilter(kwargs, 'line_')
        kwcmap = kwfilter(kwargs, 'cmap_')
        kwlevels = kwfilter(kwargs, 'levels_', defaults=dict(anomaly=anomaly))
        kwsh = kwfilter(kwargs, 'shadow_')
        kwgl = kwfilter(kwargs, 'glow_')
        dict_copy_items(kwargs, [kwsh, kwgl], 'anim')
        kwqv['label'] =  self.label if label is None else label

        # Cmap and levels
        numcolors = color=='mod' or color is True or \
            (isinstance(color, N.ndarray) and color.dtype.char!='S')
        if numcolors:
            if levels is None:
                levels = self.get_levels(**kwlevels)
            else:
                self.levels = levels
#            color = None
            if cmap is not None:
                self.cmap = cmap
            cmap = self.get_cmap(cmap, **kwcmap)

        # Add modulus
        if mod:
            for att in 'color', 'alpha', 'shadow', 'glow':
                value = eval(att)
                if value is not None:
                    kwmod.setdefault(att, eval(att))
#            if color is not None and isinstance(kwmod['color'], (list, N.ndarray)):
            if kwmod['color'] is not None and isinstance(kwmod['color'], (list, N.ndarray)):
                kwmod['color'] = kwmod['color'][0]

            Curve.plot(self, **kwmod)

        # Data
        mm, uu, vv = self.get_data(scalar=False)

        # Coordinates
        pos = kwargs.pop('ycenter', pos) # compat
        if self.ytype=='d':
            if pos is None: pos = (self.axes.get_ylim()[0]+self.axes.get_ylim()[1])/2.
            xx = self.get_xdata()
            yy = N.zeros(len(xx))+pos
        else:
            if pos is None: pos = (self.axes.get_xlim()[0]+self.axes.get_xlim()[1])/2.
            yy = self.get_ydata()
            xx = N.zeros(len(yy))+pos

        # Plot
        for att in ['color', 'headwidth', 'headlength', 'alpha', 'headwidth',
            'headlength', 'headaxislength', 'minshaft', 'minlength', 'width', 'scale']:
            value = eval(att)
            if value is not None:
                kwqv.setdefault(att, eval(att))
        args = [xx, yy, uu, vv]
        if color is None or color is True:
#            kwqv['vmin'] = self.vmin
#            kwqv['vmax'] = self.vmax
            args.append(mm)
            kwqv.pop('color')
        elif numcolors: # numerical values for colors
            args.append(color)
            kwqv.pop('color')
        elif isinstance(color, (list, N.ndarray)):
            kwqv.setdefault('color', color)
        qv = self.register_obj(self.axes.quiver(*args, **kwqv), ['quiver', 'patches'], **kwargs)
        if numcolors:
            kwqv['cmap'] = cmap
            qv.set_clim(self.vmin, self.vmax)
            self.set_obj('scalar_mappable', qv)
            sel.axes._sci(av)
        qv.set_alpha(alpha)

        # Filters
        if shadow: self.add_shadow([qv], 'quiver_shadow', **kwsh)
        if glow: self.add_glow([qv], 'quiver_glow', **kwgl)

        # Zorder of modulus
        if mod and not kwmod.has_key('zorder'):
            oo = self.get_obj('lines')
            if self.get_obj('lines_shadow') is not None:
                oo.extend(self.get_obj('lines_shadow'))
            if self.get_obj('lines_dot') is not None:
                oo.extend(self.get_obj('lines_dot'))
                if self.get_obj('lines_dot_shadow') is not None:
                    oo.extend(self.get_obj('lines_dot_shadow'))
            dz = qv.get_zorder()-oo[0].get_zorder()
            if dz<=0:
                for o in oo:
                    o.set_zorder(o.get_zorder()+dz-.2)

        # Quiver key
        if quiverkey:
            self.quiverkey(qv, **kwqvkey)

        # Base line
        if line:
            hv, pp = ('h', yy[0]) if self.ytype=='d' else ('v', xx[0])
            funcname = 'ax%sline'%hv
            func = getattr(self.axes, funcname)
            self.register_obj(func(pp, **kwline), [funcname], **kwargs)

        return qv

    def format_axes(self, **kwargs):
        if self.get_obj('quiver') is not None and self.get_obj('curve') is None: #
            xy = 'y' if self.ytype=='d' else 'x'
            kwargs.setdefault(xy+'hide', True)
            kwargs.setdefault(xy+'ticks', [])
#            kwargs.setdefault(xy+'label', '')
        return Curve.format_axes(self, **kwargs)

class Plot2D(ScalarMappable, QuiverKey, Plot):

    _order = ['--']
    _primary_attributes = ScalarMappable._primary_attributes + ['fill']
    _secondary_attributes = ScalarMappable._secondary_attributes + ['cblabel']
    rank = 2
    _plotter = None

    def _set_axes_(self, xaxis=None, yaxis=None, xatts=None, yatts=None,
            x2d=None, y2d=None, x2db=None, y2db=None, **kwargs):
        """Change axes and their attributes of the variables

        The main goal is to deal 2D plots on special grids where the grid
        cannot be properly stored internally in variables (like a section grid).


        :Params:

            - **x/yaxis**, optional: 1D or 2D array or axes to use for axis,
              instead of internal axes of input variables.
            - **x/y2d**, optional: (ny,nx) array of cell center coordinates.
            - **x/y2db**, optional: (ny+1,nx+1) array of cell bounds coordinates
              used in pcolor like plots.
            - **x/yatts**, optional: Dictionnary of alter given ``x/yaxis``.

        """



        # Get axes and adjust order
        if xaxis is not None or yaxis is not None:

            # Adjust order
            for ivar, var in enumerate(self.data):
                order = var.getOrder()
                #self.data[ivar] = var2d(var, xaxis, yaxis, xatts=xatts, yatts=yatts)
                for i, axis in enumerate([yaxis, xaxis]):
                    c = getattr(axis, 'axis', '-').lower()
                    if order[i]=='-' and c!='-': order[i] = c
                vca.set_order(self.data[ivar], order)
                self.data[ivar]._nogridorder = True
        xax = get_axis(self.data[0], 1, strict=True, geo=False)
        if xaxis is None:
            xaxis = xax
        elif not vca.isaxis(xaxis):
            xaxis = MV2.array(xaxis, copy=0)
            cp_atts(xax, xaxis, overwrite=False)
        yax = get_axis(self.data[0], 0, strict=True, geo=False)
        if yaxis is None:
            yaxis = yax
        elif not vca.isaxis(yaxis):
            yaxis = MV2.array(yaxis, copy=0)
            cp_atts(yax, yaxis, overwrite=False)

        # Change attributes
        if xatts is not None:
            set_atts(xaxis, xatts)
        if yatts is not None:
            set_atts(yaxis, yatts)

        # Set axes
        self.x = xaxis
        self.y = yaxis

        # Mesh form
        xdata = self.get_xdata(masked=False)
        ydata = self.get_ydata(masked=False)
        # - centers
        if x2d is None or y2d is None:
            self.x2d, self.y2d = meshgrid(xdata, ydata)
        if x2d is not None:
            self.x2d = x2d
        if y2d is not None:
            self.y2d = y2d
        self.x2dr,self.y2dr = self.x2d, self.y2d # save raw values
        # - bounds
        if x2db is None or y2db is None:
            self.x2db, self.y2db = meshbounds(xdata, ydata)
        if x2db is not None:
            if x2db.ndim==1:
                self.x2db = N.resize(x2db, (self.x2d.shape[0]+1, x2db.shape[0]))
            elif x2db.shape[0] == self.x2d.shape[0]:
                self.x2db = N.zeros((self.x2d.shape[0]+1, self.x2d.shape[1]+1))
                self.x2db[1:] = shift1d(x2db, 1, axis=0, mode='same')
                self.x2db[:-1] += shift1d(x2db, -1, axis=0, mode='same')
                self.x2db[1:-1] *= 0.5
            else:
                self.x2db = x2db
        if y2db is not None:
            if y2db.ndim==1:
                self.y2db = N.resize(y2db, (self.y2d.shape[1]+1, y2db.shape[0])).T
            elif y2db.shape[1] == self.y2d.shape[1]:
                self.y2db = N.zeros((self.y2d.shape[0]+1, self.y2d.shape[1]+1))
                self.y2db[:, 1:] = shift1d(y2db, 1, axis=1, mode='same')
                self.y2db[:, :-1] += shift1d(y2db, -1, axis=1, mode='same')
                self.y2db[:, 1:-1] *= 0.5
            else:
                self.y2db = y2db
        self.x2dbr,self.y2dbr = self.x2db, self.y2db # save raw values

    def load_data(self, data, **kwargs):
        """Load data and axes

        :Tasks:

            #. Call to :meth:`Plot.load_data`.
            #. Compute :attr:`x2d`, :attr:`y2d`, :attr:`x2db`, :attr:`y2db`

        :Params:

            - **data**: A single or a tuple or 2D :mod:`MV2` arrays.

              - Single variable: Plot 2D scalar field with contours, filled contours, pcolor or image.
              - 2-tuple ``(U,V)``: Plot arrows.
              - 3-tuple ``(M,U,V)``: Plot both scalar field ``M`` and arrows.

        :Specific attributes:

            .. attribute:: x2d

                2D version of the X axis data.

            .. attribute:: y2d

                2D version of the Y axis data.

            .. attribute:: x2db

                2D bounds coordinates of the X axis data.

            .. attribute:: y2db

                2D bounds coordinates of the Y axis data.
        """
        # Check
        if data is None: return

        # Normal load
        Plot.load_data(self, data, **kwargs)

    def _transpose_axes_(self):

        # Normal transpose
        Plot._transpose_axes_(self)

        # Mesh form
        # - centers
        self.x2d, self.y2d = self.y2d.T, self.x2d.T
        self.x2dr, self.y2dr = self.y2dr.T, self.x2dr.T
        # - bounds
        self.x2db, self.y2db = self.y2db.T, self.x2db.T
        self.x2dbr, self.y2dbr = self.y2dbr.T, self.x2dbr.T


    def get_xyscaler(self, guess=True):
        """Get :attr:`xyscaler`"""
        return self.get_obj('xyscaler')
    def set_xyscaler(self, scaler):
        """Set :attr:`xyscaler`"""
        self.set_obj('xyscaler', scaler)
    def del_xyscaler(self):
        """Del :attr:`xyscaler`"""
    xyscaler = property(get_xyscaler, set_xyscaler,
        del_xyscaler, doc="""Function to rescale  X and Y coordinates.
            ``None`` is returned if no scaler is available.

            A typical scaler is a :class:`mpl_toolkits.basemap.Basemap` or
            a :class:`mpl_toolkits.pyproj.Proj` instance that converts
            positions from degrees to meters using a geographic
            projection.

            This scaler is used by :meth:`plot_quiver` for undersampling
            based on resolution.

            :Example:

                >>> xyscaler = myplot.xyscaler
                >>> if xyscaler is not None:
                    ... x,y = myplot.xyscaler(x, y)

            :Return: A callable function or ``None`` if no scaling is possible
            """)

    @staticmethod
    def _fill_method_(fill='pcolor', pcolor=None, nofill=None, **kwargs):
        if fill is None:
            fill = VACUMM_CFG['vacumm.misc.plot']['fill']
            if fill is not None:
                if fill.isdigit():
                    fill = int(fill)
                elif fill in ['True', 'None', 'False']:
                    fill = eva(fill)
        if fill is True:
            fill = 'pcolor'
        if nofill:
            fill = 0
        elif pcolor:
            fill = 'pcolor'
        elif pcolor in (False, 0, 2):
            fill = 'contourf'
        elif pcolor == 3:
            fill = 'imshow'
        if fill == 'nofill' or fill is False:
            fill = 'no'
        elif fill == 'contour':
            fill = 'contourf'
        elif isinstance(fill, int):
            fill = N.clip(fill, 0, 4)
            fill = ['no', 'pcolor', 'contourf', 'imshow', 'scatter'][fill]
        return fill


    def get_fill(self, fill=None, pcolor=None, nofill=None, **kwargs):
        """Get the :attr:`fill` attribute"""
        if fill is None:
            fill = self.get_obj('fill')
        return self._fill_method_(fill=fill, pcolor=pcolor, nofill=nofill)
    def set_fill(self, fill):
        """Set the :attr:`fill` attribute"""
        self.set_obj('fill', fill)
    def del_fill(self):
        """Del the :attr:`fill` attribute"""
        self.del_obj('fill')
    fill = property(get_fill, set_fill, del_fill,
        doc="Fill method for 2D plots: 'pcolor', None, True, False, 'contourf', 'imshow', 'pcolormesh'")

    def plot_fill(self, norm=None, shading='flat', alpha=1, extend=None,
        zorder=None, shadow=False, glow=False, **kwargs):
        """Plot filled stuff

        :Params:

            - **fill**, optional: Type filling.
              It defaults to ``fill`` option of the ``[vacumm.misc.plot]`` section
              of the configuration (see :func:`~vacumm.config.edit_config`).

                - ``0`` or ``"no"`` or ``"nofill"`` or ``False``: No filling.
                - ``1`` or ``"pcolor"`` or ``"pcolormesh"``: Fill using :func:`~matplotlib.pyplot.pcolor`
                  or :func:`~matplotlib.pyplot.pcolormesh`.
                - ``2`` or ``"imshow"``: Fill using :func:`~matplotlib.pyplot.imshow`.
                - ``3`` or ``"contourf"``: Fill using :func:`~matplotlib.pyplot.contourf`.

            - **fill_<param>**: ``<param>`` is passed to the corresponding plot function.
            - **nofill**, optional: Implies ``fill=0``.
            - **cmap**, optional: Colormap (defaults to ``"magic"``).
            - **cmap_<param>**, optional: Passed to
              :meth:`~vacumm.misc.core_plot.ScalarMappable.get_cmap` to tune
              colormap.
            - **norm**, optional: :class:`~matplotlib.colors.Normalize` instance.
            - **alpha**, optional: Opacity.
            - **shading**, optional: Shading with :func:`~matplotlib.pyplot.pcolor`.
            - **extend**, optional: Let's :func:`~matplotlib.pyplot.contourf` add
              contours to cover all data range.
            - **zorder**, optional: Plot order.

        :Tasks:

            #. Guess the fill method.
            #. Get the colormap with :meth:`~ScalarMappable.get_cmap`.
            #. Get the scalar data with :meth:`~Plot.get_data`.
            #. Calls :func:`~matplotlib.pyplot.imshow` or
               :func:`~matplotlib.pyplot.pcolor` or
               :func:`~matplotlib.pyplot.pcolormesh` or
               :func:`~matplotlib.pyplot.contourf`.
            #. Calls :func:`~matplotlib.pyplot.clabel`

        .. note::

            :meth:`~ScalarMappable.get_levels` must have been previously called.

        """
        if self.masked: return



        # Keywords
        kwfill = kwfilter(kwargs, 'fill_')
        kwnorm = kwfilter(kwargs, 'norm')
        kwcmap = kwfilter(kwargs, 'cmap', copy=True)
        kwlevels = kwfilter(kwargs, 'levels_')
        if zorder is not None:
            kwfill.setdefault('zorder', zorder)
        kwsh = kwfilter(kwargs, 'shadow')
        kwgl = kwfilter(kwargs, 'glow')
        dict_copy_items(kwargs, [kwsh, kwgl], 'anim')

        # Fill method
        fill = self.fill_method = self.get_fill(**kwargs)
        if fill == 'no': return

        # Color map
        cmap = self.get_cmap(**kwcmap)

        # Norm
        levels = self.get_levels(**kwlevels)
#        from matplotlib.colors import Normalize
        if norm is None:
            from color import StepsNorm
            norm = StepsNorm(levels, **kwnorm)
        elif norm is True:
            norm = Normalize(min(levels), max(levels))
        elif not isinstance(norm, Normalize):
            norm = None

        # Data
        data = self.get_data(scalar=True)

        # Plots
        if fill == 'imshow':
            kwfill.setdefault('origin', 'lower')
            pp = self._plotter.imshow(data, cmap=cmap, alpha=alpha,
                norm=norm, vmin=self.vmin, vmax=self.vmax,
                extent=[self.x2db.min(), self.x2db.max(),
                self.y2db.min(), self.y2db.max()], **kwfill)
            if alpha != 1:
                pp.set_alpha(alpha)
            self.set_obj('imshow', pp)

        elif fill.startswith('pcolor'):
            if fill=='pcolormesh': # self.mask is MV2.nomask or
                func = self._plotter.pcolormesh
                kwfill.setdefault('edgecolors', 'None')
            else:
                kwfill.setdefault('edgecolors', 'None')
                kwfill.setdefault('linewidth', 0)
                func = self._plotter.pcolor
            for att, val in dict(cmap=cmap,alpha=alpha, norm=norm,
                    vmin=self.vmin, vmax=self.vmax, edgecolors='none').items():
                kwfill.setdefault(att, val)
            pp = func(self.x2db, self.y2db, data, **kwfill)
            if alpha != 1:
                pp.set_alpha(alpha)
                pp.set_linewidth(0.)
            self.set_obj('pcolor', pp)


        elif fill == 'contourf':
            if extend is None:
                extend = self._get_extend_(levels)
            dict_check_defaults(kwfill, cmap=cmap,
                levels=levels, alpha=alpha, norm=norm,
                extend=extend, edgecolors='none')
            pp = self._plotter.contourf(self.x2d, self.y2d, data, copy=0, **kwfill)
            self.set_obj('contourf', pp)
            if alpha != 1:
                for col in pp.collections:
                    try:
                        col.set_alpha(alpha)
                    except:
                        pass

        elif fill == 'scatter':
            pp = self._plotter.scatter(self.x2d.ravel(), self.y2d.ravel(),
                c=data.ravel(), cmap=cmap, alpha=alpha,
                norm=norm, vmin=self.vmin, vmax=self.vmax,
                **kwfill)
            if alpha != 1:
                pp.set_alpha(alpha)
            self.set_obj('scatter', pp)
        else:
            raise PlotError('Wrong fill method')


        # Register
        self.set_obj(['fill', 'scalar_mappable'], pp)
        self.register_obj(pp,  'patches', **kwargs)
        self.axes._sci(pp)


        # Filters
        if shadow or glow:
            obj = pp.collections if hasattr(pp, 'collections') else pp
            if shadow: self.add_shadow(obj, 'fill_shadow', **kwsh)
            if glow: self.add_glow(obj, 'fill_glow', **kwgl)

        # Hacks
#        if zorder is not None: pp.set_zorder(zorder)
        for key in 'edgecolors', 'linewidths':
#            if hasatt(pp, 'set_'+key):
#                getattr(pp, 'set_'+key)(kwfill[key])
            if not kwfill.has_key(key): continue
            if hasattr(pp, 'collections'):
                for p in pp.collections:
                    getattr(p, 'set_'+key)(kwfill[key])
#        if kwfill.has_key('edgecolor'):
#            for p in pp.collections:
#                p.set_edgecolor(kwfill['edgecolor'])
#        if kwfill.has_key('linewidth'):
#            for p in pp.collections:
#                p.set_linewidth(kwfill['linewidth'])


    def plot_contour(self, zorder=None, alpha=1, clabel=None, linewidths=None,
            colors='k', shadow=False, glow=False, **kwargs):
        """Plot contour lines

        :Params:

            - **contour_<param>**, optional: ``<param>`` is passed to
              :func:`~matplotlib.pyplot.contour`.
            - **zorder**, optional: Plot order.
            - **alpha**, optional: Opacity.
            - **linewidths**, optional: Contour linewidths.
            - **clabel**, optional: Add contour labels with
              :func:`~matplotlib.pyplot.clabel`. If not specified, it is taken from
              config section ``[vacumm.misc.plot]`` and config option ``clabel``.
            - **clabel_<param>**, optional: ``<param>`` is passed to
              :func:`~matplotlib.pyplot.clabel`..
            - **contour_<param>**, optional: ``<param>`` is passed to
              :func:`~matplotlib.pyplot.contour`.

        :Tasks:

            #. Get the scalar data with :meth:`~Plot.get_data`.
            #. Calls :func:`~matplotlib.pyplot.contour`.
            #. Calls :func:`~matplotlib.pyplot.clabel`

        """
        if self.masked: return

        # Keywords

        if clabel is None:
            clabel = VACUMM_CFG['vacumm.misc.plot']['clabel']

        kw = kwfilter(kwargs, 'contour', defaults=dict(levels=self.levels))
        kwcl = kwfilter(kwargs, 'clabel')
        kwsh = kwfilter(kwargs, 'shadow')
        kwsh.update(kwfilter(kw, 'shadow_'))
        kwgl = kwfilter(kwargs, 'glow')
        kwgl.update(kwfilter(kw, 'glow_'))
        kwcmap = kwfilter(kwargs, 'cmap', copy=True)
#        kwcmap.update(kwfilter(kw, 'cmap_'))
        shadow = kw.get('shadow', shadow)
        glow = kw.get('glow', glow)
        dict_copy_items(kwargs, [kwsh, kwgl], 'anim')

        # Setup
        if kwargs.has_key('fmt'):
            kwcl['fmt'] = kwargs['fmt']
        kwcl.setdefault('fmt', '%g')
        kw.setdefault('alpha', .5 if self.fill_method.startswith('pcolor') or
            self.fill_method.startswith('imshow') else alpha)
        kwcl.setdefault('alpha', alpha)
        if 'linewidth' in kw:
            linewidths = kw.pop('linewidth')
        if linewidths is None and 'linewidth' in kwargs:
            linewidths = kwargs.pop('linewidth')
        if linewidths is not None:
            kw.setdefault('linewidths', linewidths)
        if zorder is not None:
            kw.setdefault('zorder', zorder)

        # Colors
        if not 'cmap' in kw:
            cmap = None
        else:
            cmap = self.get_cmap(kw.get('cmap', None))
        if colors is None and 'color' in kwargs:
            colors = kwargs.pop('color')
        colors = kw.get('colors', colors)
        if cmap is not None:
            colors = None
        else:
            cmap = self.get_cmap(**kwcmap)
            if colors is not None:
                cmap = None
        kw['cmap'] = cmap
        kw['colors'] = colors

        # Data
        data = self.get_data(scalar=True)

        # Contours
        cc = self._plotter.contour(self.x2d, self.y2d, data, **kw)
        self.set_obj('contour', cc)
        self.register_obj(cc, 'lines', **kwargs)
        if shadow: self.add_shadow(cc.collections, 'contour_shadow', **kwsh)
        if glow: self.add_glow(cc.collections, 'contour_glow', **kwgl)


        # Labels
        if len(cc.collections) and not kwcl.pop('hide', not clabel):
            kwcl.setdefault('zorder', cc.collections[0].get_zorder())
            clshadow = kwcl.pop('shadow', shadow)
            kwclsh = kwfilter(kwcl, 'shadow')
            clglow = kwcl.pop('glow', glow)
            kwclgl = kwfilter(kwcl, 'glow')
            dict_copy_items(kwargs, [kwclsh, kwclgl], 'anim')
            cl = self.axes.clabel(cc, **kwcl)
            self.set_obj('clabel', cl)
            self.register_obj(cl, 'text', **kwargs)
            for l in cl:
                l.set_alpha(kwcl['alpha'])
                l.set_zorder(kwcl['zorder'])
            if clshadow: self.add_shadow(cl, **kwclsh)
            if clglow: self.add_glow(cl, **kwclgl)

    def plot_quiver(self, zorder=None, quiverkey=True, barbs=False,
            shadow=False, glow=False, quiver_cmap=None,
            quiver_vmin=None, quiver_vmax=None,
            quiver_samp=None, quiver_xsamp=None, quiver_ysamp=None, quiver_res=None,
            quiver_relres=None, quiver_xres=None, quiver_xrelres=None, quiver_yres=None,
            quiver_yrelres=None, quiver_res_scaler=None, quiver_nauto=None, **kwargs):
        """Plot arrows

        You can undersample arrows using direct undersampling (parameters
        with "samp") or undersampling based on resolution (using
        :func:`~vacumm.misc.grid.masking.resol_mask`).
        Resolution undersampling may be in input (like degrees) or
        transformed (like meters) coordinates. Transformed
        coordinates are deduced from input coordinates using
        ``quiver_res_scaler``, which defaults to :attr:`xyscaler`.

        .. note::

            Direct unsampling is incompatible with resolution undersampling:
            the former prevails against the latter.

        :Params:

            - **quiver_norm**,optional: Normalize/colorize arrows

                - ``0`` or ``None``: No normalization, no colorization (default)
                - ``1``: Normalization, no colorization.
                - ``2``: Normalization, colorization.
                - ``3``: No normalization, colorization.

            - **quiver_<param>**, optional: ``<param>`` is passed to
              :func:`~matplotlib.pyplot.quiver`.
            - **barbs**, optional: Plot wind barbs instead of arrows
              (see :func:`~matplotlib.pyplot.barbs`).
            - **zorder**, optional: Plot order.
            - **alpha**, optional: Opacity.
            - **shadow**, optional: Add shadow below arrows.
            - **glow**, optional: Add glow effect to arrows.
            - **quiverkey**, optional: Add key to scale arrows.
            - **quiverkey_<param>**, optional: ``<param>`` is passed
              to :meth:`~vacumm.misc.core_plot.QuiverKey.quiverkey`.
            - **cmap**, optional: Colormap to use when ``color="mod"`` (defaults to
              ``"magic"``).
            - **quiver_samp**, optional: Horizontal sampling of arrows (in both directions) [default: 1]
            - **quiver_x/ysamp**, optional: Sampling along X/Y [default: quiver_samp]
            - **quiver_res**, optional: Horizontal resolution of arrows (in both directions)
              for undersampling [default: None]
                If ``'auto'``, resolution is computed so as to have at max ``quiver_nauto``
                arrow in along an axis. If it is a :class:`complex` type, its imaginary part
                set the ``quiver_nauto`` parameter and ``quiver_res`` is set to ``'auto'``.
            - **quiver_x/yres**, optional: Same along X/Y [default: quiver_res]
            - **quiver_relres**, optional: Relative resolution (in both directions).

              - If > 0, = ``mean(res)*relres``.
              - If < -1, = ``min(res)*abs(relres)``.
              - If < 0 and > -1, = ``max(res)*abs(relres)``

            - **quiver_x/yrelres**, optional: Same along X/Y [default: quiver_relres]


        :Tasks:

            #. Get the scalar data with :meth:`~Plot.get_data`.
            #. Calls :func:`~matplotlib.pyplot.quiver`.
            #. Calls :func:`~matplotlib.pyplot.quiverkey`

        """
        if self.masked: return

        # Get data
        if len(self.data)!=3: return
        x2d, y2d = self.x2d, self.y2d
        x2dr, y2dr = self.x2dr, self.y2dr
        mm, uu, vv = self.get_data(scalar=False)
        del mm
        mm = N.ma.sqrt(uu**2+vv**2)

        # Keywords
        kwqv = kwfilter(kwargs, 'quiver')#, defaults=dict(angles='uv'))
        kwqvkey = kwfilter(kwargs, 'quiverkey')
        if zorder is not None:
            kwqv['zorder'] = zorder
        if kwqv.has_key('width') and kwqv['width'] > .01:
            kwqv['width'] *= 0.001
        shadow = kwqv.pop('shadow', shadow)
        glow = kwqv.pop('glow', glow)
        kwsh = kwfilter(kwqv, 'shadow')
        kwgl = kwfilter(kwqv, 'glow')
        dict_copy_items(kwargs, [kwsh, kwgl], 'anim')
        kwcmap = kwfilter(kwargs, 'cmap', copy=True) if not self.get_scalar_mappable() else {}
        kwcmap.update(kwfilter(kwqv, 'cmap'))

        # Undersampling
        # - setup
        if quiver_samp is not None:
            if quiver_xsamp is None: quiver_xsamp = quiver_samp
            if quiver_ysamp is None: quiver_ysamp = quiver_samp
        if quiver_xsamp is not None:
            quiver_xres = quiver_xrelres = False
        if quiver_ysamp is not None:
            quiver_yres = quiver_yrelres = False
        # - indirect
        rmask = resol_mask((x2dr, y2dr), res=quiver_res, xres=quiver_xres, yres=quiver_yres,
            relres=quiver_relres, xrelres=quiver_xrelres, yrelres=quiver_yrelres,
            scaler = self.xyscaler, compact=True, nauto=quiver_nauto)

        # - apply
        if rmask is not False:
            uu = uu.copy()
            vv = vv.copy()
            mm = mm.copy()
            uu[rmask] = MV2.masked
            vv[rmask] = MV2.masked
            mm[rmask] = MV2.masked
        if quiver_xsamp or quiver_ysamp:
            xslice = slice(None, None, quiver_xsamp)
            yslice = slice(None, None, quiver_ysamp)
            x2d = x2d[yslice, xslice]
            y2d = y2d[yslice, xslice]
            uu = uu[yslice, xslice]
            vv = vv[yslice, xslice]
            mm = mm[yslice, xslice]

        # Norm
        quiver_norm = kwqv.pop('norm', None)
        if quiver_norm in [1, 2] :
            quiverkey = False
            good = mm!=0.
            uu = N.ma.where(good, uu/mm, uu)
            vv = N.ma.where(good, vv/mm, vv)
            del good
            qvargs = [x2d, y2d, uu, vv]
            if quiver_norm == 2:
                qvargs.append(mm)
        else:
            qvargs = [x2d, y2d, uu, vv]
            if quiver_norm == 3:
                qvargs.append(mm)
        if quiver_norm >=2:
            if quiver_cmap is None:
                quiver_cmap = self.get_cmap(**kwcmap)
            kwqv['cmap'] = quiver_cmap
            vmin = quiver_vmin if quiver_vmin is not None else self.vmin
            vmax = quiver_vmax if quiver_vmax is not None else self.vmax
            kwqv['norm'] = Normalize(vmin=vmin, vmax=vmax)
        mask = N.ma.asarray(uu).mask
        if mask is not MV2.nomask:
            good = ~mask.ravel()
            qvargs = [N.compress(good, qa.ravel()) for qa in qvargs] ; del qa

        # Arrows
        if barbs:
            quiver_func = self._plotter.barbs
            quiverkey = False
        else:
            quiver_func = self._plotter.quiver
            angles = 'xy' if self.uvscaler is not None else 'uv'
            kwqv.setdefault('angles', angles)
        qv = quiver_func(*qvargs, **kwqv)
        if isinstance(qv,  tuple): qv = list(qv)
        self.set_obj('quiver', qv)
        self.register_obj(qv, 'patches')
        if quiver_norm>=2 and self.get_scalar_mappable() is None:
            self.set_obj('scalar_mappable', qv)

        # Filters
        if shadow: self.add_shadow(qv, 'quiver_shadow', **kwsh)
        if glow: self.add_glow(qv, 'quiver_glow', **kwgl)

        # Quiver key
        if quiverkey:
            self.quiverkey(qv, **kwqvkey)
        return qv


    def plot_streamplot(self, zorder=None,
        shadow=False, glow=False, streamplot_color=None, streamplot_linewidth=None,
        streamplot_lwmodmin=.5, streamplot_lwmodmax=3,
        streamplot_cmap=None, streamplot_norm=None,
        streamplot_vmin=None, streamplot_vmax=None,
        **kwargs):
        """Plot stream lines with :func:`~matplotlib.pyplot.streamplot`

        :Params:

            - **streamplot_color**,optional:

                - ``None`` or `"default"`: Default colorization.
                - ``"modulus"``: Colorization as a function of the modulus.
                - Else, passed directly to :func:`~matplotlib.pyplot.streamplot`

            - **streamplot_linewidth**,optional:

                - ``None`` or ``"default"``: Default linewidth.
                - ``"modulus"``: Linewidth proportional to the modulus with a maximum
                  linewidth of ``streamplot_lwmod``.
                - Else, passed directly to :func:`~matplotlib.pyplot.streamplot`

            - **streamplot_lwmodmin**, optional: Min linewidth used when ``streamplot_linewidth`
              is set to ``"modulus"``.
            - **streamplot_lwmodmax**, optional: Max linewidth used when ``streamplot_linewidth`
              is set to ``"modulus"``.
            - **streamplot_<param>**, optional: ``<param>`` is passed to
              :func:`~matplotlib.pyplot.streamplot`.
            - **zorder**, optional: Plot order.
            - **alpha**, optional: Opacity.
            - **shadow**, optional: Add shadow below arrows.
            - **glow**, optional: Add glow effect to arrows.
            - **streamplotkey**, optional: Add key to scale arrows.
            - **cmap**, optional: Colormap to use when ``color="modulus"`` (defaults to
              ``"magic"``).


        :Tasks:

            #. Get the scalar data with :meth:`~Plot.get_data`.
            #. Calls :func:`~matplotlib.pyplot.streamplot`.

        """
        if self.masked: return

        # Get data
        if len(self.data)!=3: return
        x2d, y2d = self.x2d, self.y2d
        mm, uu, vv = self.get_data(scalar=False)
        del mm
        mm = N.ma.sqrt(uu**2+vv**2)

        # Keywords
        kwsp = kwfilter(kwargs, 'streamplot')#, defaults=dict(angles='uv'))
        if zorder is not None:
            kwsp['zorder'] = zorder
        if kwsp.has_key('width') and kwsp['width'] > .01:
            kwsp['width'] *= 0.001
        shadow = kwsp.pop('shadow', shadow)
        glow = kwsp.pop('glow', glow)
        kwsh = kwfilter(kwsp, 'shadow')
        kwgl = kwfilter(kwsp, 'glow')
        dict_copy_items(kwargs, [kwsh, kwgl], 'anim')
        kwcmap = kwfilter(kwargs, 'cmap', copy=True) if not self.get_scalar_mappable() else {}
        kwcmap.update(kwfilter(kwsp, 'cmap'))

        # Color
        vmax = streamplot_vmax if streamplot_vmax is not None else self.vmax
        vmin = streamplot_vmin if streamplot_vmin is not None else self.vmin
        if streamplot_color in [None, 'default']:
            streamplot_color = None
        elif streamplot_color=='modulus':
            streamplot_color = mm
            if streamplot_cmap is None:
                streamplot_cmap = self.get_cmap(**kwcmap)
            kwsp['cmap'] = streamplot_cmap
            if streamplot_norm is None:
                streamplot_norm  = Normalize(vmin=vmin, vmax=vmax)
            kwsp['norm'] = streamplot_norm
        kwsp['color'] = streamplot_color


        # Linewidth
        streamplot_linewidth = kwsp.pop('lw', streamplot_linewidth)
        streamplot_lwmodmax = kwsp.pop('lwmod', streamplot_lwmodmax)
        if streamplot_linewidth in [None, 'default']:
            streamplot_linewidth = None
        elif streamplot_linewidth=='modulus':
            streamplot_linewidth = (streamplot_lwmodmin+
                (streamplot_lwmodmax-streamplot_lwmodmin)*(mm-vmin)/(vmax-vmin))
        kwsp['linewidth'] = streamplot_linewidth

        # Lines
        sp = self._plotter.streamplot(x2d, y2d, uu, vv, **kwsp)
        self.set_obj('streamplot', sp)
        self.register_obj(sp.arrows, 'patches')
        self.register_obj(sp.lines, 'lines')
        if isinstance(streamplot_color, N.ndarray) and self.get_scalar_mappable() is None:
            sp.arrows.set_array(streamplot_color)
            sp.arrows.set_clim(vmin, vmax)
            sp.arrows.set_norm(kwsp['norm'])
            sp.arrows.set_cmap(kwsp['cmap'])
            self.set_obj('scalar_mappable', sp.arrows)

        return sp

    def plot(self, levels=None, contour=True, anomaly=False, streamplot=False,  **kwargs):
        """Plot filled and/or contoured content

        :Params:

            - **levels**, optional: Levels for contouring and/or colormap.
            - **levels_<param>**, optional: Passed to
              :meth:`~vacumm.misc.core_plot.ScalarMappable.get_levels` to tune levels.
            - **contour**, optional: Plot line contours.
            - **streamplot**, optional: Plot stream lines instead of arrows.
            - Other arguments are passed to :meth:`plot_fill` and :meth:`plot_contour`.

        :Tasks:

            #. Get :attr:`~ScalarMappable.levels`.
            #. Calls :meth:`plot_fill`.
            #. Calls :meth:`plot_contour`.
            #. Calls :meth:`plot_quiver` or :meth:`plot_streamplot`.
        """
        if self.masked: return

        # Get levels
        kwlevels = kwfilter(kwargs, 'levels', defaults=dict(anomaly=anomaly))
        if levels is not None:
            self.levels = levels
        levels = self.get_levels(**kwlevels)

        # Plotter
        if self._plotter is None:
            self._plotter = self.axes

        # Fill
        self.plot_fill(**kwargs)

        # Contours
        if contour: self.plot_contour(**kwargs)

        # Quiver or stream lines
        if not streamplot:
            self.plot_quiver(**kwargs)
        else:
            self.plot_streamplot(**kwargs)

    def add_grid(self, **kwargs):
        """Add the coordinates as a grid with centers and corners

        See :func:`~vacumm.misc.plot.add_grid` for parameters.
        """
        from .plot import add_grid
        kwargs.update(xcorners=self.x2db, ycorners=self.y2db)
        return self.register_obj(add_grid((self.x2d, self.y2d), **kwargs), 'grid')


class Hov(Plot2D):

    _order = ['zT', 'Tx', 'yT', 'T-', '-T']

class Section(Plot2D):

    _order = ['Zx', 'Zy']




class Map(Plot2D):
    """This class is used for plotting a map with or without data

    It uses a :class:`mpl_toolkits.basemap.Basemap` instance, stored in attribute :attr:`map`.
    Some other attributes: :attr:`lon`, :attr:`lat`, :attr:`map_update`.

    .. attribute:: map

        A :class:`~mpl_toolkits.basemap.Basemap` initialized in :meth:`pre_plot`.

    """
    _order = 'YX'
    map = None

    def _set_axes_(self, xaxis=None, yaxis=None, xatts=None, yatts=None, **kwargs):
        Plot2D._set_axes_(self, xaxis=xaxis, yaxis=yaxis, xatts=xatts, yatts=yatts, **kwargs)
        if xaxis is not None:
            for var in self.data:
                var.getAxis(1).designateLongitude()
        if yaxis is not None:
            for var in self.data:
                var.getAxis(0).designateLatitude()
    _set_axes_.__doc__ = Plot2D._set_axes_.__doc__

    def format_axes(self, **kwargs):
        pass

    def mapproj(self, x, y, inverse=False):
        """Convert from degrees to meters (or inverse)

        It uses attribute :attr:`map` if set to a
        :class:`~mpl_toolkits.basemap.Basemap` instance with
        a projection different from "cyl".
        If no valid projection is found, et uses functions
        :func:`~vacumm.misc.phys.units.deg2m` and
        :func:`~vacumm.misc.phys.units.m2deg`.

        :Params:

            - **x/y**: Coordinates in degrees or meters
            - **inverse**, optional: Reverse projection (meters->degrees)
            - **current**, optional: If True,
        """
        if getattr(self, 'map', None) is None or self.map.projection=='cyl':
            if inverse:
                return m2deg(x, y), m2deg(x)
            return deg2m(x, y), deg2m(x)
        return self.map(x, y, inverse=inverse)

    def get_xyscaler(self):
        """Get :attr:`xyscaler`"""
        xyscaler = Plot2D.get_xyscaler(self)
        if xyscaler is None:
            if getattr(self, 'map', None) is None:
                return lambda x,y,inverse=True: x,y
            return self.map
        return xyscaler
    xyscaler = property(get_xyscaler, Plot2D.set_xyscaler,
        Plot2D.del_xyscaler, Plot2D.xyscaler.__doc__)

    def get_uvscaler(self, guess=False):
        """Get :attr:`uvscaler`"""
        uvscaler = self.get_obj('uvscaler')
        if uvscaler is not None: return uvscaler
        if guess: return Plot.get_uvscaler(self, guess=True)
        uvscaler = self.uvscaler = lambda u, v: self.map.rotate_vector(u, v, self.x.getValue(), self.y.getValue(), returnxy=False)
        return uvscaler
    uvscaler = property(get_uvscaler, Plot.set_uvscaler,
        Plot.del_uvscaler, Plot.uvscaler.__doc__)

    def load_data(self, data=None, lon=None, lat=None, **kwargs):
        """Data loading


        It performs the following tasks:

            #. Call to the generic :meth:`Plot2D.load_data` method.
            #. Set attributes :attr:`lon` :attr:`lat`.

        :Params:

            - **data**, optional: See :meth:`~vacumm.misc.core_plot.Plot2D.load_data`.
            - **lon**, optional: Longitude interval.
            - **lat**, optional: Latitude interval.

        .. attribute:: lon

            Longitudes as a two-elements tuple or and array.

        .. attribute:: lat

            Latitudes as a two-elements tuple or and array.
        """



        # Get some keys
        self.lon = lon
        self.lat = lat
        self.order = 'yx'

        # Basic load
        Plot2D.load_data(self, data, **kwargs)

        # Longitudes and latitudes
        if not self.has_data():
            if self.lon is None:
                self.lon = [-180., 180.]
            if self.lat is None:
                self.lat = [-180., 180.]
            self.lon = N.asarray(self.lon)
            self.lat = N.asarray(self.lat)
        else:
            masked = False if self.masked else None
            self.lon = self.get_xdata(masked=masked) if self.lon is None else N.asarray(self.lon)
            self.lat = self.get_ydata(masked=masked) if self.lat is None else N.asarray(self.lat)


    def pre_plot(self, map=None, projection='cyl', resolution='auto',
            epsg=None, overlay=False, fullscreen=False, map_update=None,
            lon_min=None, lon_max=None, lat_min=None, lat_max=None,
            lon_center=None, lat_center=None, lat_ts=None,
            nocache=False, cache_dir=None, zoom=None, **kwargs):
        """Plot initialisation.

       :Tasks:

            #. Call to the generic :meth:`Plot.pre_plot` method.
            #. Setup a :class:`~mpl_toolkits.basemap.Basemap` instance
               and store it in :attr:`map`.
            #. Project :attr:`~Plot2D.x2d`, :attr:`~Plot2D.y2d`,
               :attr:`~Plot2D.x2db` and :attr:`~Plot2D.y2db`
               using :attr:`map`.

       :Generic params: See :meth:`Plot.pre_plot`.

       :Special params:

           - **projection**: Map projection, like "merc".
             See :mod:`~mpl_toolkits.basemap.Basemap` for a list of possible projections.
           - **resolution**: GSHHS resolution of shoreline or 's' for Histolitt (SHOM).

            - ``"c"``: Crude.
            - ``"l"``: Low.
            - ``"i"``: Intermediate.
            - ``"h"``: High.
            - ``"f"``: Full.
            - ``"s"``: Histolittfor the french coast
              (from a shapefile file automatically
              downloaded once the license is accepted).

           - **nocache**: Management of cached maps.

             .. only:: html and epub

                   - ``0``: Read and write cached maps.
                   - ``1``: Only write cached maps.
                   - ``2``: Caching is disabled.

             .. only:: latex

                    ``0``: read and write cached maps.;
                    ``1``: Only write cached maps;
                    ``2``: Caching is disabled.

            - **map_update**: Force the update of the map latter by :meth:`post_plot`,
              setting :attr:`map_update`.

            - **zoom**: Zoom on map bounds before creating it.

        .. attribute:: map_update

            An attribute to know if current map must be updated by :meth:`post_plot`.
            It is also a parameter to method.
        """



        # Aliases
        self.map = kwargs.pop('m', map)


        # Common init
        Plot.pre_plot(self, **kwargs)

        # Check if map exists
        if isinstance(self.map, Plot):
            self.map = getattr(self.map, 'map', None)
        if self.map is None and self.get_axobj('map'):
            self.map = self.get_axobj('map')
        if self.map is not None:
            if self.map.ax is not self.axes:
                self.map.ax = self.axes
                map_update = 2
            elif map_update is None:
                map_update = 0
        if map_update is not None:
            self.map_update = int(map_update)
        else:
            self.map_update  = 2


        # Create the map
        if self.map is None:

            kwmap = kwfilter(kwargs, 'basemap')
            kwmap.update(kwfilter(kwargs, 'map_'))
            if lon_min is None: lon_min = self.lon.min()
            if lon_max is None: lon_max = self.lon.max()
            if lat_min is None: lat_min = self.lat.min()
            if lat_max is None: lat_max = self.lat.max()
            projection = kwargs.pop('proj', projection)
            from basemap import create_map
            resolution = kwargs.pop('res', resolution)

            self.map = create_map(lon_min, lon_max, lat_min, lat_max, projection=projection,
                resolution=resolution, overlay=overlay, fullscreen=fullscreen,
                lon_center=lon_center, lat_center=lat_center, lat_ts=lat_ts, epsg=epsg,
                nocache=nocache, cache_dir=cache_dir, zoom=zoom, ax=self.axes, **kwmap)

        # Projection of coordinates
        if self.has_data():
            self.x2d, self.y2d = self.xyscaler(self.x2d, self.y2d)
            self.x2db, self.y2db = self.xyscaler(self.x2db, self.y2db)

        if not hasattr(self.map, 'res'): self.map.res = self.map.resolution
        self.set_axobj('map', self.map)
        #self._plotter = self.map
        self._plotter = self.axes

    def _check_map_(self):
        if self.map is None: raise PlotError('Map still no set')

    def __call__(self, lon, lat, inverse=False):
        """Convert coordinates with a geographic projection
            using the current :meth:`~mpl_toolkits.basemap.Basemap` instance (:attr:`map`).

        See :meth:`mpl_toolkits.basemap.Basemap.__call__`
        """
        self._check_map_()
        return self.map(lon, lat, inverse=inverse)


    def plot(self, lowhighs=False, arcgisimage=None, **kwargs):
        """Main plot

        It performs the following tasks:

            #. Call to generic :meth:`~Plot2D.plot` method.
            #. Call to :meth:`add_lowhighs`.
        """



        # Keywords
        kwlh = kwfilter(kwargs, 'lowhighs')
        kwag = kwfilter(kwargs, 'arcgisimage')

        # Generic 2D plot
        Plot2D.plot(self, **kwargs)

        # Plot lows and highs
        lowhighs = kwargs.pop('lowhigh', lowhighs)
        if lowhighs:
            self.add_lowhighs(**kwlh)

        # Plot arcgisimage
        if arcgisimage is True:
            arcgisimage = "esriimagery"
        if isinstance(arcgisimage, basestring):
            arcgisimage = dict(
                esriimagery="ESRI_Imagery_World_2D",
                esristreet="ESRI_StreetMap_World_2D",
                esristreetmap="ESRI_StreetMap_World_2D",
                natgeo="NatGeo_World_Map",
                ngstopo="NGS_Topo_US_2D",
                usatopo="USA_Topo_Maps",
                ocean="Ocean_Basemap",
                topo="World_Topo_Map",
                shaded="World_Shaded_Relief",
                physical="World_Physical_Map",
                imagery="World_Imagery",
                street="World_Street_Map",
                streetmap="World_Street_Map",
                terrain="World_Terrain_Base",
            ).get(arcgisimage, arcgisimage)
            dict_check_defaults(kwag, service=arcgisimage, xpixels=800)
            try:
                self.map.arcgisimage(**kwag)
            except Exception(e):
                warn('Error when plotting arcgisimage: {}.\nMessage: {}'.format(
                    arcgisimage, e.message))


        # Update map limits
        self.map.set_axes_limits(ax=self.axes)


    def plot_quiver(self, quiver_res_scaler=None, quiver_angles='uv', **kwargs):
        if quiver_res_scaler is None:
            quiver_res_scaler = self.mapproj
        return Plot2D.plot_quiver(self, quiver_res_scaler=quiver_res_scaler, **kwargs)
    plot_quiver.__doc__ = Plot2D.plot_quiver.__doc__



    def add_lowhighs(self, size=40, weight='normal', lowtext='L', hightext='H',
        shadow=False, glow=False, smooth=False, va='center', ha='center', **kwargs):
        """Mark position of mins and maxs using letters.

        It is typically used for adding L and H to depressions and anticyclones.
        """

        if self.masked: return

        # Data
        data = self.get_data(scalar=True)
        if data.shape[0]<=2 or data.shape[1]<=2: return

        # Smooth
        if smooth:
            data[:] = generic2d(data, smooth)

        # Gradients
        ndata = data.filled()
        dx = N.sign(N.diff(data[1:-1], axis=1))
        dy = N.sign(N.diff(data[:, 1:-1], axis=0))

        # High and low fields
        lows =  dx[:, :-1]<0
        lows &= dx[:, 1:]>0
        lows &= dy[:-1]<0
        lows &= dy[1:]>0
        highs =  dx[:, :-1]>0
        highs &= dx[:, 1:]<0
        highs &= dy[:-1]>0
        highs &= dy[1:]<0

        # Masking
        if self.mask.any():
            mask = self.mask[:-1] | self.mask[1:]
            mask |= self.mask[:, -1] | self.mask[:, 1:]
            for hl in lows, highs:
                var[mask] = False

        # Positions
        xlows = self.x2d[1:-1, 1:-1][lows]
        ylows = self.y2d[1:-1, 1:-1][lows]
        xhighs = self.x2d[1:-1, 1:-1][highs]
        yhighs = self.y2d[1:-1, 1:-1][highs]

        # Plot text
        kwsh = kwfilter(kwargs, 'shadow')
        kwgl = kwfilter(kwargs, 'glow')
        dict_copy_items(kwargs, [kwsh, kwgl], 'anim')
        for key in 'size', 'va', 'ha', 'weight':
            kwargs.setdefault(key, eval(key))
        tts = []
        for (xx, yy), text in (((xlows, ylows), lowtext), ((xhighs, yhighs), hightext)):
            for x, y in zip(xx, yy):
                tt = self.register_obj(self.axes.text(x, y, text, **kwargs), 'lowhighs', **kwargs)
                tts.append(tt)
                if shadow: self.add_shadow(tt, 'lowhighs_shadow', **kwsh)
                if glow: self.add_glow(tt, 'lowhighs_glow', **kwgl)

        del xlows, ylows, xhighs, yhighs
        return tts


    def _get_posposref_(self, pos=None, posref=None, xrel=0.1, yrel=0.1, transform='axes',
        xpad=30, ypad=None):
        """Get position of point and reference points in data coordinates (meters)

        :Params:

            - **pos**: Position in data (lon, lat), axes or figure coordinates for placement.
            - **posref**: Position in data (lon, lat) coordinates of reference point.
            - **x/yrel**: Default placement position relative to longitude and latitude ranges.
            - **transform**: Coordinates transform for ``pos`` which defaults to "data".
              Use a valid transform, or "data", "axes" or "figure".
            - **x/ypad**: Padding if dots for placement when given as a string like "upper left".

        Return: ``(x,y),(xref,yref)`` in meters
        """
        # Placement point
        offset = None
        if xrel<0: xrel += 1
        if yrel<0: yrel += 1
        if pos is None:
            lonmin = self.map.lonmin
            lonmax = self.map.lonmax
            latmin = self.map.latmin
            latmax = self.map.latmax
            dlon = lonmax-lonmin
            dlat = latmax-latmin
            lon0 = lonmin+xrel*dlon
            lat0 = latmin+yrel*dlat
            pos = tuple(self(lon0, lat0))
        else:
            if pos in _locations:
                if xpad is not False and ypad is not False:
                    offset = loc2offset(pos, xpad=xpad, ypad=ypad, margin=0.01)
                    pos = loc2tuple(pos, xpad=0, ypad=0)
                else:
                    pos = loc2tuple(pos, xpad=xrel, ypad=yrel)

                transform = self.axes.transAxes
            else:
                transform = self._transform_(transform)
            if transform is self.axes.transAxes or transform is self.fig.transFigure:
                pos = tuple((transform-self.axes.transData).transform_point(pos))
            else:
                pos = tuple(self(*pos))

        # Reference point
        if posref is None:
            posref = pos
        else:
            posref = self(*posref)

        return pos, posref, offset

    def add_mapscale(self, pos='lower left', scale=None, posref=None, barstyle='simple', transform=None,
        xrel=0.1, yrel=0.1, getpos=False, posonly=False, shadow=False, zorder=10, **kwargs):
        """Add a map scale using :meth:`mpl_toolkits.basemap.Basemap.drawmapscale`

        :Params:

            - **pos**, optional: ``(lon,lat)`` where to draw it.
            - **posref**, optional: ``(lon,lat)`` of reference position where the scale
              is estimated.
            - **scale**, optional: Length of the scale in projection coordinates (m).
            - **barstyle**, optional: Bar style: 'simple' or 'fancy'.
            - **transform**, optional: Coordinates transform for ``pos`` which defaults to "data".
              Use a valid transform, or "data", "axes" or "figure".
            - **x/yrel**, optional: Default placement position relative to longitude and latitude ranges.
            - **x/ypad**, optional: Padding if dots for placement when given as a string like "upper left".
            - **shadow**, optional: Add a shadow.
            - **shadow_<param>**, optional: ``<param>`` is passed to
              :meth:`~vacumm.misc.core_plot.Plot.add_shadow`.
            - Othe keywords are passed to :meth:`~mpl_toolkits.basemap.Basemap.drawmapscale`.

        :Example:

            >>> mymap.add_mapscale((.2,.2), transform='axes')
            >>> mymap.add_mapscale('upper right', posref=(-2,45), fontsize=10)
        """
        if self.map is None: return
        kwsh = kwfilter(kwargs, 'shadow_')

        # Positions
        pos, posref, offset = self._get_posposref_(pos, posref, transform=transform,
            xrel=xrel if xrel<.5 else (1-xrel), yrel=yrel if yrel<.5 else (1-yrel), xpad=False)
        pos = self(pos[0], pos[1], inverse=True)
        if getpos and posonly: return pos
        posref = self(posref[0], posref[1], inverse=True)

        # Scale
        if scale is None:
            scales = basic_auto_scale(self.map.xmin, self.map.xmax, nmax=10)
            scale = (scales[1]-scales[0])*0.001

        # Draw it
        kwargs['barstyle'] = barstyle
        ms = self.map.drawmapscale(pos[0], pos[1], posref[0], posref[1], scale, **kwargs)
        self.add_obj('mapscale', ms)

        # Finalize
        for o in ms:
            o.set_clip_on(False)
            o.set_zorder(zorder)
            if shadow:
                self.add_shadow(o, **kwsh)

        if getpos: return ms, pos
        return ms


    def add_compass(self, pos='lower right', size=40, posref=None, style='simple', transform=None,
        xpad=None, ypad=None, xrel=0.9, yrel=0.9, getpos=False, shadow=False, zorder=10, **kwargs):
        """Add a compass to the map using :func:`~vacumm.misc.plot.add_compass`

        See :func:`~vacumm.misc.plot.add_compass` all options.

        :Params:

            - **pos**, optional: ``(lon,lat)`` where to draw it.
            - **size**, optional: Size in pixels.
            - **posref**, optional: ``(lon,lat)`` of reference position where the north
              is estimated.
            - **style**, optional: Compas style: 'simple' or 'fancy'.
            - **transform**: Coordinates transform for ``pos`` which defaults to "data".
              Use a valid transform, or "data", "axes" or "figure".
            - **x/yrel**: Default placement position relative to longitude and latitude ranges.
            - **x/ypad**: Padding in dots for placement when given as a string like "upper left".
            - **shadow**, optional: Add a shadow.
            - **shadow_<param>**, optional: ``<param>`` is passed to
              :meth:`~vacumm.misc.core_plot.Plot.add_shadow`.
            - Othe keywords are passed to :func:`~vacumm.misc.plot.add_compass`.

        :Example:

            >>> map2(data, compass=True)
            >>> mymap.add_compass((-4,45), 40, facecolor1='r', text_weight='bold')
            >>> mymap.add_compass(pos="upper right", style="fancy", xpad=100)
        """
        if self.map is None: return
        kwsh = kwfilter(kwargs, 'shadow_')

        # Transform
        transform = self._transform_(transform, 'axes')

        # Positions
        if xpad is None: xpad = int(size/2)+20
        pos, posref, poffset = self._get_posposref_(pos, posref, transform=transform,
            xrel=xrel, yrel=yrel, xpad=xpad, ypad=ypad)

        # Departure angle from 90 for north
        pr = self(posref[0], posref[1], inverse=True)
        uo, vo = self.map.rotate_vector(N.array([0]),N.array([1.]),
            N.array(pr[:1]),N.array(pr[1:]))
        angle = N.degrees(N.arctan2(vo[0], uo[0]))-90.

        # Draw it
        x, y = pos
        kwargs['posref'] = posref
        dict_check_defaults(kwargs, offset=poffset, text_zorder=zorder)
        kwfont = kwfilter(kwargs, 'font', short=True)
        if 'size' in kwfont: kwargs['text_size'] = kwfont['size']
        if 'color' in kwfont: kwargs['text_color'] = kwfont['color']
        cp = add_compass(x, y, size=size, ax=self.axes, angle=angle, anglemode='data',
            transform=self.axes.transData, zorder=zorder, **kwargs)
        self.add_obj('compass', cp)

        # Finalize
        if shadow:
            for o in cp[0]+cp[1]:
                self.add_shadow(o, **kwsh)

        if getpos: return cp, pos
        return cp


    def add_mscp(self, pos=None, posref=None, compass_size=40, transform=None,
        shadow=False, color='k', zorder=10, **kwargs):
        """Plot a mapscale and a compass above


        :Params:

            - **pos**: Position of the mapscale (see :meth:`add_mapscale`).
              The compass is drawn just above.
            - **posref**, optional: Position of reference point for both mapscale and
              compass.
            - **mapscale_<param>**, optional: ``<param>`` is passed to
              :meth:`~vacumm.misc.core_plot.Map.add_mapscale`.
            - **scompass_<param>**, optional: ``<param>`` is passed to
              :meth:`~vacumm.misc.core_plot.Map.add_compass`.


        Example:

            >>> map2(data, mscp=True, mscp_pos=(-2, 48))
            >>> mymap.add_mscp('lower left')
            >>> mymap.add_mscp((-4,45), mapscale_scale=100, mapscale_barstyle='fancy',
                compass_size=50, compass_style='simple')
            >>> mymap.add_mscp((.9,.1), transform='axes')
        """

        kwms = kwfilter(kwargs, 'mapscale')
        kwms['transform'] = transform
        kwcp = kwfilter(kwargs, 'compass')
        dict_check_defaults(kwcp, facecolor1=color, edgecolor=color, text_color=color,
            zorder=zorder)
        dict_check_defaults(kwms, fontcolor=color, fillcolor2=color,
            zorder=zorder)

        msoffset = kwms.get('offset', 0.02*(self.map.ymax-self.map.ymin))
        cptextpad = kwcp.get('text_pad', 5)
        cpoffset = (0, int(compass_size)/2)

        # Mapscale position at top
        if pos in _locations and 'top' in loc2align(pos)['va']:

            pos = self.add_mapscale(pos=pos, posref=posref, getpos=True, posonly=True, **kwms)
            mpos = self(*pos)
            ppos = self.axes.transData.transform_point(mpos)
            mpos = self.axes.transData.inverted().transform_point(
                (ppos[0], ppos[1]-cpoffset[1]-cptextpad*2))
            pos = self(mpos[0], mpos[1]-3*msoffset, inverse=True)
            del kwms['transform']

        # Mapscale
        kwms.setdefault('pos', pos)
        ms, pos = self.add_mapscale(posref=posref, getpos=True, **kwms)

        # Compass above mapscale
        pos = self(*pos)
        pos = self(pos[0], pos[1]+msoffset*3, inverse=True)
        kwcp.update(transform = 'data', offset=cpoffset)
        kwcp.setdefault('pos', pos)
        cp = self.add_compass(posref=posref, size=compass_size, **kwcp)

        return ms+list(cp)

    def post_plot(self, drawrivers=False, fillcontinents=True, meridional_labels=True, zonal_labels=True,
        drawcoastlines=True, drawmapboundary=True, meridians=None, parallels=None,
        land_color=None, ticklabel_size=None, refine=0, no_seconds=False, fullscreen=False,
        minutes=True, mapscale=False, compass=False, mscp=False, bfdeg=None,
         **kwargs):
        """Post-processing of the plot

        :Tasks:

            #. Update the map if attribute :attr:`map_update` is True:

                #) Treat continents if attribute :attr:`map_update` = 2 and
                   attribute :attr:`map` has a coastline resolution not ``None``:
                   draw coastlines, fill continents and draw rivers.

                #) Draw parallels and associated labels.

            #. Call to generic post processing of 2D plots (:meth:`Plot2D.post_plot`).

        :Params:

            - **drawrivers**: Draw rivers on the map using method
              :meth:`~mpl_toolkits.basemap.Basemap.drawrivers`.
            - **drawrivers_<param>**: Pass ``<param>`` to the method.
            - **fillcontinents**: Fill continents with color ``land_color``
              using method :meth:`~mpl_toolkits.basemap.Basemap.fillcontinents`.
            - **land_color**: Fill color.
            - **fillcontinents_<param>**: Pass ``<param>`` to the method.
            - **drawparallels**: Display or hide parallels and associated labels using
              method :meth:`~mpl_toolkits.basemap.Basemap.drawparallels`.
            - **drawparallels_<param>**: Pass ``<param>`` to the method.
            - **drawparallels_fmt**: Default to :class:`MinuteLabel`.
            - **drawparallels_gs_<param>**: Passed to :func:`~vacumm.misc.misc.geo_scale`.
            - **parallels**: Parallels to plot.
            - **drawmeridians**: Display or hide medidians and associated labels using
              method :meth:`~mpl_toolkits.basemap.Basemap.drawmeridians`.
            - **drawmeridians_<param>**: Pass ``<param>`` to the method.
            - **drawmeridians_fmt**: Default to :class:`MinuteLabel`.
            - **drawmeridians_gs_<param>**: Passed to :func:`~vacumm.misc.misc.geo_scale`.
            - **meridians**: Meridians to plot.
            - **meridional/zonal_labels**: Display or hide meridional/zonal labels.
              ``meridional/zonal_labels=False`` is equivalent to ``y/xhide=True``.
            - **no_seconds**: Do not display seconds in labels (if applicable).
            - **minutes**: Do not use decimal degrees for labels (if applicable).
            - **bfdeg**: Degrees are in bold (latex text only, if applicable).
            - **x/y/ticklabels_<param>**: Pass ``<param>`` to
              :meth:`~mpl_toolkits.basemap.Basemap.drawmeridians` and
              :meth:`~mpl_toolkits.basemap.Basemap.drawparallels` to change text properties.
            - **fullscreen**: Full screen mode -> no colorbar and no labels.
            - **mapscale**: Add a map scale using
              :meth:`~vacumm.misc.core_plot.Map.add_mapscale`.
            - **mapscale_<param>**: Pass ``<param>`` to the
              :meth:`~vacumm.misc.core_plot.Map.add_mapscale` method.
            - **compass**: Add a compass using
              :meth:`~vacumm.misc.core_plot.Map.add_compass`.
            - **compass_<param>**: Pass ``<param>`` to the
              :meth:`~vacumm.misc.core_plot.Map.add_compass` method.
            - **mscp**: Add a mapscale AND a compass using
              :meth:`~vacumm.misc.core_plot.Map.add_mscp`.
            - **mscp_<param>**: Pass ``<param>`` to the
              :meth:`~vacumm.misc.core_plot.Map.add_mscp` method.


        """



        if self.map_update:

            # Full screen
            if fullscreen:
                kwargs.setdefault('colorbar',  False)
                default_drawparallels = default_drawmeridians = False
            else:
                default_drawparallels = default_drawmeridians = True
            drawparallels = kwargs.pop('drawparallels', default_drawparallels)
            drawmeridians = kwargs.pop('drawmeridians', default_drawmeridians)


            # Map boundaries
            if drawmapboundary:
                try:
                    self.set_axobj('drawmapboundary', self.map.drawmapboundary(**kwfilter(kwargs,'drawmapboundary')))
                except:
                    print 'Problem with Basemap.drawmapboundary'

            # Continents
            if self.map.res is not None and self.map_update>=2:

                if land_color is None: land_color = land
                kwdrawcoastlines = kwfilter(kwargs, 'drawcoastlines_')
                kwdrawcoastlines.setdefault('linewidth', 0.2)
                kwfillcontinents = kwfilter(kwargs, 'fillcontinents_', defaults={'color':land_color})

                if self.map.resolution is not None:# GSHHS
                    if drawcoastlines and not self.get_axobj('drawcoastlines'):
                        self.set_axobj('drawcoastlines', self.map.drawcoastlines(**kwdrawcoastlines))
                    fcsh = kwfillcontinents.pop('shadow', False)
                    kwfcsh = kwfilter(kwfillcontinents, 'shadow_')
                    if fillcontinents and not self.get_axobj('fillcontinents'):
                        try:
                            self.set_axobj('fillcontinents', self.map.fillcontinents(**kwfillcontinents))
                        except:
                            pass
                        if self.get_axobj('fillcontinents') is not None and fcsh:
                            add_shadow(self.get_axobj('fillcontinents'), **kwfcsh)
                    if drawrivers and not self.get_axobj('drawrivers'):
                        self.set_axobj('drawrivers', self.map.drawrivers(**kwfilter(kwargs,'drawrivers')))

                #elif m.res == 's': # SHOM
                else:
                    from io import Shapes
                    if self.map.res=='s':
                        from vacumm.bathy.shorelines import Histolitt
                        shoreline = Histolitt(m=self.map, proj=True)
                    else:
                        shoreline = self.map.res
                    if isinstance(shoreline, Shapes):
                        try:
                            kwshoreline = {}
                            if not drawcoastlines:
                                kwshoreline['linewidth'] = 0
                            else:
                                kwshoreline.update(kwdrawcoastlines)
                            if not fillcontinents:
                                kwshoreline['fill'] = False
                            else:
                                kwshoreline['fillcolor'] = kwfillcontinents.pop('color')
                                kwshoreline.update(kwfillcontinents)
                            kwshoreline.update(show = False, axes=self.axes)
                            shoreline.plot(**kwshoreline)
                        except Exception, e:
                            import traceback
                            print '*** Error in shaprefile shoreline'
                            print traceback.format_exc()

            # Tick labels and lines
            kwpm_def = dict(linewidth=0.5)
            kwpm_def.update(kwfilter(kwargs, 'ticklabels_'))
            if ticklabel_size is not None: kwpm_def.update(fontsize=ticklabel_size)
            kwp = kwpm_def.copy() ; kwm = kwpm_def.copy()
            if kwargs.get('grid', True) is False:
                kwp['linewidth'] = kwm['linewidth'] = 0
            # - parallels
            if drawparallels:
                if self._xyhide_('y', kwargs.get('yhide', False)):
                    meridional_labels = 0
                kwp.update(labels=[int(meridional_labels),0,0,0])
#                kwp.update(kwpm_def)
                kwp.update(kwfilter(kwargs, 'yticklabels_'))
                kwp = kwfilter(kwargs,'drawparallels',defaults=kwp)
                kwgs = kwfilter(kwp,'gs',
                    defaults={'vmin':self.map.llcrnrlat, 'vmax':self.map.urcrnrlat,
                        'minutes':minutes})
                if parallels is None:
                    parallels = geo_scale(**kwgs)
                parallels = filter(lambda _:
                    _>= self.map.llcrnrlat and _<= self.map.urcrnrlat, parallels)
                if minutes: kwp.setdefault('fmt',
                    MinuteLabel(parallels, zonal=False, tex=None,
                        no_seconds=no_seconds, bfdeg=bfdeg))
                self.set_axobj('drawparallels', self.map.drawparallels(parallels,**kwp))
                self.parallels = parallels
            else:
                self.parallels = None
            # - meridians
            if drawmeridians:
                if self._xyhide_('x', kwargs.get('xhide', False)):
                    zonal_labels = 0
                kwm.update(labels=[0,0,0,int(zonal_labels)])
#                kwm.update(kwpm_def)
                kwm.update(kwfilter(kwargs, 'xticklabels_'))
                kwm = kwfilter(kwargs,'drawmeridians',defaults=kwm)
                kwgs = kwfilter(kwm,'gs',
                    defaults={'vmin':self.map.llcrnrlon, 'vmax':self.map.urcrnrlon,
                        'minutes':minutes})
                if meridians is None:
                    meridians = geo_scale(**kwgs)
                    if (meridians[-1]-meridians[0])>=360.: # to prevent overlaping
                        meridians = meridians[meridians<meridians[0]+360.]
                crnlon = self.map.llcrnrlon,
                meridians = filter(lambda _:
                    _>= self.map.llcrnrlon and _<= self.map.urcrnrlon, meridians)
                if minutes:
                    kwm.setdefault('fmt',
                        MinuteLabel(meridians, zonal=True,  tex=None,
                            no_seconds=no_seconds, bfdeg=bfdeg))
                self.meridians = meridians
            else:
                self.meridians = None

            # - bfdeg (bold face degrees) homogeneisation
            if (drawparallels and isinstance(kwp['fmt'], MinuteLabel) and
                    drawmeridians and isinstance(kwm['fmt'], MinuteLabel) and
                    bfdeg is None and
                    (kwp['fmt'].kwargs['bfdeg'] or kwm['fmt'].kwargs['bfdeg'])):
                kwp['fmt'].kwargs['bfdeg'] = kwm['fmt'].kwargs['bfdeg'] = True
            # - draw
            if drawparallels:
                self.set_axobj('drawparallels', self.map.drawparallels(parallels,**kwp))
            if drawmeridians:
                # Draw
                lonlabs = self.set_axobj('drawmeridians', self.map.drawmeridians(meridians,**kwm))
                # Remove duplicated labels
                llfound = []
                for ll in lonlabs.keys()[:]:
                    llm = ll%360.
                    istart = 1-int(llm in llfound)
                    for lab in lonlabs[ll][1][1:]:
                        lab.set_visible(False)
                    llfound.append(llm)



        # Map scale and compass
        if mscp:
            kw = kwfilter(kwargs, 'mscp')
            kw.update(kwfilter(kwargs, 'mapscale_', keep=True))
            kw.update(kwfilter(kwargs, 'compass_', keep=True))
            self.add_mscp(**kw)

        else:

            # Map scale
            if mapscale:
                self.add_mapscale(**kwfilter(kwargs, 'mapscale_'))

            # Compass
            if compass:
                self.add_compass(**kwfilter(kwargs, 'compass_'))

        if fullscreen: self.axes.set_frame_on(False)

        # Basic
        Plot2D.post_plot(self, **kwargs)


    def get_best_loc(self, onland=True, **kwargs):
        """Best location on the plot for an object according to land/sea mask"""
        return best_loc_map(self, onland=onland, **kwargs)



############################################################
## Utilities

def get_axis_scale(axis, type=None):
    """Get an axis scale relative standard units

    It searches for the units of the axis,
    and guess conversion factor.

    :Params:

        - **axis**: A :mod:`cdms2` axis.
        - **type**, optional: Its type.
          If ``None`` it is guessed.
          See :func:`~vacumm.misc.axes.axis_type`.

    :Return: A scalar which defaults to ``1.``
    """
    if type is None:
        type = vca.axis_type(axis).lower()
    units = getattr(axis, 'units', '')
    if type=='-' or not units: return 1.
    if type in ['x', 'y']:
        units
        #NOT FINISHED

def get_quiverkey_value(data):
    """Get a decent value for a quiver key"""
    if isinstance(data, tuple):
        data = N.ma.sqrt(data[0]**2+data[1]**2)
    vmax = N.ma.max(data) ; del data
    v10 = N.ma.log10(vmax)
    if ((v10+1) % 1) > (N.log10(.5) % 1):
        v10 = N.ma.ceil(v10)
    else:
        v10 = N.ma.floor(v10)
    return 10.**v10


############################################################
## Locators
############################################################



class AutoDateLocator2(AutoDateLocator):
    """A clever :class:`matplotlib.dates.AutoDateLocator`"""
    def __init__(self, *args,  **kwargs):
        noweek = kwargs.pop('noweek', 2)
        try:
            AutoDateLocator.__init__(self, *args, **kwargs)
        except:
            kwargs.pop('maxticks', None)
            AutoDateLocator.__init__(self, *args, **kwargs)
        self._oldlocator = None
        self._oldlims = None
        if noweek:
            self.intervald[DAILY] = [1, 2, 3, 7, 14, 21][:2+int(noweek)]
            self.minticks = 3

    def get_locator(self, *args, **kwargs):

        # Check cache
        if self._oldlocator is not None and \
            self._oldlims == self.axis.get_view_interval().tolist()+self.axis.get_data_interval().tolist():
            return self._oldlocator

        # Get normal locator
        locator = AutoDateLocator.get_locator(self, *args, **kwargs)

        # Rectifications
        try: # sampling interval
            sampling = locator.rule._rrule._interval
        except:
            sampling = locator.base._base
        update = False
        if self._freq == DAILY and sampling%7 == 0:
            # Fix daily/7 to weekly/monday locator (start on monday)
            locator.rule.set(byweekday=MO)
            locator.rule.set(interval=1)
            update = True
        elif self._freq == HOURLY and sampling > 1:
            # Fix hourly locator to start at midnight
            good = [2, 3, 4, 6, 8, 12]
            sampling = good[min(N.searchsorted(good, sampling), len(good)-1)]
            for i in xrange(sampling):
                try:
                    locator.rule.set(byhour=range(i, 24, sampling))
                except:
                    pass
            locator.rule.set(interval=1)
            update = True
        if update:
            locator.set_axis(self.axis)
            locator.set_view_interval(*self.axis.get_view_interval())
            locator.set_data_interval(*self.axis.get_data_interval())
        self._oldlocator = locator
        self._oldlims = self.axis.get_view_interval().tolist()+self.axis.get_data_interval().tolist()
        return locator

class AutoDateMinorLocator(AutoDateLocator2):
    """An extension to the :class:`AutoDateLocator2` for minor locators"""
    def __init__(self, *args, **kwargs):
        kwargs.setdefault('minticks', 3)
        kwargs.setdefault('maxticks', 11)
        AutoDateLocator2.__init__(self, *args, **kwargs)
    def viewlim_to_dt(self):
        major_ticks = self.axis.get_majorticklocs()[:2]
        return num2date(major_ticks[0], self.tz), num2date(major_ticks[-1], self.tz)
    def datalim_to_dt(self):
        return self.get_view_interval()


############################################################
## Formatters
############################################################

class AutoDateFormatter2(AutoDateFormatter):
    scaled = {
           365.0  : '%Y',
           30.    : '%b %Y',
           1.0    : '%d %b',
           1./24. : '%Hh',
           1./(60*24.) : '%Hh%M',
           1./(60*24.*60) : "%M'%Ss''",
           }
    def __init__(self, *args, **kwargs):
        AutoDateFormatter.__init__(self, *args, **kwargs)
        self.scaled = AutoDateFormatter2.scaled

class DualDateFormatter(DateFormatter):
    """Special formatter for dates

    Example: ['00h 01/10/2000' '02h' .... '23h'  '00h 01/10/2000'] to mark days and keep hours.
    Here the 'phase' is 0 (00h) and the level is 3 (='day').

    .. todo:: DualDateFormatter: verify if dual_fmt is really used
    """

    def __init__(self, level, fmt=None, dual_fmt=None, phase=None,
            locator=None, **kwargs):
        # Which level?
        slevels = ['year', 'month', 'week', 'day', 'hour', 'minute']
        if not isNumberType(level):
            level = level.strip().lower()
            if level.endswith('s'):
                level = level[:-1]
            if level not in slevels:
                level = -1
            else:
                level = slevels.index(level)
        self.level = level
        self.locator = locator

        # Autoformat
        best_phases = None
        if self.level == 0: # Year
            if fmt is None: fmt = '%b'
            if dual_fmt is None: dual_fmt = fmt+'%n%Y'
        elif self.level == 1: # Month
            if fmt is None: fmt = '%e'
            if dual_fmt is None: dual_fmt = fmt+'%n%b %Y'
            bast_phases = [0,  15]
        elif self.level == 2: # Week
            if fmt is None: fmt = '%a'
            if dual_fmt is None: dual_fmt = fmt+'%n%d/%m/%Y'
            # BAD PHASE FOR WEEKS! should be monday
            self.level = 2
        elif self.level == 3: # Day
            if fmt is None: fmt = '%Hh'
            if dual_fmt is None: dual_fmt = fmt+'%n%d/%m/%Y'
            self.level -=1
            best_phases = [0, 12]
        elif self.level == 4: # Hour
            if fmt is None: fmt = "%M'"
            if dual_fmt is None: dual_fmt = '%Hh'
            self.level -= 1
            best_phases = [0, 30]
        elif self.level == 5: # Minute
            if fmt is None: fmt = "%S''"
            if dual_fmt is None: dual_fmt = "%M'"
            self.level -= 1
            best_phases = [0, 30]
        else:
            if self.level == -2:
                if fmt is None: fmt = '%Y'
                if dual_fmt is None: dual_fmt = fmt
            elif self.level == -3 or self.level>5:
                if fmt is None: fmt = "%M'%Ss''"
                if dual_fmt is None: dual_fmt = fmt
                self.level = -3
            else:
                if fmt is None: fmt = '%Y-%d-%m %H:%M'
                if dual_fmt is None: dual_fmt = fmt
                self.level = -1
        DateFormatter.__init__(self, fmt, **kwargs)
        self.fmt = fmt
        self.dual_fmt = dual_fmt
        self._reqphase = phase
        if self.level<0: return
        if callable(phase):
            self._phase_check = self._phase = phase
        else:
            np = 5-self.level-1
            phases = [1, 1, 0, 0, 0] # m,d,H,M,S
            if isinstance(phase, int):
                phases[self.level] = phase
            phases = tuple(phases)
            if isinstance(phase, tuple):
                if len(phase)<np: # tail is missing
                    phase += tuple(phases[self.level+len(phase):])
                else: # too much head
                    phase = phase[-np:]
            else:
                phase = phases[self.level:]
            self._phase = phase
            self._phase_check_ = lambda dt: (
                dt.timetuple()[self.level+1:5]+(int(round(dt.second)), ) ==
                    tuple(self._phase))
            if locator: # check real case using locator
                dates = num2date(locator())
                if not any([self._phase_check_(date) for date in dates]):
                    self._phase = list(self._phase)
                    for bp in best_phases or []:
                        self._phase[0] = bp
                        if any([self._phase_check_(date) for date in dates]):
                            break
                    else: # fall back to the first date phase
                        self._phase = (dates[0].timetuple()[self.level+1:5]+
                            (int(round(dates[0].second)), ))



    def __call__(self, x, pos=None):
        dt = num2date(x, self.tz)

        # Main label
        if self.level>=0 and self._phase_check_(dt):
            return self.strftime(dt, self.dual_fmt)

        # Intermediate label
        return self.strftime(dt, self.fmt)

    @classmethod
    def factory(cls, locator, **kwargs):
        """Helper to setup an appropriate formatter associated to a specified locator"""
        # Get best arguments for initializing and return instance
        if 'level' in kwargs:
            level = kwargs.pop('level')
        else:
            keys = sorted(AutoDateFormatter2.scaled.keys(), reverse=True)
            tmin, tmax = locator.axis.get_view_interval()
            dtmin, dtmax = locator.viewlim_to_dt()
            if hasattr(locator, 'get_locator'):
                locator = locator.get_locator(dtmin, dtmax)
            if hasattr(locator, '_freq'):
                freq = locator._freq
            else:
                freq = locator.rule._freq
            trange = tmax-tmin
            if freq == YEARLY :
                kwargs.setdefault('fmt', AutoDateFormatter2.scaled[keys[0]])
                level = -2
            elif freq == MONTHLY:
                if trange > 5*365:
                    kwargs.setdefault('fmt', AutoDateFormatter2.scaled[keys[0]])
                    level = -2
                else:
                    level = 'year'
            elif freq == WEEKLY:
                level = 'month'
            elif freq == DAILY:
                if dtmax.month != dtmin.month:
                    level = 'month'
                else:
                    level = 'week'
            elif freq == HOURLY:
                level = 'day'
            elif freq == MINUTELY:
                level = 'hour'
            elif freq == SECONDLY:
                if trange<1./(24.*60):
                    level = -3
                else:
                    level = 'minute'
        kwargs['locator'] = locator
        return cls(level, **kwargs)


class AutoDualDateFormatter(Formatter):
    """Automatic formatter that searches for the best :class:`DualDateFormatter`"""

    def __init__(self, locator, **kwargs):
        self._locator = locator
        self._kwargs = kwargs
        self._formatter = self.get_formatter()

    def get_formatter(self):
        return DualDateFormatter.factory(self._locator, **self._kwargs)

    def __call__(self, x, pos=None):
        self._formatter = self.get_formatter()
        s = self._formatter(x, pos)
        return s

def _get_split_locator_(locator, kwargs):
    ls = locator.split('/')
    lb = locator.split(':')
    if len(ls)>1 and ls[1].isdigit():
        kwargs.setdefault('interval', int(ls[1]))
        locator = ls[0]
    elif len(lb)>1:
        locator = lb[0]
        by = [int(v) for v in lb[1].split(',') if v.isdigit()]
        if by:
            kwargs.setdefault('by'+locator.lower(), by)
    return locator


def setup_time_axis(axis, auto=True, formatter=None, rotation=None,
        locator=None, minor_locator=True, minor_formatter=None, nominor=False,
        maxticks=None, tz=None, interval_multiples=False, **kwargs):
    """Setup tick positions and labels of an time axis

    :Params:

        - **axis**: :class:`~matplotlib.axis.Axis` instance (like ``P.gca().xaxis``)
        - **tz**, optional: Time zone.
        - **auto**, optional: Auto Scaling [default: True]
        - **rotation**, optional: Rotation angle of tick labels.
          If None, automatic [default: None]
        - **formatter**, optional: Date format:

            - 'mpl' or 0 : use the internal Matplotlib auto date locator.
            - "simple" or 1 or "auto": :class:`AutoDateFormatter2`
            - "dual", 2, None, tuple or dict: :class:`AutoDualDateFormatter`
              (default)
            - String: :class:`DateFormatter`
            - else a :class:`matplotlib.ticker.Formatter` instance.

        - **locator**, optional: Major locator. Can be within
          ['year','month','Weekday','day','hour','minute','second'],
          be like :class:`matplotlib.dates.MonthLocator`.
          or have a special value:

            - None or 'auto' or 'vacumm': use the :class:`AutoDateLocator`
              (default)
            - 'mpl': use the internal Matplotlib auto date locator.

        - **minor_locator**, optional: Minor locator.
        - **nominor**, optional: Do not try to add minor ticks [default: False]
        - **locator_<keyword>**, optional: <keyword> is passed to locator if
          locator is a string. If locator = 'month',
          locator = MonthLocator(locator_<keyword>=<value>).
        - **minor_locator_<keyword>**, optional: Same with minor_locator.
        - **maxticks**, optional: Maximal number of major ticks when
          default auto locator is used.
    """
    if isinstance(axis, int):
        axis = 'xy'[axis]
    if isinstance(axis, str):
        axis = getattr(P.gca(), xy+'axis')
    axes = axis.axes
    iaxis = 1-int(axis.axes.xaxis is axis)
    xy = 'xy'[iaxis]
    yx = 'yx'[iaxis]

    # Base
    try:
        axis.axis_date()
    except:
        import datetime
        axis.update_units(datetime.date(2009,1,1))

    # Scale axes
    if auto:
        axes.autoscale_view(**{'scale'+xy:True,'scale'+yx:False})

    # Guess locators
    major_locator = locator or kwargs.get('major_locator', None)
    if nominor: minor_locator = False
    locs = ['year','month','weekday','day','hour','minute','second']
    locs.extend([(loc+'s') for loc in locs])
    kwmjl = kwfilter(kwargs, 'major_locator', defaults=kwfilter(kwargs, 'locator'))
    kwmnl = kwfilter(kwargs, 'minor_locator')
    # - major
    if major_locator is None:
        major_locator = 'auto'
    if isinstance(major_locator, basestring):
        if major_locator.lower()=='mpl':
            major_locator = None
        else:
            major_locator = _get_split_locator_(major_locator, kwmjl)
            if (major_locator.lower().startswith('auto') or
                    major_locator.lower()=='vacumm'):
                maxticks = kwargs.get('nmax_ticks', maxticks) # compat
                kwmjl.setdefault('maxticks', maxticks)
                major_locator = AutoDateLocator2(**kwmjl)
            elif major_locator.lower() in locs:
                major_locator = eval(major_locator.lower().title()+'Locator(**kwmjl)')
    if major_locator:
        axis.set_major_locator(major_locator)
    else:
        major_locator = axis.get_major_locator()
    major_locator.set_axis(axis)
    if hasattr(major_locator, 'interval_multiples'):
        major_locator.interval_multiples = interval_multiples
    # - minor
    if minor_locator is 1 or minor_locator is True:
        minor_locator = 'auto'
    if isinstance(minor_locator, str):
        minor_locator = _get_split_locator_(minor_locator, kwmnl)
        if minor_locator.lower() in locs:
            minor_locator = eval(minor_locator.lower().title()+'Locator(**kwmnl)')
        elif minor_locator.lower().startswith('auto'):
            minor_locator = AutoDateMinorLocator(**kwmnl)
        else:
            minor_locator = None
    if minor_locator:
        axis.set_minor_locator(minor_locator)
    else:
        minor_locator = axis.get_minor_locator()
    minor_locator.set_axis(axis)
    if hasattr(minor_locator, 'interval_multiples'):
        minor_locator.interval_multiples = True

    #print 'minor_locator', minor_locator
    #print 'major_locator', major_locator

    # Tick format
    # - major
    fmt = formatter or kwargs.get('fmt', None) or kwargs.get('major_formatter', None)
    if fmt is None: fmt = 'dual' # default
    if fmt == 'mpl' or fmt==0: # matplotlib
        fmt = None
    elif fmt == 'simple' or fmt == 1 or fmt=="auto":
        fmt = AutoDateFormatter2(major_locator)
    elif fmt == 'dual' or fmt is True or fmt  == 2:
        fmt = AutoDualDateFormatter(major_locator)
    elif isinstance(fmt, basestring):
        fmt = DateFormatter(fmt)
    elif isinstance(fmt, list):
        fmt = AutoDualDateFormatter(major_locator, *fmt)
    elif isinstance(fmt, dict):
        fmt = AutoDualDateFormatter(major_locator, **fmt)
    elif isinstance(fmt, tuple):
        if len(fmt) == 1:
            fmt += ({}, )
        elif not isinstance(fmt[1], dict):
            fmt = (fmt[0], {})
        fmt = DualDateFormatter(fmt[0], **fmt[1])
    if fmt:
        axis.set_major_formatter(fmt)
    if rotation is not None and rotation!=0 \
        and not isinstance(fmt, (DualDateFormatter, AutoDualDateFormatter)):
        P.setp(axis.get_majorticklabels(), "rotation", rotation)
    # - minor
    if not nominor and not isinstance(minor_locator, NullLocator):
        if minor_formatter is True:
            minor_formatter = AutoDateFormatter2()
        elif isinstance(minor_formatter, basestring):
            minor_formatter = DateFormatter(minor_formatter)
        if minor_formatter:
            axis.set_minor_formatter(minor_formatter)



def add_agg_filter(objs, filter, zorder=None, ax=None, add=True):
    """Add a filtered version of objects to plot

    :Params:

        - **objs**: :class:`matplotlib.artist.Artist` instances.
        - **filter**: :class:`BaseFilter` instance.
        - **zorder**, optional: zorder (else guess from ``objs``).
        - **ax**, optional: class:`matplotlib.axes.Axes` instance.

    Inspired from http://matplotlib.sourceforge.net/examples/pylab_examples/demo_agg_filter.html .
    """
    # Input
    if not isinstance(objs, (list, tuple)):
        objs = [objs]
    elif len(objs)==0:
        return []

    # Filter
    if ax is None: ax = P.gca()
    shadows = FilteredArtistList(objs, filter)
    if hasattr(add, 'add_artist'):
        add.add_artist(shadows)
    elif add:
        ax.add_artist(shadows)

    # Text
    for t in objs:
        if isinstance(t, Text):
            t.set_path_effects([Normal()])

    # Adjust zorder
    if zorder is None or zorder is True:
        same = zorder is True
        if hasattr(objs, 'get_zorder'):
            zorder = objs.get_zorder()
        else:
            zorder = objs[0].get_zorder()
        if not same:
            zorder -= 0.1
    if zorder is not False:
        shadows.set_zorder(zorder)

    return shadows

def add_shadow(objs, width=3, xoffset=2, yoffset=-2, alpha=0.5, color='k',
        zorder=None, ax=None, add=True):
    """Add a drop-shadow to objects

    :Params:

        - **objs**: :class:`matplotlib.artist.Artist` instances.
        - **width**, optional: Width of the gaussian filter in points.
        - **xoffset**, optional: Shadow offset along X in points.
        - **yoffset**, optional: Shadow offset along Y in points.
        - **color**, optional: Color of the shadow.
        - **zorder**, optional: zorder (else guess from ``objs``).
        - **ax**, optional: class:`matplotlib.axes.Axes` instance.

    Inspired from http://matplotlib.sourceforge.net/examples/pylab_examples/demo_agg_filter.html .
    """
    if color is not None: color = RGB(color)
    try:
        gauss = DropShadowFilter(width, offsets=(xoffset, yoffset), alpha=alpha, color=color)
        return add_agg_filter(objs, gauss, zorder=zorder, ax=ax, add=add)
    except:
        warn('Cannot plot shadows using agg filters')

def add_glow(objs, width=3, zorder=None, color='w', ax=None, alpha=1., add=True):
    """Add a glow effect to text

    :Params:

        - **objs**: Plotted objects.
        - **width**, optional: Width of the gaussian filter in points.
        - **color**, optional: Color of the shadow.
        - **zorder**, optional: zorder (else guess from ``objs``).
        - **ax**, optional: class:`matplotlib.axes.Axes` instance.

    Inspired from http://matplotlib.sourceforge.net/examples/pylab_examples/demo_agg_filter.html .
    """
    if color is not None: color = RGB(color)
    try:
        white_glows = GrowFilter(width, color=color, alpha=alpha)
        return add_agg_filter(objs, white_glows, zorder=zorder, ax=ax, add=add)
    except:
         warn('Cannot add glow effect using agg filters')

def add_lightshading(objs, width=7, fraction=0.5, zorder=None, ax=None, add=True,
        **kwargs):
    """Add a light shading effect to objects

    :Params:

        - **objs**: Plotted objects.
        - **width**, optional: Width of the gaussian filter in points.
        - **fraction**, optional: Unknown.
        - **zorder**, optional: zorder (else guess from ``objs``).
        - **ax**, optional: class:`matplotlib.axes.Axes` instance.
        - Extra keywords are passed to :class:`matplotlib.colors.LightSource`

    Inspired from http://matplotlib.sourceforge.net/examples/pylab_examples/demo_agg_filter.html .
    """
    if zorder is None: zorder = True
    try:
        lf = LightFilter(width, fraction=fraction, **kwargs)
        return add_agg_filter(objs, lf, zorder=zorder, add=add, ax=ax)
    except:
         warn('Cannot add light shading effect using agg filters')


class MinuteLabel:
    def __init__(self, m, zonal=True, **kwargs):
        bfdeg = kwargs.pop('bfdeg', None)
        if not isinstance(m, Basemap) and (bfdeg is None or bfdeg=='auto'):
            bfdeg = False if N.size(m)==0 else (N.asarray(m)%1).ptp()!=0
        if zonal:
            if isinstance(m, Basemap):
                auto_minutes =  int(m.urcrnrlon) != int(m.llcrnrlon)
            else:
                auto_minutes =  int(min(m)) != int(max(m))
            self.func = lonlab
        else:
            if isinstance(m, Basemap):
                auto_minutes =  int(m.urcrnrlat) != int(m.llcrnrlat)
            else:
                auto_minutes =  int(min(m)) != int(max(m))
            self.func = latlab
        kwargs['bfdeg'] = bfdeg
        kwargs['decimal'] = False
        kwargs['no_zeros'] = True
        kwargs['auto_minutes'] = auto_minutes
        self.kwargs = kwargs
    def __call__(self, deg):
        return self.func(deg, **self.kwargs)

class AutoDegreesMinutesLocator(AutoLocator):
    def bin_boundaries(self, vmin, vmax):
        steps = None
        mn = 1/60.
        if (vmax-vmin) > 50.:
            steps = [1, 2, 3, 6, 9, 10]
        elif (vmax-vmin) > 3.:
            steps = [1, 2, 2.5, 3, 5, 10]
        elif vmax//mn != vmin//mn:
            nmn = int(N.ceil((vmax-vmin)*60.))+1
            nmax = 10
            if nmn > nmax:
                steps = [1, 10/6.,15/6.,20/6.,30/6.,10]
        self.set_params(steps=steps)
        return AutoLocator.bin_boundaries(self, vmin, vmax)

class AutoDegreesMinutesFormatter(Formatter):
    """Phase formatter with degrees and minutes

    :Example:

        >>> locator = xaxis.get_major_locator()
        >>> xaxis.set_formatter(AutoDegreesMinutesFormatter(locator, label='lon'))
    """
    def __init__(self, locator=None, **kwargs):
        if not isinstance(locator, Locator):
            data = N.asarray(locator)
            locator = data.min(), data.max()
        self.locator = locator
        self.kwargs = kwargs.copy()
        self.kwargs.setdefault('decimal', False)
    def __call__(self, x, pos=None):
        if isinstance(self.locator, tuple):
            vmin, vmax = self.locator
        else:
            vmin, vmax = self.locator.axis.get_view_interval()
        kwargs = self.kwargs.copy()
        kwargs['auto_minutes'] = vmax//1 != vmax//1
        return phaselab(x, **kwargs)



class DepthFormatter(Formatter):
    def __call__(self, x, pos=None):
        return "{:g}m".format(x)

def twinxy(xy, ax=None, fig=None):
    """Create an :func:`~matplotlib.axes.Axes` instance based on existing one(s)*

    This is an fusion and extension of :func:`matplotlib.pyplot.twinx` and
    :func:`matplotlib.pyplot.twiny`

    :Params:

        - **xy**: A string containing ``"x"`` and/or ``"y"``
        - **ax**, optional: Consider this axes instance instead of the current one.
        - **fig**, optional: Consider this figure instead of the current one.
    """
    if ax is None:
        if fig is None:
            ax = P.gca()
        else:
            ax = fig.gca()
    if not isinstance(xy, str): return ax
    fig = ax.figure
    twinx = 'x' in xy
    twiny = 'y' is xy
    if not twinx and not twiny:
        return ax
    kw = dict(frameon=False)
    if twinx and not twiny:
        kw.update(sharex=ax)
    if twiny and not twinx:
        kw.update(sharex=ax)
    nax = fig.add_axes(ax.get_position(True), **kw)
    if twinx:
        nax.yaxis.tick_right()
        nax.yaxis.set_label_position('right')
        ax.yaxis.tick_left()
        if not twiny: nax.xaxis.set_visible(False)
    if twiny:
        nax.xaxis.tick_right()
        nax.xaxis.set_label_position('right')
        ax.xaxis.tick_left()
        if not twinx: nax.yaxis.set_visible(False)
    return nax


def _add_label_(text, ax0, ax1, ay0, ay1, ax, va, ha, rotation, shadow, glow, **kwargs):
    if ax is None: ax = P.gca()
    fig = ax.figure
    b = ax.get_position()
    x = ax0*b.x0 + ax1*b.x1
    y = ay0*b.y0 + ay1*b.y1
    kwsh = kwfilter(kwargs, 'shadow')
    kwgl = kwfilter(kwargs, 'glow')
    o = fig.text(x, y, text, va=va, ha=ha, rotation=rotation, **kwargs)
    if shadow:
        add_shadow(o, ax=ax, **kwsh)
    if glow:
        add_glow(o, ax=ax, **kwgl)
    return o

def add_left_label(text, pos=.1, ax=None, va='center', ha='left',
    rotation=90., shadow=False, glow=False, **kwargs):
    """Add a text label to the left of a plot"""
    return _add_label_(text, 1-pos, pos, .5, .5, ax, va, ha, rotation, shadow, glow, **kwargs)

def add_right_label(text, pos=.1, ax=None, va='center', ha='right',
    rotation=-90., shadow=False, glow=False, **kwargs):
    """Add a text label to the left of a plot"""
    return _add_label_(text, pos, 1-pos, .5, .5, ax, va, ha, rotation, shadow, glow, **kwargs)

def add_top_label(text, pos=.1, ax=None, va='top', ha='center',
    rotation=0., shadow=False, glow=False, **kwargs):
    """Add a text label to the left of a plot"""
    return _add_label_(text, .5, .5, pos, 1-pos, ax, va, ha, rotation, shadow, glow, **kwargs)

def add_bottom_label(text, pos=.1, ax=None, va='top', ha='center',
    rotation=0., shadow=False, glow=False, **kwargs):
    """Add a text label to the left of a plot"""
    return _add_label_(text, .5, .5, 1-pos, pos, ax, va, ha, rotation, shadow, glow, **kwargs)


_locations = ['upper right',
         'upper left',
         'lower left',
         'lower right',
         'center left',
         'center right',
         'lower center',
         'upper center',
         'center center',
         'center']

def loc2tuple(loc, xpad=0.02, ypad=0.02):
    """Location as tuple of (x,y) in relative coordinates"""
    if isinstance(loc, tuple): return loc
    if isinstance(loc, basestring):
        if len(loc.split())==1:
            loc = loc+' '+loc
    assert loc in _locations, 'loc must be a tuple or a string (%s)'% (", ".join(_locations))
    sy, sx = loc.split()
    xpad = abs(xpad)
    if xpad>.5: xpad = 1-xpad
    ypad = abs(ypad)
    if ypad>.5: ypad = 1-ypad
    x = {"left":xpad, 'center':.5, 'right':1-ypad}[sx]
    y = {"lower":xpad, 'center':.5, 'upper':1-ypad}[sy]
    return x, y

def loc2align(loc, ha=None, va=None, margin=1/3.):
    """From location to dict of ha and va

    :Params:

        - **loc**: (x,y) or string like "upper right.
        - **ha/va**, optional: alignments.

    :Return: dict(ha=ha, va=va)
    """
    x, y = loc2tuple(loc, xpad=0, ypad=0)
    if ha is None:
        if x<margin:
            ha = 'left'
        elif x>(1-margin):
            ha = 'right'
        else:
            ha = 'center'
    if va is None:
        if y<margin:
            va = 'bottom'
        elif y>(1-margin):
            va = 'top'
        else:
            va = 'center'
    return dict(ha=ha, va=va)

def loc2offset(loc, xpad, ypad=None, margin=1/3.):
    """From location to (xoffset, ypoffset) where x/yoffset = +/- x/ypad

    :Return: (xoffset,yoffset)
    """
    align = loc2align(loc, margin=margin)
    xoffset = yoffset = 0
    if ypad is None: ypad = xpad
    if align['ha'] == 'left':
        xoffset = xpad
    elif align['ha'] == 'right':
        xoffset = -xpad
    if align['va'] == 'top':
        yoffset = -ypad
    elif align['va'] == 'bottom':
        yoffset = ypad
    return xoffset, yoffset


def best_loc_map(m, onland=True, allowed=_locations):
    """Find the best location on a plot map according to the land/ocean repartition"""
    from collections import OrderedDict
    if isinstance(m, Map): m = m.map
    if not hasattr(m, 'coastpolygons'):
        sloc = allowed[0]
    else:
        from grid.masking import polygons
        from grid import bounds2d
        from _geoslib import Polygon
        fractions = N.zeros((3, 3))
        polys = polygons(m)
        x = m.xmin + (m.xmax-m.xmin)*(0.5+N.arange(3))/3.
        y = m.ymin + (m.ymax-m.ymin)*(0.5+N.arange(3))/3.
        xxb, yyb = bounds2d(x, y)
        for j in xrange(3):
            for i in xrange(3):
                pcell = Polygon(N.array([xxb[j, i], yyb[j, i]]).T)
                for pcoast in polys:
                    if pcell.within(pcoast):
                        fractions[j, i] = 1.
                        break
                    if not pcell.intersects(pcoast):
                        continue
                    for p in pcell.intersection(pcoast):
                        fractions[j, i] += p.area()

        if not onland:
            fractions = 1-fractions
        jmax, imax = N.unravel_index(fractions.argmax())
        sloc = '%s %s'%(['left', 'center', 'right'][imax], ['bottom', 'center', 'top'][jmax])

    return _loc2tuple_(sloc)




def add_param_label(text, loc=(0.01, 0.01), color='0.4', size=8, family='monospace', fig=None, **kwargs):
    """Add parameters description to the bottom/left of the figure

    :Example:

        >>> c = curve2(sst, show=False)
        >>> c.add_param_label(dict(max=.23, kz=0.25))

    :Params:

        - **text**: Either a string or a dictionary.
    """
    # Convert dict to text
    if isinstance(text, dict):
        clsname = text.__class__.__name__
        tt = []
        for item in text.items():
            tt.append('%s=%s'%item)
        text = ', '.join(tt)

    if fig is None: fig = P.gcf()
    loc = loc2tuple(loc, xpad=0.01, ypad=0.01)
    return fig.text(loc[0], loc[1], str(text), color=color, size=size, family=family, **kwargs)



class Animator(object):
    """Animate objects on a figure

    :Example:

        >>> anim = Animator()
        >>> anim.append(P.plot([5,6])
        >>> anim.append(P.plot([4,8])
        >>> anim.make_animation()

    """
    def __init__(self, fig=None):
        self.objs = []
        if fig is None: fig = P.gcf()
        self.fig = fig

    def append(self, obj, frame=None):
        # Set frame index
        nobjs = len(self.objs)
        if frame == 'last':
            frame == -1
        elif frame=='new':
            frame = None
        if nobjs==0:
            frame = None
        if isinstance(frame, int):
            if frame<0:
                frame = max(0, nobjs-frame)
            elif frame>nobjs-1:
                frame = None
            else:
                frame = min(nobjs-1, frame)

        # Get layer
        if frame is None: # New layer
            frameobjs = []
            self.objs.append(frameobjs)
            frame = len(self.objs)-1
        else: # Old layer
            frameobjs = self.objs[frame]

        # Append data
        if isinstance(obj, list):
            if hasattr(obj[0], 'get_figure'):
                if self.fig is None and obj:
                    self.fig = obj[0].get_figure()
                else:
                    assert self.fig == obj[0].get_figure()
            frameobjs.extend(obj)
        else:
            if hasattr(obj, 'get_figure'):
                if self.fig is None:
                    self.fig = obj.get_figure()
                else:
                    assert self.fig == obj.get_figure()
            frameobjs.append(obj)

        return frame

    def make_animation(self, **kwargs):
        """Create the animation object"""
        if self.fig is None: return
        if not self.objs: return
        from matplotlib.animation import ArtistAnimation
        self.animation = ArtistAnimation(self.fig, self.objs, **kwargs)
        return self.animation


def hlitvs(color='.95', axis='x', units='ticks', axes=None, maxticks=10, **kwargs):
    """Highlight intervals between ticks

    :Params:

        - *color*: Background color.
        - *axis*: Matplotlib axis or 'x'/'y'.
        - **units**, optional: Interval types

            - `"ticks"`: Use axis ticks.
            - A list or array: use it as ticks.
            - `"auto"`: Estimate ticks using :class:`~matplotlib.ticker.AutoLocator`.
            - `"date"` or `"time"`: Same but using :class:`AutoDateLocator2`.
            - A time string like `"day"` for using :class:`~matplotlib.dates.DayLocator`.
            - A locator.

        - Other keyparam are passed to :func:`~matplotlib.pyplot.axhspan`
          or :func:`~matplotlib.pyplot.axvspan`.
    """
    # Get axis
    axes = kwargs.pop('ax', axes)
    if isinstance(axis, Axes):
        axes = axis
        axis = 'x'
    if isinstance(axis, basestring):
        if units.endswith('s'): units = units[:-1]
        if axes is None: axes = P.gca()
        axis = getattr(axes, axis+'axis')
    xy = 'xy'[isinstance(axis, YAxis)]
    axes= axis.get_axes()

    # Locators and ticks
    kwloc = kwfilter(kwargs, 'locator_')
    if units=='ticks':
        ticks = axis.get_ticklocs()
    elif isinstance(units, (list, N.ndarray)):
        ticks = units
    else: # locator
        if units == 'auto':
            locator = AutoLocator(**kwloc)
        elif units=='date' or units=='time':
            locator = AutoDateLocator2(**kwloc)
        elif isinstance(units, basestring):
            locator = getattr(matplotlib.dates, units.title()+'Locator')(**kwloc)
        locator.set_axis(axis)
        ticks = locator()
    tmin, tmax = axis.get_view_interval()
    if isinstance(ticks, N.ndarray):
        ticks = ticks.tolist()
    else:
        ticks = list(ticks)
    if tmin!=ticks[0]: ticks.insert(0, tmin)
    if tmax!=ticks[-1]: ticks.append(tmax)

    # Patch
    alpha = vcc.RGBA(color)[-1]
    kwargs.setdefault('zorder', 0)
    kwargs.update(facecolor=color)
    kwargs.setdefault('linewidth', 0)
    kwargs.setdefault('label', '_nolegend_')
    kwargs.setdefault('alpha', alpha)
    objs = []
    axspan = getattr(axes, 'ax%sspan'%'vh'[xy=='y'])
    for i in xrange(0, len(ticks)-1, 2):
        objs.append(axspan(ticks[i], ticks[i+1], **kwargs))
#        objs[-1].set_zorder(0)
    return objs


class _PPatch(Patch):
    """
    Base class for patches with size in pixels.

    You must define your coordinates in  attribute _path_coords
    between -5 and 5.
    """
    def __str__(self):
        return "Compass(%s,%s;%s)" % (self.center[0], self.center[1], self.size)

    def __init__(self, xy, size, angle=0, anglemode='pixels', posref=None, offset=None,
        **kwargs):
        """
        *xy*
          center of compass

        *size*
          size of compass


        """
        Patch.__init__(self, **kwargs)

        self.center = xy
        self.size = size
        self.angle = angle
        self.anglemode = anglemode
        self.posref = posref
        self.offset = offset

        path_coords = N.array(self._path_coords, 'f')
        path_coords *= 0.1
        self._path = Path(path_coords, closed=False)

        self._patch_transform = mtransforms.IdentityTransform()


    def _update_transform_(self):
        self._patch_transform = self._get_pixrot_transform_()

    def _get_pixrot_transform_(self, size=None):
        if size is None: size=self.size
        transform = Artist.get_transform(self) if self.is_transform_set() else None
        return _transform_pixrot_(self.center, size, self.angle, self.anglemode,
            ax = self.get_axes(), posref=self.posref, transform=transform)

    def get_patch_transform(self):
        self._update_transform_()
        return self._patch_transform

    def get_path(self):
        return self._path

    def get_transform(self):
        t = Patch.get_transform(self)
        if self.offset is not None:
            t = t+mtransforms.Affine2D().translate(*self.offset)
        return t

    def draw(self, renderer):
        self._update_transform_()
        Patch.draw(self, renderer)

class QuarterRightCompass(_PPatch):
    _path_coords = [[0, 0], [1, 1], [0, 5]]
#    _path_coords = [[0, 0], [1, 0], [1, 1], [0, 1]]
class QuarterLeftCompass(_PPatch):
    _path_coords = [[0, 0], [-1, 1], [0, 5]]

class ArrowCompass(_PPatch):
    _path_coords = [[-.75, -5], [-.25, 3.5], [-1, 3], [0, 5], [1, 3], [.25, 3.5],
        [.75, -5], [0, -4]]

class PPText(Text):
    def __init__(self, *args, **kwargs):
        self._vc_offset = kwargs.pop('offset', 0)
        self._vc_ppatch = kwargs.pop('ppatch', 0)
        Text.__init__(self, *args, **kwargs)

    def get_transform(self):
        t = self._vc_ppatch._get_pixrot_transform_(self._vc_ppatch.size+self._vc_offset)+ \
            Artist.get_transform(self._vc_ppatch)
        if self._vc_ppatch.offset is not None:
            t = t + mtransforms.Affine2D().translate(*self._vc_ppatch.offset)
        return t

def _transform_(transform, default=None, ax=None, fig=None):
    if ax is None: ax = P.gca()
    if default is None: default = ax.transData
    if transform is None: return default
    if isinstance(transform, basestring):
        if transform.lower()=='figure':
            if fig is None:
                fig = P.gcf() if ax is None else ax.fig
            return fig.transFigure
        if hasattr(ax, 'trans'+transform.title()):
            return getattr(ax, 'trans'+transform.title())
    return transform


def _transform_pixrot_(center, size, angle, anglemode, transform=None, posref=None, ax=None):
        """Special transform: size in pixel, rotation, translation in data

        :Params:

            - **trandform**: Transform for the center location.
            - **posref**: Reference point for the angle if anglemode == 'data'.
              It default to the center. Values must be in data coordinates.
        """

        if ax is None: ax = P.gca()
        transform = _transform_(transform, 'data', ax=ax)

        # center
        xp0, yp0 = transform.transform(center)

        # scales
        xp1, yp1 = xp0 + size,  yp0 + size
        xcorner, ycorner = transform.inverted().transform_point((xp1, yp1))
        xscale = xcorner-center[0]
        yscale = ycorner-center[1]

        # angle
        anglemode = str(anglemode)
        if anglemode is None or anglemode.startswith('dot'): anglemode = 'pixels'
        if not anglemode.startswith('pix') and not anglemode.startswith('dat'):
            raise PlotError('Unkown anglemode: %s'%anglemode)
        if anglemode.startswith('dat'): # from data to pixels

            ar = N.radians(angle)

            if posref is None:
                posref = center
                if transform is not ax.transData:
                    posref = (transform-ax.transData).transform_point(posref)
            if posref[0]>1.e20 or posref[1]>1e20:
                raise PlotError('Coordinates of reference seems wrong: %s,%s'%tuple(posref))
            xlen = ylen = min(posref)*0.01
            xr0, yr0 = ax.transData.transform_point(posref)
            xr1, yr1 = ax.transData.transform_point((posref[0]+xlen*N.cos(ar),
                posref[1]+ylen*N.sin(ar)))
            angle = N.degrees(N.arctan2(yr1-yr0, xr1-xr0))

        # Transform
        t = mtransforms.Affine2D() \
            .rotate_deg(angle) \
            .scale(xscale, yscale) \
            .translate(*center)
        return t

def _add_text_(ax, text, **kwtext):
    ax._set_artist_props(text)
    text.update(kwtext)
    ax.texts.append(text)
    return text

def add_compass(x, y, size=40, facecolor1='k', facecolor2='w', edgecolor='k',
    text_color='k', text_size='medium', linewidth=0.5, alpha=1, text_pad=5,
    style='simple',
    angle=0, ax=None, m=None, anglemode='pixels', **kwpatch):
    """Add a compass to the current plot

    :Params:

        - **x/y**: Position in data coordinates.
        - **size**, optional: size in opixels.
        - **style**, optional: "simple", "fancy".
        - **angle**, optional: Angle of the north (trigo).
        - **anglemode**, optional: "pixels" or "data".
        - **facecolor1**, optional: Dark face color.
        - **facecolor2**, optional: Light face color.
        - **edgecolor**, optional: Edges color.
        - **text_color**, optional: Text labels color.
        - **text_size**, optional: Text labels size.
        - **text_<param>**, optional: ``<param>`` is passed to
          :class:`~matplotlib.text.Text` when adding labels.
        - **fontsize/color**, optional: Same as ``text_size/color``.
    """

    kwtext = kwfilter(kwpatch, 'text_')
    kwtext.update(color=text_color, size=text_size, alpha=alpha)
    if ax is None:
        if m:
            ax = m.ax or m._check_ax
        else:
            ax = P.gca()
    if m:
        x, y = m(x, y)
    if style is None: style = 'arrow'
    else: style = str(style)



    # Loop on quarters
    dict_check_defaults(kwpatch, linewidth=linewidth, alpha=alpha, clip_on=False,
        edgecolor=edgecolor)
    patches = []
    texts = []
    if style.startswith('a') or style.startswith('s'):

        # Patch
        kwp = kwpatch.copy()
        kwp['facecolor'] = facecolor1
        patches.append(ax.add_patch(ArrowCompass((x, y), size, angle=angle, anglemode=anglemode, **kwp)))

        # Label (north only)
        text = PPText(0, .5, 'N', offset=text_pad, ppatch=patches[-1], ha='center', va='bottom')
        texts.append(_add_text_(ax, text, **kwtext))

    elif style.startswith('f'):

        for iq, (label, ha, va) in enumerate([
            ('N', 'center', 'bottom'),
            ('W', 'right', 'center'),
            ('S', 'center', 'top'),
            ('E', 'left', 'center')]):

            aa = iq*90.

            # Loop on back/white patches
            for (C, fc) in [
                (QuarterRightCompass, facecolor1),
                (QuarterLeftCompass, facecolor2),
                ][:]:
                kwp = kwpatch.copy()
                kwp['facecolor'] = fc
                patches.append(ax.add_patch(C((x, y), size, angle=aa+angle,
                    anglemode=anglemode, **kwp)))


            # Add text labels
            text = PPText(0, .5, label, offset=text_pad, ppatch=patches[-1], ha=ha, va=va)
            texts.append(_add_text_(ax, text))

    else:

        raise PlotError('Unknown compass style. Please use one of : '+
            ', '.join(['simple', 'fancy']))


    return patches, texts

def _asnum_(xy):
    """Get xy as a number

    If it is a number or a numpy array, it not converted,
    else it is converted with :func:`numtime`.

    xy can also be a list, a list of lists, etc.
    """
    if isinstance(xy, N.ndarray): return xy
    single = not isinstance(xy, list)
    xys = xy if not single else [xy]
    out = []
    for xy in xys:
        if is_numtime(xy):
            out.append(xy)
            continue
        if isinstance(xy, list):
            out.extend(xy)
            continue
        xy = numtime(xy)
        out.append(xy)
    if single: return out[0]
    return out



docfiller.scan(Plot, Plot.format_axes, Plot.load_data, Plot._check_order_,
    Plot.pre_plot, Plot.post_plot,
    Plot1D._set_axes_, Plot1D._check_order_,
    Curve.plot, Curve.load_data,
    Bar.plot,
    Stick.load_data, Stick.plot,
    ScalarMappable, ScalarMappable.colorbar, ScalarMappable.post_plot,
    ScalarMappable.get_cmap, ScalarMappable.get_levels,
    Plot2D.load_data,
    Plot2D.plot, Plot2D.plot_contour, Plot2D.plot_fill,
    Plot2D.plot_quiver, Plot2D._set_axes_,
    Map.load_data, Map.pre_plot, Map.post_plot,
    quiverkey_=QuiverKey.quiverkey,
    savefig_=Plot.savefig)<|MERGE_RESOLUTION|>--- conflicted
+++ resolved
@@ -65,12 +65,11 @@
 from matplotlib.transforms import offset_copy
 from mpl_toolkits.basemap import Basemap
 
-<<<<<<< HEAD
 from vacumm import VACUMMError
 from vacumm.config import VACUMM_CFG, VACUMM_CFGSPECS, VACUMM_VDT, get_cfg_checked
 from .misc import (kwfilter, dict_aliases, geo_scale, lonlab, latlab, deplab, cp_atts,
     auto_scale, zoombox, dict_check_defaults, basic_auto_scale, dict_copy_items,
-    dict_merge)
+    dict_merge, phaselab)
 from ._ext_plot import (FilteredArtistList, DropShadowFilter, GrowFilter,
     LightFilter)
 from .docstrings import docfiller
@@ -80,16 +79,6 @@
 from .axes import (check_axes, istime, axis_type, set_order, get_order, merge_orders,
     check_order, order_match, isaxis)
 from .axes import set_order, isaxis, axis_type
-=======
-from ._ext_plot import (DropShadowFilter, FilteredArtistList, GrowFilter,
-    LightFilter)
-from .misc import (kwfilter, dict_aliases, geo_scale, lonlab, latlab, deplab, cp_atts,
-    auto_scale, zoombox, dict_check_defaults, basic_auto_scale, dict_copy_items,
-    dict_merge, phaselab)
-from .atime import mpl, comptime, strftime, is_numtime, numtime
-from .axes import (check_axes, istime, axis_type, set_order, get_order, merge_orders,
-    check_order, order_match, isaxis)
->>>>>>> d66d5562
 from .color import get_cmap, cmap_magic, cmap_rainbow, RGB, land, whiten, darken, RGBA
 from .grid import meshbounds, get_axis, meshgrid, var2d
 from .basemap import create_map
