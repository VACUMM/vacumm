--- conflicted
+++ resolved
@@ -1,6 +1,6 @@
 # -*- coding: utf8 -*-
 """Classes for all plots"""
-# Copyright or © or Copr. Actimar/IFREMER (2012-2016)
+# Copyright or © or Copr. Actimar/IFREMER (2012-2017)
 #
 # This software is a computer program whose purpose is to provide
 # utilities for handling oceanographic and atmospheric data,
@@ -80,28 +80,14 @@
 from .atime import mpl, comptime, strftime, is_numtime, numtime
 from .axes import (check_axes, istime, axis_type, set_order, get_order, merge_orders,
     check_order, order_match, isaxis)
-<<<<<<< HEAD
-from .axes import set_order, isaxis, axis_type
-from .color import get_cmap, cmap_magic, cmap_rainbow, RGB, land, whiten, darken, RGBA
+from .color import (get_cmap, cmap_magic, cmap_rainbow, RGB, land, whiten, darken,
+    RGBA, change_luminosity, change_saturation, pastelise,
+    CMAP_POSITIVE, CMAP_NEGATIVE, CMAP_SYMETRIC, CMAP_ANOMALY)
 from .grid import meshbounds, get_axis, meshgrid, var2d
 from .basemap import create_map
 from .regridding import shift1d
 from .masking import resol_mask
 from .filters import generic2d
-=======
-from .color import (get_cmap, cmap_magic, cmap_rainbow, RGB, land, whiten, darken,
-    RGBA, change_luminosity, change_saturation, pastelise,
-    CMAP_POSITIVE, CMAP_NEGATIVE, CMAP_SYMETRIC, CMAP_ANOMALY)
-from .docstrings import docfiller
-from .filters import generic2d
-from .grid import get_axis, meshbounds, meshgrid, var2d
-from .grid.masking import resol_mask
-from .grid.regridding import shift1d
-from .phys.units import deg2m, tometric, m2deg
-from .remote import OutputWorkFile
-from ..config import get_config_value
-import color
->>>>>>> 73f9bfd5
 
 
 MA = N.ma
@@ -114,9 +100,6 @@
     'AutoDateMinorLocator', 'AutoDualDateFormatter', 'DualDateFormatter',
     'MinuteLabel', 'Section', 'twinxy']
 
-<<<<<<< HEAD
-class PlotError(VACUMMError):
-=======
 
 #: Aliases for argisimage services hosted by the arcgis server
 ARCGISIMAGE_ALIASES = dict(
@@ -137,8 +120,7 @@
 )
 
 
-class PlotError(Exception):
->>>>>>> 73f9bfd5
+class PlotError(VACUMMError):
     pass
 
 class Plot(object):
@@ -790,7 +772,6 @@
             verbose=False, axes_host=False, axes_xoffset=0, **kwargs):
         """Initialize the plot
 
-<<<<<<< HEAD
         .. rubric:: Tasks
         #. Filter keyword parameters.
         #. Create the :class:`~matplotlib.fig.Figure` instance and
@@ -839,47 +820,6 @@
             instance on which plots are drawn.
         axes: :class:`~matplotlib.axes.Axes`
             instance of the current plot.
-=======
-        :Tasks:
-
-            #. Filter keyword parameters.
-            #. Create the :class:`~matplotlib.fig.Figure` instance and
-               store it into :attr:`fig`.
-            #. Create the :class:`~matplotlib.axes.Axes` instance and
-               store it into :attr:`axes`
-
-        :Params:
-
-            - **fig**, optional: Figure number.
-            - **figsize**, optional: Initialize the figure with this size.
-            - **axes**, optional: Use this axes object.
-            - **subplot**, optional: Call to :func:`~matplotlib.pyplot.subplot` to create axes.
-            - **subplots_adjust**, optional: Dictionary sent to :func:`~matplotlib.pyplot.subplots_adjust`.
-              You can also use keyparams 'left', 'right', 'top', 'bottom', 'wspace', 'hspace'!
-            - **top/bottom/left/right/wspace/hspace**, optional: Override ``subplots_adjust``.
-            - **sa**, optional: Alias for subplots_adjust.
-            - **twin**, optional: Use ``"x"`` or ``"y"`` or ``"xy"``  to make a copy of current
-              X or Y axes (see :func:`matplotlib.pyplot.twinx`).
-              You can also provide a dictionary : ``twin=dict(x=axes1, y=axes2)``.
-            - **bgcolor**, optional: Background axis color.
-            - **axes_rect**, optional: [left, bottom, width, height]
-              in normalized (0,1) units to create axes using :func:`~matplotlib.pyplot.axes`.
-            - **axes_<param>**, optional: <param> is passed to :func:`~matplotlib.pyplot.axes`.
-            - **noframe**, optional: Suppress plot frames.
-            - **fullscreen**, optional: Plot in full screen mode (thus, ``noframe==True``).
-            - **verbose**, optional: Informs about errors with axes.
-
-
-        :Attributes:
-
-            .. attribute:: fig
-
-                :class:`~matplotlib.fig.Figure` on which plots are drawn.
-
-            .. attribute:: axes
-
-                :class:`~matplotlib.axes.Axes` instance of the current plot.
->>>>>>> 73f9bfd5
 
         """
         # Keywords management
@@ -3927,11 +3867,8 @@
             self.levels_mode = mode
         else:
             mode = self.levels_mode
-<<<<<<< HEAD
         if mode is None:
             mode = VACUMM_CFG['vacumm.misc.plot']['levels_mode']
-=======
->>>>>>> 73f9bfd5
         if not self.has_data(): return
         if keepminmax is not None:
             self.keepminmax = keepminmax
@@ -4023,26 +3960,15 @@
     def get_levels_mode(self):
         """Get :attr:`levels_mode`"""
         levels_mode = self.get_obj('levels_mode')
-<<<<<<< HEAD
         if levels_mode is not None:
             levels_mode = VACUMM_CFG['vacumm.misc.plot']['levels_mode']
         levels_mode = str(levels_mode)
-=======
-        if levels_mode is None:
-            levels_mode = get_config_value('vacumm.misc.plot', 'levels_mode')
-        levels_mode = self._check_levels_mode_(levels_mode)
->>>>>>> 73f9bfd5
         return levels_mode
     def set_levels_mode(self, mode):
         """Set :attr:`levels_mode`"""
-<<<<<<< HEAD
         if value is None:
             value = get_cfg_checked('vacumm.misc.plot', 'levels_mode', value)
         self.set_obj('levels_mode', value)
-=======
-        mode = self._check_levels_mode_(mode)
-        self.set_obj('levels_mode', mode)
->>>>>>> 73f9bfd5
     def del_levels_mode(self):
         """Del :attr:`levels_mode`"""
         self.del_obj('levels_mode')
@@ -4110,27 +4036,19 @@
             pastel=False, **kwargs):
         """Get :attr:`cmap`
 
-<<<<<<< HEAD
         Parameters
         ----------
         cmap: optional
-            Colormap name (see :func:`get_cmap`).
+            Colormap name (see :func:`vacumm.misc.color.get_cmap`).
             It defaults to ``"magic"``.
         nocache: optional
             Once cmap is computed, it is stored
             in cache. If ``nocache is True``, first check cache before
             trying to compute cmap.
-=======
-        :Params:
-
-            - **cmap**, optional: Colormap name (see :func:`vacumm.misc.color.get_cmap`).
-              It defaults to ``"magic"``.
-            - **nocache**, optional: Once cmap is computed, it is stored
-              in cache. If ``nocache is True``, first check cache before
-              trying to compute cmap.
-            - **lum**, optional: Change luminosity, between -1 and 1.
-            - **sat**, optional: Change saturation.
->>>>>>> 73f9bfd5
+        lum: optional
+            Change luminosity, between -1 and 1.
+        sat: optional
+            Change saturation.
 
         """
 
@@ -4139,24 +4057,6 @@
         if (cmap is None and not nocache and hasattr(self, '_cmap') and
                 tint is None and lum is None):
             cmap = self._cmap
-<<<<<<< HEAD
-        if cmap == 'mpl': cmap = False
-        if cmap is None or cmap=='auto' or cmap is True :
-            cmap = VACUMM_CFG['vacumm.misc.plot']['cmap']
-        if cmap=='mg' or 'vacumm_magic':
-            cmap = 'magic'
-        elif cmap=='rb' or 'vacumm_rainbow':
-            cmap = 'rainbow'
-        if cmap=='magic' or cmap=='rainbow':
-            import color
-            mode = getattr(self, 'levels_mode', 'auto')
-            if mode=='auto': mode = 'normal'
-            if cmap=='magic': kwargs.setdefault('mode', mode)
-            kwargs.setdefault('stretcher', 'reduced_green')
-            if getattr(self, 'fill_method', None)=='contourf' or getattr(self, 'fill', '')=='contourf':
-                dict_check_defaults(kwargs, stretch=0, lstretch=0, rstretch=0)
-            cmap = getattr(color, 'cmap_'+cmap)(self.levels, **kwargs)
-=======
 
         # From config
         if cmap is None or cmap is True :
@@ -4212,7 +4112,6 @@
                     dict_check_defaults(kwargs, stretch=0, lstretch=0, rstretch=0)
                 cmap = getattr(color, 'cmap_'+cmap)(self.levels, **kwargs)
 
->>>>>>> 73f9bfd5
 
         elif not isinstance(cmap, Colormap):
 
@@ -6144,12 +6043,8 @@
 
         It performs the following tasks:
 
-<<<<<<< HEAD
         #. Call to generic :meth:`~Plot2D.plot` method.
         #. Call to :meth:`add_lowhighs`.
-=======
-            #. Call to generic :meth:`~Plot2D.plot` method.
->>>>>>> 73f9bfd5
         """
 
 
