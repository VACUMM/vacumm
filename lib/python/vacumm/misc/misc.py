--- conflicted
+++ resolved
@@ -8,11 +8,7 @@
     >>> from vacumm.misc import auto_scale
 
 """
-<<<<<<< HEAD
-# Copyright or © or Copr. Actimar/IFREMER (2010-2016)
-=======
 # Copyright or © or Copr. Actimar/IFREMER (2010-2017)
->>>>>>> 73f9bfd5
 #
 # This software is a computer program whose purpose is to provide
 # utilities for handling oceanographic and atmospheric data,
@@ -59,14 +55,9 @@
 import numpy as N, MV2, cdms2
 from matplotlib import rcParams
 from MV2 import nomask
-<<<<<<< HEAD
 from cdms2 import isVariable
 from genutil import grower
 from genutil import minmax
-=======
-from cdms2 import createAxis, isVariable
-from genutil import grower, minmax
->>>>>>> 73f9bfd5
 
 from vacumm import VACUMMError
 
@@ -88,7 +79,6 @@
     'kwfilterout', 'filter_selector', 'isempty', 'checkdir', 'splitidx',
     'CaseChecker', 'check_case', 'indices2slices', 'filter_level_selector',
     'match_atts', 'match_string']
-__all__.sort()
 
 def broadcast(set, n, mode='last', **kwargs):
     """Broadcast ``set`` to the specified length ``n``
@@ -2204,10 +2194,7 @@
 
     def get(self):
         return [self.argsi] if self.single else self.argsi
-<<<<<<< HEAD
-=======
-
->>>>>>> 73f9bfd5
+
     def put(self, argso):
         so = not isinstance(argso, list)
         if (so and self.single) or (not so and not self.single):
@@ -2402,8 +2389,6 @@
     idx[idx<0] += nx
     idx = idx[(idx>0)&(idx<nx)]
     return idx.tolist()
-<<<<<<< HEAD
-=======
 
 
 class CaseChecker(object):
@@ -2536,5 +2521,4 @@
         default = dd['__default__']
     if keys[0] not in dd:
         return default
-    return dicttree_get(dd[keys[0]], *keys[1:], **kwargs)
->>>>>>> 73f9bfd5
+    return dicttree_get(dd[keys[0]], *keys[1:], **kwargs)