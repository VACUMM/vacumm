# -*- coding: utf8 -*-
"""
Time utilities
"""
# Copyright or © or Copr. Actimar/IFREMER (2010-2015)
#
# This software is a computer program whose purpose is to provide
# utilities for handling oceanographic and atmospheric data,
# with the ultimate goal of validating the MARS model from IFREMER.
#
# This software is governed by the CeCILL license under French law and
# abiding by the rules of distribution of free software.  You can  use,
# modify and/ or redistribute the software under the terms of the CeCILL
# license as circulated by CEA, CNRS and INRIA at the following URL
# "http://www.cecill.info".
#
# As a counterpart to the access to the source code and  rights to copy,
# modify and redistribute granted by the license, users are provided only
# with a limited warranty  and the software's author,  the holder of the
# economic rights,  and the successive licensors  have only  limited
# liability.
#
# In this respect, the user's attention is drawn to the risks associated
# with loading,  using,  modifying and/or developing or reproducing the
# software by the user in light of its specific status of free software,
# that may mean  that it is complicated to manipulate,  and  that  also
# therefore means  that it is reserved for developers  and  experienced
# professionals having in-depth computer knowledge. Users are therefore
# encouraged to load and test the software's suitability as regards their
# requirements in conditions enabling the security of their systems and/or
# data to be ensured and,  more generally, to use and operate it in the
# same conditions as regards security.
#
# The fact that you are presently reading this means that you have had
# knowledge of the CeCILL license and that you accept its terms.
#
import os
import re
import time,datetime as DT
from operator import isNumberType
from re import compile as recompile
from warnings import warn
import math

import numpy as N, numpy.ma as MA
from matplotlib.dates import DateFormatter, num2date, date2num
from cdms2.axis import CdtimeTypes, ComptimeType,ReltimeType
import cdms2
import MV2
import cdtime
import cdutil

import vacumm.misc.axes as vca
import vacumm.misc.grid as vcg
import vacumm.misc.io as vcio
import vacumm.misc.misc as vcm
from vacumm import VACUMMError


#from pytz import timezone, all_timezones



# Attributes
STR_UNIT_TYPES = ['years','months','days','hours','minutes','seconds']
RE_SPLIT_DATE = recompile(r'[ Z:T\-]')
RE_MATCH_TIME_PATTERN = r'[0-2]?\d?\d?\d(-[01]?\d(-[0-3]?\d([ TZ][0-2]?\d(:[0-6]?\d(:[0-6]?\d(\.\d+)?)?)?)?)?)?'
RE_MATCH_TIME = recompile(RE_MATCH_TIME_PATTERN+'$', re.I).match
RE_MATCH_UNITS_PATTERN = r'(%s) since '%'|'.join(STR_UNIT_TYPES)+RE_MATCH_TIME_PATTERN+'[ \w]*'
RE_MATCH_UNITS = recompile(RE_MATCH_UNITS_PATTERN+'$', re.I).match

#: Time units for CNES julian days
JULIANDAY_TIME_UNITS_CNES = 'days since 1950-01-01'

#: Time units for NASA julian days
JULIANDAY_TIME_UNITS_NASA = 'days since 1958-01-01'


__all__ = ['STR_UNIT_TYPES','RE_SPLIT_DATE','now', 'add', 'axis_add',
'mpl', 'are_same_units', 'are_valid_units', 'ch_units', 'comptime', 'reltime', 'datetime',
'is_cdtime', 'is_reltime', 'is_comptime', 'is_datetime', 'check_range', 'is_in_range',
'num_to_ascii', 'Gaps', 'unit_type', 'get_dt', 'compress', 'plot_dt', 'reduce', 'yearly',
'monthly', 'hourly', 'daily', 'hourly_exact', 'trend', 'detrend', 'strftime', 'strptime',
'tz_to_tz', 'from_utc', 'to_utc', 'paris_to_utc', 'DateSorter', 'SpecialDateFormatter',
'interp', 'is_time', 'selector', 'round_date', 'Intervals', 'utc_to_paris', 'ascii_to_num',
'lindates', 'itv_intersect', 'itv_union','day_of_the_year', 'pat2freq',  'strtime',
'is_strtime', 'time_type', 'is_axistime', 'notz',  'IterDates', 'numtime',  'is_numtime',
'pat2glob', 'midnight_date', 'midnight_interval','reduce_old', 'daily_bounds',
'hourly_bounds', 'time_split', 'time_split_nmax', 'add_margin', 'fixcomptime',
'is_interval', 'has_time_pattern', 'tsel2slice', 'time_selector', 'tic', 'toc',
'julday']

<<<<<<< HEAD

=======
__all__.sort()
>>>>>>> 6258b5ca

def pat2freq(pattern):
    """Get the maximal frequency ("days", "hours", etc) associated with a date pattern

    :Params:

        - **pattern**: A string containg date patterns (like '%d' or '%%d')

    :Return:

        One of ``None``, ``"seconds"``, ``"minutes"``, ``"hours"``,
        ``"days"``, ``"months"``, ``"yaers"``.

    :Example:

    >>> print pat2freq('%d/%m/%Y')
    days
    """

    # Patterns
    pats = (
        ("seconds", ['S', 'T', 'X']),
        ('minutes', ['M', 'R']),
        ('hours', ['H']),
        ('days', ['d', 'D', 'F', 'a', 'A', 'e', 'j', 'u', 'w']),
        ('months', ['b', 'B', 'h', 'm']),
        ('years', ['C', 'g', 'G', 'y', 'Y']),
    )

    # Search
    for freq, pp in pats:
        for p in pp:
            if '%'+p in pattern:
                return freq

def pat2glob(pattern, esc=False):
    """Convert a date pattern to a rough global matching pattern

    .. note::

        A global matching pattern is a UNIX file pattern.
        See :func:`glob.glob` for more information.

    .. warning::

        The output global pattern is NOT strict, and thus
        may embed more than requested by the date pattern.

    :Params:

        - **pattern**: A string containg date patterns (like '%d' or '%%d')
        - **esc**, optional: If ``True``, date patterns are escaped (like '%%d')
    """
    pats = {
        'a':    '???',
        'A':    '*',
        'b':    '*',
        'B':    '???',
        'c':    '*',
        'd':    '[0-3][0-9]',
        'H':    '[012][0-9]',
        'I':    '[01][0-9]',
        'j':    '[0-3][0-9][0-9]',
        'm':    '[0-1][0-9]',
        'M':    '[0-5][0-9]',
        'p':    '[AP]M',
        'S':    '[0-6][0-9]',
        'U':    '[0-5][0-9]',
        'w':    '[0-6]',
        'W':    '[0-5][0-9]',
        'x':    '*',
        'X':    '*',
        'y':    '[0-9][0-9]',
        'Y':    '[0-2][0-9][0-9][0-9]',
    }
    pc = '%%' if esc else '%'
    for d, g in pats.items():
        pattern = pattern.replace(pc+d, g)
    return pattern



def day_of_the_year(mytime):
    """Compute the day of the year of a specified date"""
    ctime = comptime(mytime)
    ctyear = cdtime.comptime(ctime.year)
    tunits = 'days since %s'%ctyear
    return ctime.torel(tunits).value+1

def lindates(first, last, incr, units):
    """Create a list of linearly incrementing dates

    :Params:

        - **first**: first date
        - **last**: first date
        - **incr**: increment step
        - **units**: units like "days" (see :func:`unit_type`)

    :Example:

        >>> dates = lindates('2000', '2002-05', 3, 'months')

    :Return:

        - list of :func:`cdtime.comptime` dates
    """
    first = comptime(first)
    last = comptime(last)
    units = unit_type(units)
    if last<first: return []
    dates = [first]
    while dates[-1]<last:
        dates.append(add(dates[-1], incr, units))
    if dates[-1]>last: del dates[-1]
    return dates

def now(utc=False):
    """Return current time as :func:`cdtime.comptime`

    :Params:

        - **utc**, optional: Return UTC time [default: False]"""
    if utc:
        return comptime(DT.datetime.utcnow())
    return comptime(DT.datetime.now())



def add(mytime, amount, units=None, copy=True):
    """Add value to time

    :Params:

        - **mytime**: Target time, list of times or time axis.
        - **amount**: Value to add.
        - **units**, optional: Units, needed if ``mytime`` is not a time axis.
        - **copy**, optional: Copy list or time axis?

    Example:

        >>> add('2008-02', 3, 'days')
        '2008-2-4 0:0:0.0'
    """

    # Time axis
    if vca.istime(mytime):
        if copy:
            mytime = mytime.clone()
        if units is None:
            mytime[:] = mytime[:] + amount
            return mytime
        assert hasattr(mytime,'units'), 'Your time axis must have an "units" attribute'
        mytime[:] = N.array([add(ct, amount, units).value for ct in mytime.asRelativeTime()])
        return mytime

    # Handle lists
    if not isinstance(mytime, list): copy = False
    LH = _LH_(mytime)
    intimes = LH.get()
    outtimes = list(intimes) if copy else intimes
    for i, mytime in enumerate(intimes):

        # Guess type
        typeback = time_type(mytime,  out='func')
        if typeback == reltime:
            myUnits = mytime.units
        mytime = comptime(mytime)

        # Units
        units = unit_type(units)
        assert units is not None, 'You must provide valid time units'

        # Add
        newtime = mytime.add(amount, units)

        # Correction
        if units != cdtime.Second:
            mytimes = [mytime.year,mytime.month,mytime.day,
                mytime.hour,mytime.minute,mytime.second]
            newtimes = [newtime.year,newtime.month,newtime.day,
                newtime.hour,newtime.minute,newtime.second]
            myunits = [cdtime.Year,cdtime.Month,cdtime.Day,
                cdtime.Hour,cdtime.Minute,cdtime.Second]
            iunits = myunits.index(units)
            if iunits < 2:
                newtimes[iunits+1:] = mytimes[iunits+1:]
            newtime = cdtime.comptime(*newtimes)

        # Back to correct type
        if typeback == reltime:
            mytime = typeback(newtime, myUnits)
        else:
            mytime = typeback(newtime)
        outtimes[i] = mytime

    return LH.put(outtimes)


# Obsolete :
axis_add = add



def mpl(mytimes, copy=True):
    """Convert to Matplotlib units.

    Time objects (or list of them) are converted to
    pure numerical values.

    :Params:

        - **mytimes**: Time object (or list), or time axis.
        - **copy**, optional: Copy time axis or not?

    .. note::

        This function does not use :func:`ch_units`.
        It uses Matplotlib internal function
        :func:`matplotlib.dates.date2num` instead.

    :Example:

        >>> taxis = vca.create_time((0, 10.), 'hours since 2000-01-01')
        >>> maxis = mpl(taxis)
        >>> print maxis[0]
        730120.0
        >>> print maxis.units
        days since 0001
    """
    # Variable
    if cdms2.isVariable(mytimes):
        taxis = mytimes.getTime()
        if taxis is not None:
            taxis = mpl(taxis, copy=copy)
            mytimes.setAxis(mytimes.getOrder().index('t'), taxis)
        return mytimes

    # Time axis
    if vca.istime(mytimes):
        if copy: mytimes = mytimes.clone()
        mytimes._data_ = mytimes._data_ .astype('d')
        if hasattr(mytimes, 'matplotlib_compatible') and mytimes.matplotlib_compatible:
            return mytimes
        # Values
        mytimes.assignValue(mytimes.getValue().astype('d'))
        datetimes = datetime(mytimes)
        mytimes[:] = [date2num(dt) for dt in datetimes]
        # Units
        ct0 = comptime(datetimes[0])
        del datetimes
        rt0 = ct0.torel('days since %s'%ct0)
        ctref = ct0.add(rt0.value-mytimes[0], cdtime.Days)
        mytimes.units = 'days since '+str(ctref)
        mytimes.matplotlib_compatible = True
        return mytimes

    # Time or list
    mytimes = datetime(mytimes)
    LH = _LH_(mytimes)
    intimes = LH.get()
    return LH.put([date2num(dt) for dt in datetime(intimes)])



# Obsolete :
axis_to_mpl = mpl
to_mpl = mpl

def are_same_units(units1, units2):
    """Compare time units

    >>> are_same_units('days since 1900-1', 'days since 1900-01-01 00:00:0.0')
    True

    """
    return cdtime.reltime(100,str(units1).lower())==cdtime.reltime(100, str(units2).lower())

def are_valid_units(units):
    """Check that units are well formatted

    :Example:

    >>> from vacumm.misc.atime import are_good_units
    >>> are_good_units('months since 2000')
    True
    >>> are_good_units('months since 2000-01-01 10h20')
    False
    """
    if not isinstance(units, basestring): return False
#    try:
#        cdtime.reltime(100,  units)
#        return True
#    except:
#        return False
#    for rem in ' UTC.', ' UTC':
#        units = units.replace(rem, '')
    return RE_MATCH_UNITS(units) is not None
are_good_units = are_valid_units
check_units = are_valid_units
def ch_units(mytimes, newunits, copy=True):
    """Change units of a CDAT time axis or a list (or single element) or cdtime times

    :Params:

        - **mytimes**: CDAT axis time object, a CDAT variable with a time axis,
          a valid time ot list of times.
        - **newunits**: New time units.
        - **copy**, optional: Create a new axis instead of updating
          the current one.

           .. note:: If ``mytimes is True``, then ``copy`` is set to ``False``.

    :Return:

        New time axis, or relatives times.

    :Example:

        >>> mytimes = ch_units(time_axis,relative=False,value=False,copy=True)

    .. warning::

        In the case of a single time object or a list of them, all object
        that is not :func:`cdtime.reltime` object will not be converted.

    """

    # If a variable with time axis
    if cdms.isVariable(mytimes):
        vca.check_axes(mytimes)
        torder = mytimes.getOrder().find('t')
        if torder < 0:
            raise TypeError('Variable must have a valid time axis')
        return ch_units(mytimes.getTime(), newunits, copy=False)

    # Time axis
    if vca.istime(mytimes):
        if copy: mytimes = mytimes.clone()
        mytimes._data_ = mytimes._data_ .astype('d')
        mytimes.toRelativeTime(newunits)
        return mytimes

    # Single or list of times
    if not isinstance(mytimes, list): copy = False
    LH = _LH_(mytimes)
    intimes = LH.get()
    outtimes = list(intimes) if copy else intimes
    for i, mytime in enumerate(intimes):
        if not is_reltime(mytime): continue
        outtimes[i] = mytime.tocomp().torel(newunits)
    return LH.put(outtimes)


def time_type(mytime, out='string', check=False):
    """Get the type of time

    :Params:

        - **mytime**: A time of one of the following types:
          :func:`cdtime.comptime`, :func:`cdtime.reltime`,
          :func:`datetime.datetime` or a date string.
        - **out**, optional: Output format, one of:

            - ``"string"``: Return one of ``"comptime"``, ``"reltime"``
              ``"datetime"``, ``"strtime"``, ``"numtime"``.
            - ``"type"``: Simply return result of ``type(mytime)``
            - ``"func"``: Return the function used to convert
              to this type : :func:`comptime`, :func:`reltime`,
              :func:`datetime`, :func:`numtime`.

    :Return: ``None`` if not a time, or see **out**.

    :Example:

            >>> time_type('2000-10')
            'str'
            >>> time_type(cdtime.comptime(2000,10), out='func')
            <function comptime at 0x31c4aa0>
    """
    for stype in 'strtime', 'comptime',  'reltime',  'datetime',  'numtime':
        if eval('is_'+stype)(mytime):
            if out=='string': return stype
            if out=='type': return type(mytime)
            return eval(stype)
    if check:
        raise TypeError, 'Time of wrong type: %s'%mytime


def _nummode_(nummode):
    if nummode is None:
        nummode = 'mpl'
    valid_nummodes = ['mpl', 'julday', 'cnes', 'nasa']
    nummode = str(nummode).lower()
    if nummode in valid_nummodes:
        if nummode=='mpl':
            return nummode
        if nummode=='julday':
            nummode = 'cnes'
        if nummode=='cnes':
            return JULIANDAY_TIME_UNITS_CNES
        else:
            return JULIANDAY_TIME_UNITS_NASA
    if are_valid_units(nummode):
        return nummode
    raise VACUMMError('nummode must be either a valid time units'
        ' string, or within: '+', '.join(valid_nummodes))
        
def comptime(mytime, nummode='mpl'):
    """Convert to :func:`cdtime.comptime` format

    :Params:

        - **mytime**: Time as string, :class:`~datetime.datetime`,
          :func:`cdtime.comptime`, :func:`cdtime.reltime`
          or a: mod:`cdms2` time axis.
        - **nummod**, optional: Numeric case mode.

            - ``"mpl"``: Converted using :func:`matplotlib.dates.num2date`
              and :class:`cdtime.comptime`.
            - ``"julday"``, ``"cnes"``, ``"nasa"``: Considered as juldian days.
            - Valid time units string: Converted using :class:`cdtime.reldate`.

    .. note::

        If not an :mod:`cdms2` time axis, first argument may be a list.
        In this case, a list is also returned.

    :Example:

    >>> from datetime import datetime ; import cdtime
    >>> from vacumm.misc.atime import comptime
    >>> comptime(datetime(2000,1,1))
    2000-1-1 0:0:0.0
    >>> comptime(cdtime.reltime(10,'days since 2008')).day
    10
    >>> comptime('1900-01-01').year
    1900

    :Sea also:

        :func:`reltime()` :func:`datetime()`
    """

<<<<<<< HEAD
=======
    import cdtime,types

    # Numeric mode
    tunits = _nummode_(nummode)
    
>>>>>>> 6258b5ca
    # Time axis
    if is_axistime(mytime):
        mytime = mytime.asComponentTime()

    # Argument
    LH = _LH_(mytime)
    mytimes = LH.get()
    res = []

    for mytime in mytimes:

        # Component time
        if is_comptime(mytime):
            res.append(mytime)
            continue

        # Float or int
        if is_numtime(mytime):
            if tunits=='mpl':
                mytime = num2date(mytime)
            else:
                mytime = cdtime.reltime(mytime, tunits).tocomp()

        # Datetime
        if is_datetime(mytime):
            mytime = str(mytime)
        elif isinstance(mytime, time.struct_time):
            res.append(cdtime.comptime(*mytime[:6]))
            continue

        # String
        if isinstance(mytime, basestring):
            for c in 'TZ_':
                mytime = mytime.replace(c,' ')
            mytime = mytime.replace('/', '-').replace('h', ':')
            res.append(cdtime.s2c(mytime))
            continue

        # Relative time
        if is_reltime(mytime):
            res.append(mytime.tocomp())
            continue

        res.append(mytime)

    # Fix 60s
    res = fixcomptime(res)

    return LH.put(res)

def fixcomptime(mytime, decimals=3, copy=False):
    """Fix the 60s bug of :class:`cdtime.comptime` objects

    :Params:

        - **mytime**: Comptime or list of comptimes"""
    LH = _LH_(mytime)
    mytimes = LH.get()
    if copy and LH.listtype is list:
        mytimes = list(mytimes)
    for it, ct in enumerate(mytimes):
        if type(mytime) is not ComptimeType:
            continue
        if N.round(ct.second, decimals=decimals)==60:
            ct = cdtime.comptime(ct.year, ct.month, ct.day, ct.hour, ct.minute, 0)
            ct = ct.add(1, cdtime.Minute)
            mytimes[it] = ct
    return LH.put(mytimes)

def reltime(mytime, units):
    """Convert to func:`cdtime.reltime` format

    :Params:

        - **mytime**: Time as string, :class:`~datetime.datetime`,
          :func:`cdtime.comptime`, :func:`cdtime.reltime`, a number
          or a: mod:`cdms2` time axis.

    .. note::

        If not an :mod:`cdms2` time axis, first argument may be a list.
        In this case, a list is also returned.

    :Sea also:

        :func:`comptime` :func:`datetime` :func:`strtime`   :func:`numtime`
    """
    # Time axis
    if vca.istime(mytime):
        if are_same_units(units, mytime.units):
            return mytime
        return mytime.toRelativeTime(mytime)

    # Other
    mytime = comptime(mytime)
    LH = _LH_(mytime)
    return LH.put([ct.torel(units) for ct in LH.get()])

def datetime(mytimes, nummode='mpl'):
    """Convert to :class:`datetime.datetime` format

    :Params:

        - **mytimes**: Time as string, :class:`~datetime.datetime`,
          :func:`cdtime.comptime`, :func:`cdtime.reltime`, a number,
          or a: mod:`cdms2` time axis.

    .. note::

        If not an :mod:`cdms2` time axis, first argument may be a list.
        In this case, a list is also returned.

    :Sea also:

        :func:`comptime` :func:`reltime`   :func:`strtime`    :func:`numtime`
    """
<<<<<<< HEAD
    if vca.istime(mytimes):
        mytimes = comptime(mytimes)
=======
    # Numeric mode
    tunits = _nummode_(nummode)

    if istime(mytimes):
        mytimes = comptime(mytimes, nummode=tunits)
>>>>>>> 6258b5ca
    LH = _LH_(mytimes)
    mytimes = LH.get()
    res = []
    for mytime in mytimes:

        # Numeric
        if is_numtime(mytime):
            if tunits=='mpl':
                res.append(num2date(mytime))
                continue
            else:
                mytime = cdtime.reltime(mytime, tunits).tocomp()

        # Tuple
        if isinstance(mytime, tuple):
            if not mytime: continue
            if len(mytime)==1: mytime += (1, )
            if len(mytime)==2: mytime += (1, )
            res.append(DT.datetime(*mytime))
            continue

        # Others
        ct = comptime(mytime)
        ct_seconds = int(math.floor(ct.second))
        ct_microseconds = int((ct.second-ct_seconds)*1e6)

        # Quick fix for stupid seconds at 60
        if ct_seconds == 60:
            ct_seconds = 0
            ct = ct.add(1,cdtime.Minute)
        res.append(DT.datetime(ct.year, ct.month, ct.day,
            ct.hour, ct.minute, ct_seconds, ct_microseconds))
    return LH.put(res)

def strtime(mytime):
    """Convert to valid string date

    :Params:

        - **mytime**: Time as string, :class:`~datetime.datetime`,
          :func:`cdtime.comptime`, :func:`cdtime.reltime`, a number,
          or a: mod:`cdms2` time axis.

    .. note::

        If not an :mod:`cdms2` time axis, first argument may be a list.
        In this case, a list is also returned.

    :Sea also:

        :func:`comptime` :func:`reltime`  :func:`datetime`  :func:`numtime`
    """
    ctimes = comptime(mytime)
    LH = _LH_(ctimes)
    ctimes = LH.get()
    return LH.put([str(ct) for ct in ctimes])

def numtime(mytime):
    """Convert to a numeric time using :func:`~matplotlib.dates.date2num`

    :Params:

        - **mytime**: Time as string, :class:`~datetime.datetime`,
          :func:`cdtime.comptime`, :func:`cdtime.reltime`, a number
          or a: mod:`cdms2` time axis.

    .. note::

        If not an :mod:`cdms2` time axis, first argument may be a list.
        In this case, a list is also returned.

    :Sea also:

        :func:`comptime` :func:`reltime`  :func:`datetime`  :func:`strtime`
    """
    dtimes = datetime(mytime)
    LH = _LH_(dtimes)
    dtimes = LH.get()
    return LH.put([date2num(dt) for dt in dtimes])

def julday(mytime, mode='cnes'):
    """Convert to a CNES julian days, i.e. days from 1950 (CNES) or 1958 (NASA)

    :Params:

        - **mytime**: Time as string, :class:`~datetime.datetime`,
          :func:`cdtime.comptime`, :func:`cdtime.reltime`, a number
          or a: mod:`cdms2` time axis.
        - **ref**, optional: computation mode

            - ``"cnes"``: days from 1958-01-01
            - ``"nasa"``: days from 1958-01-01

    .. note::

        If not an :mod:`cdms2` time axis, first argument may be a list.
        In this case, a list is also returned.

    :Sea also:

        :func:`comptime` :func:`reltime`  :func:`datetime`  :func:`strtime`
    """
    if mode is None:
        mode = 'cnes'
    else:
        mode = str(mode)
        assert mode in ['cnes', 'nasa']
    if mode=='cnes':
        tunits = JULIANDAY_TIME_UNITS_CNES
    else:
        tunits = JULIANDAY_TIME_UNITS_NASA
    rtimes = reltime(mytime, units=tunits)
    LH = _LH_(rtimes)
    rtimes = LH.get()
    return LH.put([rt.value for rt in rtimes])


def notz(mytime):
    """Suppres time zone

    :Params:

        - A :class:`datetime.datetime`

    :Return:

        - A :class:`datetime.datetime` instance with not TZ
    """
    return DT.datetime(*mytime.timetuple()[:6])

def is_cdtime(mytime):
    """Check if a mytime is a cdat time (from cdtime)

    Equivalent to::

        is_reltime(mytime) or is_comptime()

    :Params:

        - **mytime**: object to check

    :Example:

        >>> import cdtime
        >>> from datetime import datetime
        >>> from vacumm.misc.atime import is_cdtime
        >>> is_cdtime(cdtime.reltime(2,'days since 2000'))
        True
        >>> is_cdtime(cdtime.comptime(2000,2))
        True
        >>> is_cdtime(datetime(2000,2,1)
        False

    :See also:

        :func:`is_comptime()`:func:`is_reltime()`  :func:`is_time()`   :func:`is_datetime()`

    """

    return type(mytime) in CdtimeTypes

def is_reltime(mytime):
    """Check if a time is a cdat reltime (from :mod:`cdtime`)

    :Params:

        - **mytime**: object to check

    :Sea also:

        :func:`is_comptime()` :func:`is_reltime()` :func:`is_cdtime()`   :func:`is_time()`
    """

    return isinstance(mytime, ReltimeType)

def is_comptime(mytime):
    """Check if a time is a cdat comptime (from :mod:`cdtime`)

    :Params:

        - **mytime**: object to check

    :Sea also:

        :func:`is_datetime()` :func:`is_reltime()` :func:`is_cdtime()`  :func:`is_time()`
    """

    return isinstance(mytime, ComptimeType)

def is_datetime(mytime):
    """Check if a time is a :class:`datetime.datetime` time

    :Params:

        - **mytime**: object to check

    :Sea also:

        :func:`is_comptime()` :func:`is_reltime()` :func:`is_cdtime()`   :func:`is_time()`
    """

    return isinstance(mytime, DT.datetime)

def is_axistime(mytime):
    """Check if a time is a :mod:`cdms2` time axis

    Simple shortcut to :func:`~vacumm.misc.axes.istime`.

    :Params:

        - **mytime**: object to check

    :Sea also:

        :func:`~vacumm.misc.axes.istime` :func:`is_comptime()`
        :func:`is_reltime()` :func:`is_cdtime()`   :func:`is_time()`
    """

    return vca.istime(mytime)

def is_strtime(mytime):
    """Check if a time is a valid string date

    :Params:

        - **mytime**: object to check

    :Sea also:

        :func:`is_datetime()` :func:`is_comptime()` :func:`is_reltime()`
        :func:`is_cdtime()`   :func:`is_time()`
    """
    if not isinstance(mytime, basestring): return False
    m = RE_MATCH_TIME(mytime)
    if m: return True
    #try:
        #cdtime.s2c(mytime)
        #return True
    #except:
        #return False


def is_numtime(mytime):
    """Simply check if a mytime is a number !

    :Params:

        - **mytime**: object to check

    :Sea also:

        :func:`is_datetime()` :func:`is_comptime()` :func:`is_reltime()`
        :func:`is_cdtime()`   :func:`is_time()`
    """
    return isinstance(mytime, (int, float)) or (N.isscalar(mytime) and N.isreal(mytime))



def check_range(this_time,time_range):
    """Check wether a time is before, within or after a range

    :Params:

    - **this_time**: time to check (string or cdat time)
    - **time_range**: 2(or 3)-element range (strings or cdat times) like ('1975',1980-10-01','co)

    :Example:

        >>> from vacumm.misc.atime import comptime, reltime, check_range
        >>> check_range('2000-12', ('2000-11', '2001'))
        0
        >>> check_range(comptime(2000), (comptime(2000), ('2000','20001','oc')))
    -1

    :Returns: -1 is before, 0 if within, 1 if after
    """

    # Range type
    time_range = list(time_range)
    if len(time_range) < 3:
        range_type = 'co'
    else:
        range_type = time_range[2].lower()

    # Convert to component time
    ctime = comptime(this_time)
    for i in 0,1:
        if type(time_range[i]) == type('s'):
            time_range[i] = comptime(time_range[i])

    # Before
    if ctime.cmp(time_range[0]) < int(range_type[0] is 'o'):
        return -1

    # After
    if ctime.cmp(time_range[1]) > -int(range_type[1] is 'o'):
        return 1

    # Within
    return 0




def is_in_range(this_time,time_range):
    """Check if a time is in specified closed/open range

    :Params:

         - **this_time**: time to check (string or cdat time)
         - **time_range**: 2(or 3)-element range (strings or cdat times) like ('1975',1980-10-01','co)

    :Example:

        >>> is_in_range('2000-12', ('2000-11', '2001'))
        True

    :Sea also:

        :func:`check_range()`
    """

    return not check_range(this_time,time_range)



def num_to_ascii(yyyy=1,mm=1,dd=1,hh=0,mn=0,ss=0):
    """Convert from [yyyy,mm,dd,hh,mn,ss] or component time  or relative time to 'yyyy-mm-dd hh:mn:ss'

    :Params:

        - *yyyy*: int year OR component OR relative time (cdms) [default: 1]
        - *mm*: month [default: 1]
        - *dd*: day [default: 1]
        - *hh*: hour [default: 0]
        - *mn*: minute [default: 0]
        - *ss*: second [default: 0]

    :Example:

        >>> num_to_ascii(month=2)
        0001-02-01 00:00:00
        >>> num_to_ascii(comptime(2000,10))
        2000-10-01 00:00:00
    """
    if is_cdtime(yyyy):
        yyyy = comptime(yyyy)
        ss = yyyy.second
        mn = yyyy.minute
        hh = yyyy.hour
        dd = yyyy.day
        mm = yyyy.month
        yyyy = yyyy.year
    return '%04i-%02i-%02i %02i:%02i:%02g' % \
           (yyyy,mm,dd,hh,mn,ss)



def ascii_to_num(ss):
    """ Convert from 'yyyy-mm-dd hh:mn:ss' to [yyyy,mm,dd,hh,mn,ss]

    :Example:

        >>> ascii_to_num('2000-01')
        2000, 1, 1, 0, 0, 0
    """
    sstr =  ss.split()

    mm = 1
    dd = 1
    hh = 0
    mn = 0
    ss = 0
    ret = []

    for xx in sstr[0].split('-'):
        ret.append(int(xx))
    if len(ret) < 2:
        ret.append(mm)
    if len(ret) < 3:
        ret.append(dd)

    if len(sstr) > 1:
        for xx in sstr[1].split(':'):
            ret.append(int(xx))
    if len(ret) < 4: ret.append(hh)
    if len(ret) < 5: ret.append(mn)
    if len(ret) < 6: ret.append(ss)

    return ret



class Gaps(cdms.tvariable.TransientVariable):
    """Find time gaps in a variable

    A gap is defined as a missing time step or data.
    With this class, you can:

    - get the gaps as a variable (the object itself)
    - where 1 refers to the start of gap and -1 to the end
    - print them (:meth:`show()`)
    - plot them (:meth:`plot()`)
    - save them in a netcdf or an ascii file (:meth:`save()`)

    :Parameters:

        - **var**: A cdms variable with a cdms time axis
        - *dt*: Time step [default: minimal time step]
        - *tolerance*: There is a gap when dt varies  of more than tolerance*min(dt) [default: 0.1]
        - *keyparam*: verbose Verbose mode

    :Example:

        >>> import vacumm.misc.axes as vca
        >>> import MV2
        >>> time = vca.create_time([1,2,4,5],units='days since 2000')
        >>> var = MV2.arange

    """

    def __init__(self, var, tolerance=0.1, verbose=True, dt=None, **kwargs):

        # Check that we have a valid time axis
        if not cdms.isVariable(var):
            raise TypeError,'Your variable is not a cdms variable'
        mytime = var.getTime()
        if mytime is None:
            raise TypeError,'Your variable has no time axis'
        try:
            time_units =  mytime.units
        except:
            raise RuntimeError, 'Your time axis needs units'
        kwdt = vcm.kwfilter(kwargs, 'dt')

        if dt is None: dt = get_dt(mytime, **kwdt)

        # Time compression according to mask
        if len(var.shape) > 1:
            var = var(order='...t')
            mask = MV2.getmaskarray(var)
            while mask.ndim > 1:
                mask = N.logical_and.reduce(mask, axis=0)
        else:
            mask = MV2.getmaskarray(var)
        del var
        ctime = mytime.asComponentTime()
        self._ctbounds = [ctime[0], ctime[-1]]
        self._bounds = mpl(self._ctbounds)
        tt = mytime.getValue()[~mask].astype('d')

        # Derivatives
        dtf = N.diff(dt)
        dtr =  dtf/ dt # Relative time steps
        dtr = N.where((dtr % 1.)<tolerance,N.floor(dtr),dtr)
        dtr = N.where((dtr % 1.)>1.-tolerance,N.ceil(dtr),dtr)
        gg = MA.masked_less(dtr,1.+0.5*tolerance)-1.
        self.ngap = MA.count(gg)
        if not self.ngap:
            self.total_gap_len = 0.
            gaps = N.array([0,0])
            gapstime = tt[[0,-1]]
            self._gaps = 0.
        else:
            mask = MA.getmaskarray(gg)
            self._gaps = gg.compressed()
            self.total_gap_len = self._gaps.sum()
            ibefore = N.arange(len(tt)-1,dtype='l')[~mask]
            gaps = N.ones(2*self.ngap)
            gaps[1::2] = -1
            gapstime = N.zeros(2*self.ngap, dtype='d')
            ii = N.arange(self.ngap)*2
            gapstime[ii] = tt[ibefore] + 0.5*dt
            gapstime[ii+1] = tt[ibefore+1] - 0.5*dt
#            N.put(gapstime,ii,N.take(tt,ibefore)+0.5*dt)
#            N.put(gapstime,ii+1,N.take(tt,ibefore+1)-0.5*dt)


        # Time axis of gaps
        gapstime = cdms.createAxis(gapstime)
        gapstime.id = 'time'
        gapstime.long_name = 'Time'
        gapstime.units = mytime.units
        gapstime.designateTime(calendar=cdtime.DefaultCalendar)
        gapstime.dt = dt
        gapstime.tolerance = tolerance
        self._ctime = gapstime.asComponentTime()

        # Create cdms variable
        cdms.tvariable.TransientVariable.__init__(self, gaps, axes=(gapstime,), id='gaps')
        self.name = self.id
        self.long_name = 'Time gaps'
        self.setAxis(0,gapstime)

        if verbose:
            print 'Found %i gaps' % self.ngap
            self.show(headsep=None)

        del gaps,tt
        self._toplot = None


    def show(self,**kwargs):
        """Print out gaps

        Parameters are passed to col_printer()
        """
        if not self.ngap:
            print 'No gaps to print'
            return
        cp = vcio.col_printer([['LENGTH',7,'%i'],['START',22,'%s'],['END',22,'%s']],**kwargs)
        for igap in xrange(self.ngap):
            cp(self._gaps[igap],self._ctime[igap*2],self._ctime[igap*2+1])
        del cp

    def plot(self,show=True,savefig=None,figsize=(8,2.),title=None,color='red',
        subplots_adjust = dict(bottom=0.55,left=0.05,top=0.8),show_time_range=True,**kwargs):
        """Plot the gaps

        :Params:

            - *color*: Color of gaps [default: 'red']
            - *figure*: Show results on a figure if there are gaps [default: True]
            - *show*: Show the figure plotted if gaps are found [default: True]
            - *title*: Use this title for the figure
        """
        if not self.ngap:
            print 'No gaps to plot'
            return
        from plot import xdate,P
        if self._toplot is None:
            self._toplot = [0,]
            self._times = [self._bounds[0]]
            times = mpl(self.getTime())
            for igap in xrange(self.ngap):
                self._toplot.extend([0,1,1,0])
                self._times.extend([times[igap*2]]*2)
                self._times.extend([times[igap*2+1]]*2)
            self._toplot.append(0)
            self._times.append(self._bounds[1])
        if figsize is not None:
            P.figure(figsize=figsize)
        P.subplots_adjust(**subplots_adjust)
        P.fill(self._times,self._toplot,facecolor=color)
        P.gca().xaxis_date(None)
        P.gca().autoscale_view()
        P.legend(('Gaps',),numpoints=2,loc=0)
        xdate(**vcm.kwfilter(kwargs,'xdate'))
        P.xlim(min(self._times),max(self._times))
        P.ylim(0,1)
        P.yticks([])
        if title is None:
            title = 'Time gaps'
        P.title(title)
        if show_time_range:
            P.figtext(0,0,'Start: %s  /  End: %s'%tuple(self._ctbounds),color='#888888')
        P.grid(True)
        if savefig is not None:
            P.savefig(savefig)
        if show:
            P.show()
        else:
            P.close()

    def save(self,file):
        """Save gaps to a netcdf or an ascii file

        If the file name does not end with 'cdf' or 'nc',
        gaps are printed to an ascii file with the save format
        as displayed by (show())

        :Params:

            - **file**: Netcdf file name
        """
        if file.split('.')[-1] in ['nc','cdf']:
            f = cdms.open(file,'w')
            f.write(self)
            f.close()
        else:
            if not self.ngap:
                f = open(file,'w')
                f.write('NO GAPS\n')
                f.close()
                return
            self.show(file=file)


def unit_type(units, string_type=False, s=True, raiseerr=True):
    """Returns a type of units in a suitable form with checkings.

    :Params:

        - **units**: A valid string or cdtime type of units.
        - *string_type*: Returns a string type instead of a cdtime type [default: False]

    :Return: A valid string or cdtime type of units

    :Example:

        >>> unit_type('minutes')
        >>> unit_type(cdtime.Minutes,True)
    """
    if hasattr(units, 'units'):
        units = units.units.split()[0]
    if isinstance(units, basestring):
        units = units.lower()
        if not units.endswith('s'): units += 's'
    for tt in STR_UNIT_TYPES:
        this_cdt_type = getattr(cdtime, tt.title())
        if units in [tt,this_cdt_type]:
            if string_type:
                return tt[:len(tt)-1+s]
            else:
                return this_cdt_type
    if raiseerr:  raise TypeError('Wrong type of units: "%s". Valid units are: %s'%(units, STR_UNIT_TYPES))




def get_dt(axis, units=None):
    """Returns the time steps of an axis.
    Value is computed according to the median time step,
    and returned in original or specified units.

    :Params:

        - **axis**: A time axis.
        - **units**, optional: Another valid unit type (cdtime or string)

    :Return: Time step

    :Example:

        >>> get_dt(var.getTime()
        >>> get_dt(var.getTime(), cdtime.Months)
        >>> get_dt(var.getTime(), 'months')

    :See also: :func:`unit_type()`
    """

    assert vca.istime(axis), 'You must specify a valid time axis'
    assert len(axis) > 1, 'your time axis must have at least 2 elements'
    if units is not None:
        units = unit_type(units, True)

    # Same units
    time_units = axis.units.split()
    dt = N.median(N.diff(axis[:]))
    if units is None or time_units[0] == units:
        return dt

    # Other units
    time_units[0] = units
    time_units = ' '.join(time_units)
    t0 = cdtime.r2r(cdtime.reltime(axis[0], axis.units), time_units).value
    t1 = cdtime.r2r(cdtime.reltime(axis[0]+dt, axis.units), time_units).value
    return t1-t0


def compress(data):
    """Compress along time"""
    data = MV2.asarray(data)

    # Find time axis
    if data.getTime() is None:
        data.getAxis(0).designateTime(calendar=cdtime.DefaultCalendar)
    tt = data.getTime()
    nt = len(tt)

    # Time is first axis
    order = data.getOrder()
    data = data(order='t...')

    # Reference slab
    if data.ndim == 1:
        ref = data
    else:
        snap = data[0]
        ii = N.arange(len(snap.ravel()))
        mask = MA.getmaskarray(snap)
        ii0 = MA.masked_array(ii,mask=mask).compressed()[0]
        ref = MV2.reshape(data,(nt,N.size(snap)))[:,ii0]
    slab = N.arange(nt).compress(~MA.getmaskarray(ref)).tolist()

    # Select data
    res = MV2.take(data, slab)
    res.getAxis(0)[:] = tt[slab]
    vcm.cp_atts(data,res,id=True)
    vcm.cp_atts(tt,res.getAxis(0),id=True)
    if tt.getBounds() is not None:
        res.getAxis(0).setBounds(tt.getBounds()[slab])
    return res(order=order)


def plot_dt(file, time_axis=None, nice=False):
    """Plot axis time step of a netcdf file"""
    from pylab import plot_date,show,plot,ylim
    if time_axis is None:
        time_axis = 'time'
    f = cdms.open(file)
    tt = f.getAxis(time_axis).clone()
    tt[:] = tt[:].astype('d')
    f.close()
    dt = tt[1:]-tt[:-1]
    if nice:
        mm = axis_to_mpl(tt)
        plot_date(mm[:-1],dt)
    else:
        plot(dt)
    ylim(ymin=0.,ymax=(1.1*max(dt)))
    show()


def reduce_old(data, comp=True, fast=True):
    """Reduce a variable in time by performing time average on time step that have the same time or time bounds.

    - **data**: A cdms variable with first axis supposed to be time.
    - *comp*: Call to :meth:`compress()` before reducing [default: True]
    - *fast*: Convert to pure numpy before processing, then convert back to cdms variable [default: True]

    Return: The new variable on its new time axis.
    """

    from grid.misc import set_grid

    assert data.getTime() is not None, 'Your data must have a valid time axis'

    # Time compression
    if fast: comp = True
    if comp:
        data = compress(data)

    # Find interval for averages
    tt = data.getTime()
    nt = len(tt)
    tv = tt.getValue().astype('d')
    if tt.getBounds() is None:
        tt.setBounds(vcg.bounds1d(tt[:]))
    bb = tt.getBounds().astype('d')
    dt = tv[1:]-tv[:-1]
    dt = N.concatenate((dt,[1.]))
    dbb = bb[1:]-bb[:-1]
    dbb = N.concatenate((dbb,[[1.,1.]]))
    itv = MA.masked_where(MV2.equal(dt,0.),MA.arange(nt))
    if bb is not None:
        itv = MA.masked_where(N.logical_and(N.equal(dbb[:,0],0.),
          N.equal(dbb[:,1],0.)),itv)
    itv = itv.compressed()
    nt = len(itv)

    # Fast algo = use Numeric
    if fast:
        mydata = data.filled()
        missing_value = data.getMissing()
        AV = N
    else:
        mydata = data
        AV = MV2
    sh = list(data.shape)
    sh[0] = nt
    adata = AV.zeros(sh,typecode=data.dtype.char,savespace=True)

    # Compute averages
    atime = N.zeros(nt).astype('d')
    if bb is not None:
        abounds = N.zeros((nt,2)).astype(bb.dtype.char)
    else:
        abounds = None
    it_first = 0
    for it,it_last in enumerate(itv):
        adata[it] = AV.average(mydata[it_first:it_last+1].astype(adata.dtype.char),0)
        if bb is None:
            atime[it] = tv[it_last]
        else:
            abounds[it] = bb[it_last]
            atime[it] = N.average(abounds[it],0)
        it_first = it_last+1

    # New time axis
    atime = cdms.createAxis(atime,bounds=abounds)
    vcm.cp_atts(tt,atime,id=True)
    atime.designateTime(calendar=cdtime.DefaultCalendar)

    # New variable
    if fast:
        adata = MV2.masked_object(adata,missing_value)
    adata.setAxis(0,atime)
    for i in xrange(1,data.rank()):
        adata.setAxis(i,data.getAxis(i))
    if data.getGrid() is not None:
        set_grid(adata,data.getGrid())
        #adata.setGrid(data.getGrid())
    vcm.cp_atts(data,adata,id=True)
    del data
    return adata

def yearly(data,**kwargs):
    """Convert to yearly means

    :Params:

        - **data**: A cdms variable.

    :Return: A cdms variable on a hourly time axis
    """
    assert data.getTime() is not None, 'Your data must have a valid time axis'

    hdata = MV2.array(data)
    cdutil.setTimeBoundsYearly(hdata)
    new_data = reduce(hdata,**kwargs)
    del hdata
    cdutil.setTimeBoundsYearly(new_data)
    return new_data

def monthly(data,**kwargs):
    """Convert to monthly means

    :Params:

        - **data**: A cdms variable.

    :Return: A cdms variable on a hourly time axis
    """
    assert data.getTime() is not None, 'Your data must have a valid time axis'

    hdata = MV2.array(data)
    cdutil.setTimeBoundsMonthly(hdata)
    new_data = reduce(hdata,**kwargs)
    del hdata
    cdutil.setTimeBoundsMonthly(new_data)
    return new_data

def hourly(data,frequency=24,**kwargs):
    """Convert to hourly means

    :Params:

        - **data**: A cdms variable.
        - *frequency* Used when different from hourly is requested [default: 24]

    :Return: A cdms variable on a hourly time axis
    """
    return daily(data,frequency=24,**kwargs)


def daily(data, hstart=0, **kwargs):
    """Convert to daily means

    :Params:

        - **data**: A cdms variable with a time axis.
        - *hstart*: First hour of daily intervals.

    :Example:

        >>> dsst = daily(sst, hstart=12)

    :See also: :func:`daily_bounds` :fun:`reduce`

    :Return: A cdms variable on a daily time axis
    """
    taxis = data.getTime()
    assert taxis is not None, 'Your data must have a valid time axis'
    oldbounds = taxis.getBounds()
    taxis.setBounds(daily_bounds(taxis, hstart=hstart))
    varo = reduce(data)
    taxis.setBounds(oldbounds)
    return varo


def hourly_exact(data,time_units=None,maxgap=None, ctlims=None):
    """Linearly interpolate data at exact beginning of hours

    :Params:

        - **data**: Cdms variable.
        - *time_units*: Change time units.
        - *maxgap*: Maximal gap in hours to enable interpolation [default: None].
    """

    from grid.misc import set_grid

    # Check time
    taxis = data.getTime()
    assert taxis is not None, 'Your data must have a valid time axis'
    old_order = data.getOrder()
    data = data(order='t...')
    if maxgap is not None:
        dt = get_dt(taxis,'hour')
        if dt > maxgap:
            warn('maxgap (%gh) is greater than your time step (%gh)'%(maxgap,dt))
            maxgap = None

    # Create the new hourly time axis
    if ctlims is None:
        ctlims = taxis.subAxis(0,len(taxis),len(taxis)-1).asComponentTime()
    else:
        ctlims = [comptime(ct) for ct in ctlims]
    if ctlims[0].minute == 0 and ctlims[0].second == 0:
        hctlim0 = ctlims[0]
    else:
        hctlim0 = cdtime.comptime(ctlims[0].year,ctlims[0].month,ctlims[0].day,ctlims[0].hour).add(1,cdtime.Hour)
    hunits = 'hours since '+str(hctlim0)
    nt = int(ctlims[1].torel(hunits).value-ctlims[0].torel(hunits).value)
    htaxis = cdms.createAxis(N.arange(nt,typecode='d'))
    htaxis.id = 'time'
    htaxis.long_name = 'Time'
    htaxis.units = hunits
    htaxis.designateTime(calendar=cdtime.DefaultCalendar)
    htvalue = htaxis.getValue()
    htaxis.setBounds(vcg.bounds1d(htvalue))

    # Create the new variable
    sh = list(data.shape)
    sh[0] = nt
    axes = data.getAxisList()
    axes[0] = htaxis
    hdata = MV2.zeros(sh,typecode=data.dtype.char,savespace=1)
    hdata[:] *= MV2.masked
    vcm.cp_atts(data,hdata,id=True)
    hdata.setAxisList(axes)
    set_grid(hdata,data.getGrid())
    #hdata.setGrid(data.getGrid())

    # Convert to hunits
    def hvalue(value):
        return cdtime.r2r(cdtime.reltime(value,taxis.units),hunits).value

    # Interpolate to hours
    ith = 0
    t1 = t0 = hvalue(taxis[0])
    it0 = it1 = 0
    while ith < len(htaxis):
        th = htvalue[ith]
        # Find the right input interval
        while t1 < th:
            it1 += 1
            t1 = hvalue(taxis[it1])
            it0 = it1-1
            t0 = hvalue(taxis[max(it0,0)])
        if maxgap is not None and (t1-t0) > maxgap: # Too large interpolation
            dith = int(t1-t0)+1
##          hdata[ith:ith+dith]
            ith += dith # We skip these hours
        elif it1 == it0: # Strict equality
            hdata[ith] = data[it0]
            ith += 1
        else: # Linear interpolation
            v0 = data[it0]
            v1 = data[it1]
            hdata[ith] = v0 + (v1-v0) * (th-t0) / (t1-t0)
            ith += 1
        it0 = it1

    # Change time units
    if time_units is not None:
        htaxis = ch_units(htaxis,time_units)
        hdata.setAxis(0,htaxis)

    return hdata(order=old_order)



def trend(var):
    """Get linear trend"""

    from genutil.statistics import linearregression
    from grid.misc import set_grid

    # Expansion of first axis
    tt = MV2.array(var.getAxis(0).getValue(),typecode=var.dtype.char)
    if var.rank() > 1:
        sh = var.shape
        tt = MV2.reshape(MV2.repeat(tt,N.multiply.reduce(sh[1:])),sh)

    # Coeffs
    coefs = linearregression(var)

    # Trend
    sh = var.shape
    var_trend = MV2.masked_array(MV2.resize(coefs[0],sh) * tt + MV2.resize(coefs[1],sh))
    vcm.cp_atts(var,var_trend)
    var_trend.id = var.id+'_trend'
    var_trend.name = var_trend.id
    if var_trend.attributes.has_key('long_name'):
        var_trend.long_name = 'Linear trend of '+var_trend.long_name
    var_trend.setAxisList(var.getAxisList())
    set_grid(var_trend,var.getGrid())
    #var_trend.setGrid(var.getGrid())

    return var_trend

def detrend(var):
    """Linear detrend"""

    from grid.misc import set_grid

    var_detrend = var - trend(var)
    vcm.cp_atts(var,var_detrend)
    var_detrend.id = 'detrended_'+var.id
    var_detrend.name = var_detrend.id
    if var_detrend.attributes.has_key('long_name'):
        var_detrend.long_name = 'Detrended '+var_detrend.long_name
    var_detrend.setAxisList(var.getAxisList())
    set_grid(var_detrend,var.getGrid())
    #var_detrend.setGrid(var.getGrid())

    return var_detrend


def strftime(fmt,mytime=None):
    """Convert current time, datetime, cdtime or string time to strftime

    :Params:

        - **fmt**: Time format with date patterns, like ``"%Y-%m-%d"``.
        - **mytime**, optional: If None, takes current time using
         (:meth:`~datetime.datetime.now()`)

    :Examples:

        >>> print strftime('%Y-%m-%d')
        2014-02-25
        >>> ctime = strftime('%Hh%M', '2020')
        00h00

    :Sea also:

        :meth:`datetime.datetime.strftime` and
        `this link <http://docs.python.org/dev/library/datetime.html#strftime-strptime-behavior>`_.
    """

    if mytime is None:
        mytime = DT.datetime.now()
    else:
        mytime = datetime(mytime)


    return mytime.strftime(str(fmt))

def strptime(mytime,fmt):
    """Parse a string according to a format to retreive a component time

    :Params:

        - **fmt**: Time format with date patterns, like ``"%Y-%m-%d"``.
        - **mytime**: Date string.

    :Example:

        >>> print strptime('25 Jan 2000, '%d %b %Y').month
        1

    :Sea also:

        :meth:`datetime.datetime.strptime` and
        `this link <http://docs.python.org/dev/library/datetime.html#strftime-strptime-behavior>`_.
    """
    return comptime(time.strptime(mytime,fmt))


_re_has_time_pattern = recompile('%[aAbBcdfHIjmpSUwWxXyYzZ]').search
def has_time_pattern(ss):
    """Does ss string contains date pattern like %Y?"""
    if not isinstance(ss, basestring): return False
    if not _re_has_time_pattern(ss): return False
    try:
        DT.datetime.strftime(DT.datetime.now(), ss)
        return True
    except:
        return False


def tz_to_tz(mytime, old_tz, new_tz, copy=True):
    """Convert time from one time zone to another one"""
    try:
        from pytz import timezone
    except ImportError:
        raise VACUMMError('You must install pytz package to add time zone support'
            ' to vacumm')
    if isinstance(old_tz,basestring): old_tz = timezone(old_tz)
    if isinstance(new_tz,basestring): new_tz = timezone(new_tz)

    # Variable
    if cdms.isVariable(mytime):
        vca.check_axes(mytime)
        axis = mytime.getTime()
        assert axis is not None, 'Your variable must have a valid time axis'
        return tz_to_tz(axis, old_tz, new_tz, copy=copy)

    # Time axis case
    if vca.istime(mytime):
        if copy: mytime = mytime.clone()
        ctimes = mytime.asComponentTime()
        for it,ct in enumerate(ctimes):
            new_ct = comptime(old_tz.localize(datetime(ct)).astimezone(new_tz))
            mytime[it] = new_ct.torel(mytime.units).value
        return mytime

    # Loop
    if not isinstance(mytime, list): copy = False
    LH = _LH_(mytime)
    intimes = LH.get()
    outtimes = list(intimes) if copy else intimes
    for i, mytime in enumerate(intimes):

        # Guess type
        typeback = time_type(mytime,  out='func')
        if typeback is None:
            raise TypeError, 'Time of wrong type: %s'%mytime
        if typeback == reltime:
            myUnits = mytime.units
        dt = datetime(mytime)

        # Change zone
        new_dt = old_tz.localize(dt).astimezone(new_tz)

        # Back to correct type
        if typeback == reltime:
            mytime = typeback(new_dt, myUnits)
        else:
            mytime = typeback(new_dt)
        outtimes[i] = mytime

    return LH.put(outtimes)


def from_utc(mytime,new_tz):
    return tz_to_tz(mytime,'UTC',new_tz)
def to_utc(mytime,old_tz):
    return tz_to_tz(mytime,old_tz,'UTC')
def paris_to_utc(mytime):
    return tz_to_tz(mytime,'Europe/Paris','UTC')
def utc_to_paris(mytime):
    return tz_to_tz(mytime,'UTC','Europe/Paris')

def tzname_to_tz(mytzname):
    """Get first time zone found from time zone short name

    :Example:

        >>> tz = tzname_to_tz('CEST')
    """
    try:
        from pytz import all_timezones
    except ImportError:
        raise VACUMMError('You must install pytz package to add time zone support'
            ' to vacumm')
    for name in all_timezones:
        tz = timezone(name) #FIXME: timezone
        if not hasattr(tz, '_tzinfos'): continue
        for (utcoffset, daylight, tzname), _ in tz._tzinfos.iteritems():
            if tzname == mytzname:
                return tz



class DateSorter(object):
    """Sort a list of date string, optionally using a date pattern

    Example:

        >>> from vacumm.misc.atime import DateSorter
        >>> dates = ['annee 2006', 'annee 2002']
        >>> ds = DateSorter('annee %Y')
        >>> dates.sort(ds)
        >>> print dates
        ['2002', '2006']

    """
    def __init__(self,pattern=None,basename=True):
        self.pattern = pattern
        self.basename = basename
    def __call__(self,arg1,arg2):
        if isinstance(self.pattern, basestring):
            if self.basename:
                arg1 = os.path.basename(arg1)
                arg2 = os.path.basename(arg2)
            date1 = strptime(arg1,self.pattern)
            date2 = strptime(arg2,self.pattern)
        else:
            date1 = comptime(arg1)
            date2 = comptime(arg2)
        if date1 == date2:return 0
        if date1 < date2:return -1
        return 1

class SpecialDateFormatter(DateFormatter):
    """Special formatter for dates
    Example: ['00h 01/10/2000' '02h' .... '23h'  '00h 01/10/2000'] to mark days and keep hours
    Here the 'phase' is 0 (00h) and the level is 3 (='day')
    """

    def __init__(self,level,fmt=None,special_fmt=None,join=None,phase=None, **kwargs):


        # Which level?
        slevels = ['year', 'month', 'day', 'hour', 'minute']
        if not operator.isNumberType(level):
            if level.lower() not in slevels:
                level = -1
            else:
                level = slevels.index(level.lower().replace('s', ''))
        self.level = level
        # Autoformat
        if level == 0: # Year
            if fmt is None: fmt = '%b'
            if special_fmt is None: special_fmt = '%Y'
        elif level == 1: # Month
            if fmt is None: fmt = '%e'
            if special_fmt is None: special_fmt = '%B'
        elif level == 2: # Day
            if fmt is None: fmt = '%Hh'
            if special_fmt is None: special_fmt = '%d/%m/%Y'
        elif level == 3: # Hour
            if fmt is None: fmt = "%M'"
            if special_fmt is None: special_fmt = '%Hh'
            if join is None:
                join = False
        elif level == 4: # Minute
            if fmt is None: fmt = "%S''"
            if special_fmt is None: special_fmt = "%M'"
            if join is None:
                join = False
        else:
            if level == -2:
                if fmt is None: fmt = '%Y'
            elif level == -3:
                if fmt is None: self.fmt = "%M'%Ss''"
            else:
                if fmt is None: self.fmt = '%Y-%d-%m %H:%M'
                self.level = level = -1
            self.fmt = fmt

        DateFormatter.__init__(self,fmt,**kwargs)
        if level<0: return
        self._phase = [1, 1, 0, 0, 0]
        if phase is not None: self._phase[level] = phase

        # Joined format
        if join in [True, None]:
            join = '%n'
        if join is not False:
            self.special_fmt = join.join([fmt,special_fmt])
        else:
            self.special_fmt = special_fmt

    def __call__(self,x, pos=0):
        dt = num2date(x, self.tz)
        # Main label
        if self.level>=0 and dt.timetuple()[self.level+1:6] == tuple(self._phase[self.level:]):#(0,)*(4-self.level):
            return self.strftime(dt, self.special_fmt)
        # Intermediate label
        return self.strftime(dt, self.fmt)



def interp(vari,outtimes,squeeze=1, **kwargs):
    """Linear interpolation in time

    :Params:

        - **vari****: A cdms variable with a time axis
        - **outtimes**: A time axis, or a list (or single element) of date strings, comptime, reltime, datetime times.
        - *squeeze*: Remove uneeded output dimensions [default: 1]
        - all other keywords are passed to :func:`~vacumm.misc.grid.regridding.interp1d`.
    """
    # Convert to time axis
    if not vca.istime(outtimes):
        outtimes = vca.create_time(outtimes)

    # Call to interp1d
    varo = vcg.regridding.interp1d(vari, outtimes, **kwargs)

    # Squeeze?
    if squeeze:
        varo = varo(squeeze=1)
    return varo



def is_time(mytime, alsonum=False):
    """Check if mytime is a CDAT time, a :class:`datetime.datetime` or date valid string.

    Equivalent to::

        timetype(mytime) is not None

    :Sea also:

        :func:`is_datetime()` :func:`is_reltime()` :func:`is_cdtime()`
        :func:`is_numtime()` :func:`is_time()`
    """
    ttype = time_type(mytime)
    return ttype and (alsonum or ttype!='numtime')

def is_interval(interval):
    """Check if interval is a valid time interval

    :Params:

        - **interval**: It should be in the following generic form
        ``(<time0>,<time1>[,<bounds>])``, where ``<time?>`` is a valid time
        (see :func:`time_type` and :func:`is_valid`) and ``<bounds>`` are
        interval bounds such as ``"co"``.
    """
    if not isinstance(interval, (list, tuple)) or len(interval)<2 or len(interval)>3:
        return False
    if not is_time(interval[0]) or not is_time(interval[1]):
        return False
    if len(interval)==3 and (not isinstance(interval[2], basestring)
        or not len(interval[2])>1):
        return False
    return True


def selector(arg0, arg1=None, bounds=None, round=False, utc=True):
    """Time selector formatter that returns start date and end date as component times

    :Example:

        >>> selector('2006','2007') # between two dates
        >>> selector(comptime(1950)) # from a date to now
        >>> selector(1,'month','co') # from now into the past
    """

    # Interval
    if arg1 is None: # from a date to now
        selection = (comptime(arg0), now(utc))
    elif operator.isNumberType(arg0): # from now into the past
        nn = now(utc)
        selection = (add(nn,-arg0,arg1), nn)
    else: # between two dates
        selection = (comptime(arg0), comptime(arg1))

    # Bounds
    if isinstance(bounds, basestring):
        selection += (bounds, )

    return selection

def round_date(mydate, round_type, mode='round'):
    """Round a date to year, month, day, hour, minute or second

    :Params:

        - **mydate**: A date compatible with :func:`comptime`.
        - **round_type**: A string like "year".
        - **mode**, optional: Rounding mode

            - ``"ceil"``: Choose the upper time.
            - ``"floor"``: Choose the lower time.
            - Else choose the nearest.

    """
    if not operator.isNumberType(round_type):
        round_type = STR_UNIT_TYPES.index(unit_type(round_type, string_type=True))
    stype = STR_UNIT_TYPES[round_type]
    ct = comptime(mydate)
    sdate = str(ct)
    ct0 = cdtime.comptime(*[int(float(ss)) for ss in RE_SPLIT_DATE.split(sdate) if ss != ''][:round_type+1])
    ct1 = ct0 if ct==ct0 else add(ct0, 1, stype)
    units = 'days since '+sdate
    t = ct.torel(units).value
    if mode not in ['floor', 'ceil']: mode = 'round'
    if mode=='round':
        mode = 'ceil' if (t-ct0.torel(units).value > ct1.torel(units).value-t) else 'flood'
    if mode=='ceil':
        return ct1
    return ct0

def midnight_date(mydate):
    """Round a date to the closest midnight

    :Example:

        >>> print midnight_date('2010-11-29 23:10')
        2010-11-30 0:0:0.0


    :Return: :class:`cdtime.comptime` date at midnight
    """
    ctime = comptime(mydate)
    hour = ctime.hour
    ctime = cdtime.comptime(ctime.year, ctime.month, ctime.day)
    if hour>=12:
        ctime = ctime.add(1, cdtime.Day)
    return ctime

def midnight_interval(date):
    """Round dates of a closed interval to the closest midnight

    :Example:

        >>> print midnight_interval('2010-11-29 23:10')
        (2010-11-30 0:0:0.0, 2010-11-30 0:0:0.0, 'ccb')
        >>> print midnight_interval(('2010-11-29 23:10','2010-11-30 04'))
        (2010-11-30 0:0:0.0, 2010-11-30 0:0:0.0, 'ccb')

    :Return: :class:`cdtime.comptime` interval
    """
    if not isinstance(date, tuple):
        return (midnight_date(date), midnight_date(date), 'ccb')
    mydate = [midnight_date(date[0]), midnight_date(date[1])]
    if len(date)>2:
        if date[2][0] == 'o':
            mydate[0] = mydate[0].add(1, cdtime.Day)
        if date[2][1] == 'o':
            mydate[1] = mydate[1].sub(1, cdtime.Day)
    mydate.append('ccb')
    return tuple(mydate)


def daily_bounds(taxis, hstart=0):
    """Create a daily time bounds array from a time axis

    :Params:

        - **taxis**: A time axis or a variable with a time axis.
        - **hstart**, optional: First hour of each daily bounds.
    """
    if cdms2.isVariable(taxis):
        taxis = taxis.getTime()
        if taxis is None:
            raise ValueError('Input variable has no valid time axis')
    elif not vca.istime(taxis):
        raise ValueError('Input axis in not a valid time axis')
    bb = N.zeros((len(taxis),2))
    tu = taxis.units
    for it, ct in enumerate(taxis.asComponentTime()):
        bref = cdtime.comptime(ct.year, ct.month, ct.day, hstart)
        if ct.hour >= hstart:
            bb[it,0] = bref.torel(tu).value
            bb[it,1] = bref.add(1, cdtime.Day).torel(tu).value
        else:
            bb[it,0] = bref.sub(1, cdtime.Day).torel(tu).value
            bb[it,1] = bref.torel(tu).value
    return bb

def hourly_bounds(taxis, mstart=0):
    """Create a hourly time bounds array from a time axis

    :Params:

        - **taxis**: A time axis or a variable with a time axis.
        - **mstart**, optional: First minute of each daily bounds.
    """
    if cdms2.isVariable(taxis):
        taxis = taxis.getTime()
        if taxis is None:
            raise ValueError('Input variable has no valid time axis')
    elif not vca.istime(taxis):
        raise ValueError('Input axis in not a valid time axis')
    bb = N.zeros((len(taxis),2))
    tu = taxis.units
    for it, ct in enumerate(taxis.asComponentTime()):
        bref = cdtime.comptime(ct.year, ct.month, ct.day, ct.hour, mstart)
        if ct.minute >= mstart:
            bb[it,0] = bref.torel(tu).value
            bb[it,1] = bref.add(1, cdtime.Hour).torel(tu).value
        else:
            bb[it,0] = bref.sub(1, cdtime.Hour).torel(tu).value
            bb[it,1] = bref.torel(tu).value
    return bb


def reduce(vari, geterr=False, **kwargs):
    """Average time steps that have the same bounds or time

    :Params:

        - **vari**: Array with a valid time axis.

    :Example:

        >>> taxis = sst.getTime()
        >>> tbounds = daily_bounds(taxis, hstart=12)
        >>> taxis.setBounds(tbounds)
        >>> nightly_sst = reduce(sst)

    """

    from grid.misc import set_grid

    # Inits
    taxis = vari.getTime()
    if taxis is None:
        raise ValueError('Input variable has no valid time axis')
    order = vari.getOrder()
    vari = vari.reorder('t...')
    bb = taxis.getBounds()
    tt = taxis.getValue().astype('d')
    nti = len(tt)

    # Compression intervals
    ii = N.arange(nti)
    if bb is None:
        dt = N.diff(tt)
        it_lasts = ii[dt!=0.].tolist()
        tv.append(nti-1) #FIXME: tv
    else:
        ddt = N.diff(bb, axis=0)
        it_lasts = ii[(ddt[:,0]!=0.)&(ddt[:,1]!=0.)].tolist()
    it_lasts.append(nti-1)

    # Init output
    nto = len(it_lasts)
    varo = MV2.zeros((nto,)+vari.shape[1:], vari.dtype)
    vcm.cp_atts(vari, varo)
    if vari.getGrid() is not None: set_grid(varo,vari.getGrid())
    #varo.setGrid(vari.getGrid())
    for i,ax in enumerate(vari.getAxisList()[1:]):
        varo.setAxis(i+1, ax)
    varo[:] = MV2.masked
    dtime = N.arange(nto, dtype='d')
    if bb is not None:
        dbounds = N.zeros((nto, 2), dtype='d')
    if geterr:
        err = varo.clone()
        err.id += '_error'
        if hasattr(err, 'long_name'):
            err.long_name += ' average error'

    # Loop on intervals
    mvari = vari.asma()
    it_first = 0
    for it,it_last in enumerate(it_lasts):
        varo[it] = mvari[it_first:it_last+1].mean(axis=0)
        if geterr:
            err[it] = mvari[it_first:it_last+1].std(axis=0)
        if bb is None:
            dtime[it] = tt[it_last]
        else:
            dbounds[it] = bb[it_last]
            dtime[it] = 0.5*(bb[it_last,0]+bb[it_last,1])
        it_first = it_last+1

    # Finish
    dtime = vca.create_time(dtime, taxis.units)
    if bb is not None:
        dtime.setBounds(dbounds)
    varo.setAxis(0, dtime)
    varo = varo.reorder(order)
    if geterr:
        err.setAxis(0, dtime).reorder(order)
        err = err.reorder(order)
        return varo, err
    return varo


def add_margin(interval, lmargin, rmargin=None):
    """Add a margin to an interval

    :Params:

        - **interval**: A time interval or selector such as ``('2000', '20001', 'co')``
          Specified times may be of any valid type.
        - **lmargin**: Left margin. Examples:

            - ``(3,'months')``: explicit.
            - ``'hours'``: Same as ````(1,'hours')``.
            - ``4``: Relative margin of size ``(interval[1]-interval[0)/4``.
            - ``False``: no margin.

          A negative margin decrease the size of the interval.

        - **rmargin**, optional: Right margin (defaults to the left).

    :Example:

        >>> print add_margin(('2000', '2001', 'co'), (5, 'days'))
        ('1999-12-27 0:0:0.0', '2001-1-6 0:0:0.0', 'co')
    """
    # Interval
    if not is_interval(interval):
        raise VACUMMError('Wrong time interval')
    bb = interval[2] if len(interval)>2 else None

    # Format margin
    if lmargin is None: margin = 0
    margins = [lmargin, rmargin]
    dt = None
    for i, margin in enumerate(margins):
        if margin is not None:
            if margin is False: margin = 0
            if isinstance(margin, basestring): # only units
                newmargin =  1, unit_type(margin, string_type=True)
            elif isinstance(margin, (int, float)): # fraction of interval
                if dt is None:
                    rtimes = reltime(interval[:2], 'seconds since 2000')
                    dt = rtimes[1].value-rtimes[0].value
                if margin==0:
                    newmargin = 0, 'seconds'
                else:
                    newmargin = (dt/margin, 'seconds')
            elif not isinstance(margin, (tuple, list)) and len(margin)<2 and \
                (not isinstance(margin[0], (int, float) or not isinstance(margin[1], basestring))):
                raise VACUMMError('Wrong time margin')
            else:
                newmargin = margin
        margins[i] = list(newmargin)
    margins[0][0] = -margins[0][0]

    # Apply
    return type(interval)([add(interval[0], *margins[0]),
        add(interval[1], *margins[1])]+[bb]*int(bb is not None))


class Intervals(object):
    """Iterator on intervals

    :Params:

        - **time_range**: Time range (optionally with bounds).
        - **dt**: Size of intervals.
        - **reverse**, optional: Reverse the iterator.
        - **roundto**, optional: Round times  to this time units (like 'hours', etc).
        - **bounds**, optional: Add bounds specs to the intervals (like "co").
        - **l/rmargin**, optional: Add a margin to the left and/or right of each interval.
          See :func:`add_margin`.
        - **innerbounds**, optional: Add bounds specs to inner intervals (like "cc").

    :Example:

        >>> for itv in Intervals(('2000','2001','co'),(2,'month')): print itv
        >>> Intervals(('2000','2001','co'),12).tolist()
        >>> Intervals((cdtime.comptime(2000), '2001', 'month',
        ... reverse=True, lmargin=(3,'hours'))

    """
    def __init__(self, time_range, dt, reverse=False, roundto=None, bounds=True,
        lmargin=0, rmargin=None, innerbounds='co'):

        # Global range
        if not is_interval(time_range):
            raise VACUMMError('Wrong time interval')
        start_date = comptime(time_range[0])
        end_date = comptime(time_range[1])

        # dt
        if operator.isNumberType(dt):
            units = 'seconds since 2000'
            dt = (
                (end_date.torel(units).value-start_date.torel(units).value)/dt,
                'second')
        elif isinstance(dt, list):
            dt = tuple(dt)
        elif not isinstance(dt, tuple):
            dt = (1, dt)

        # Round this range
        if roundto is True:
            roundto = dt[1]
        self._roundto = roundto
        start_date = self.round(start_date)
        end_date = self.round(end_date)
        self.lmargin = lmargin
        self.rmargin = rmargin

        # Closed or open?
        self._lastbounds = None
        self._innerbounds = innerbounds
        if len(time_range) == 3 and bounds is not False:
            self._lastbounds = time_range[2]
        elif bounds in [True, None]:
            self._lastbounds = 'co'
        elif isinstance(bounds, basestring):
            self._lastbounds = bounds
        else:
            self._lastbounds = self._innerbounds = False

        # Inits the iterator
        self._current_date = [start_date, end_date][reverse]
        self._first_date, self._last_date = [start_date, end_date][::1-2*reverse]
        self._reverse = reverse

        # Interval as (value,units)
        self._dt = ([1, -1][reverse]*dt[0], dt[1])

    def round(self, mydate):
        if self._roundto:
            return round_date(mydate, self._roundto)
        return mydate

    def __iter__(self):
        return self

    def next(self):
        # Iterator is consumed
        if self._current_date == self._last_date:
            raise StopIteration

        # Compute end of interval
        next_date = self.round(add(self._current_date, *self._dt))

        # We just passed the end
        if (self._reverse and next_date < self._last_date) or \
            (not self._reverse and next_date > self._last_date):
            next_date = self._last_date

        # Save new state
        current_date = self._current_date
        self._current_date = next_date

        # Return interval
        if self._reverse:
            out = next_date, current_date
            bounds = self._lastbounds if current_date==self._first_date else self._innerbounds
        else:
            out = current_date, next_date
            bounds = self._lastbounds if next_date==self._last_date else self._innerbounds
        if bounds is not False:
            out += (bounds, )
        if self.lmargin!=0 and self.rmargin is not None:
            out = add_margin(out, self.lmargin, self.rmargin)
        return out

    def tolist(self):
        return list(self)

class IterDates(object):
    """Iterator on dates

    Example:

        >>> from vacumm.misc.atime import IterDates
        >>> for date in IterDates(('2000','2001'),(1,'month')): print date
        >>> for date in IterDates(('2000','2001'),12,closed=True): print date

    """
    def __init__(self, time_range, dt, reverse=False, roundto=None, closed=False):
        # Global range
        start_date = comptime(time_range[0])
        end_date = comptime(time_range[1])

        # dt
        if operator.isNumberType(dt):
            units = 'seconds since 2000'
            dt = (
                (end_date.torel(units).value-start_date.torel(units).value)*1./dt,
                'second')
        elif not isinstance(dt, tuple):
            dt = (1, dt)

        # Round this range
        if roundto is True:
            roundto = dt[1]
        self._roundto = roundto
        start_date = self.round(start_date)
        end_date = self.round(end_date)

        # Closed or open?
        self._closed = closed

        # Inits the iterator
        self._first_date = [start_date, end_date][reverse]
        self._last_date = [start_date, end_date][1-reverse]
        self._reverse = reverse
        self._current_date = None
        oper = 'l' if self._reverse else 'g'
        oper += 't' if self._closed else 'e'
        self._oper = getattr(operator, oper)

        # Interval as (value,units)
        self._dt = ([1, -1][reverse]*dt[0], dt[1])

    def round(self, mydate):
        if self._roundto:
            return round_date(mydate, self._roundto)
        return mydate

    def __iter__(self):
        return self

    def next(self):
        # Next date
        if self._current_date is None:
            next_date = self._first_date
        else:
            next_date = self.round(add(self._current_date, *self._dt))

        # Iterator is consumed
        if self._oper(next_date, self._last_date):
            raise StopIteration

        # Save and return
        self._current_date = next_date
        return next_date

    def tolist(self):
        return [date for date in self]


def time_split(what, how, roundit=None):
    """Generic function to split an interval into subintervals

    :Params:

        - **what**: Time interval, dates or time axis
          that can be converted using :func:`comptime`.
        - **how**: Splitting specifications.

            #. A number: divide the interval in equal subintervals.
            #. A single or a list of dates: build subintervals
               with theses dates.
            #. A :class:`IterDates` instance: generate a list of
               dates and make as in 2.
            #. A :class:`Intervals` instance: directly generate
               a list of intervals.

        - **roundit**, optional: Round interval. Valid only if
          ``how`` is an time step specification such as
          ``(1,'year')`` or ``"year"`` (see :class:`Intervals`).
    """
    # Convert to comptime
    bb = 'cc'
    if isinstance(what, tuple):
        if len(what)==3:
            bb = what[2]
        what = list(what[:2])
    what = comptime(what)
    if not isinstance(what, list):
        raise TypeError, "Can't split a single date"
    tmin = min(what)
    tmax = max(what)
    tminmax = (tmin, tmax, bb)
    if not how:
        return tminmax

    # Single date
    if is_time(how): how = [how]

    # dt
    if operator.isNumberType(how) or isinstance(how, basestring) or \
        isinstance(how, tuple):
        how = Intervals(tminmax[:2], how, roundto=roundit)

    # Interval interator
    if isinstance(how, Intervals):
        how = [itv for itv in how]

    # Date iterator
    elif isinstance(how, IterDates):
        how = [date for date in IterDates]
    if isinstance(how, list):
        if not len(how): return [tminmax]
        if not isinstance(how[0], tuple):
            how = comptime(how)
            if len(how)==1: # single date
                if tmin<=how[0] and tmax>=how[0]:
                    how = [tmin, how, tmax]
            how = [(how[i], how[i+1], 'co') for i in xrange(len(how)-1)]
    else:
        raise TypeError, "Can't recognize the split specification"

    # Checks
    itvs = []
    for itv in how:
        itc = itv_intersect(itv, tminmax)
        if itc is not None and itc[0]!=itc[1]:
            itvs.append(itc)
    itvs[-1] = itvs[-1][:2]+(bb,)
    return itvs


def time_split_nmax(what, nmax, roundit=True):
    """Smartly split an interval with a length into subintervals of max length"""
    if isinstance(what, tuple):
        raise TypeError, "Please provide a time axis, a list of dates, or IterDates or Intervals iterators."
    ctimes = comptime(what)
    if not isinstance(ctimes, list):
        raise TypeError, "Can't split a single date"
    if len(ctimes) < nmax:
        return ctimes[0], ctimes[-1]
    taxis = vca.create_time(ctimes)
    specs = ['year', (3, 'month'), (1, 'month'), (10, 'day'), (1, 'day')]
    for i,how in enumerate(specs):
        itvs = time_split(what, how, roundit=roundit)
        nn = []
        for itv in itvs:
            ijk = taxis.mapIntervalExt(itv)
            if ijk is None:
                continue
            nn.append(ijk[2]*(ijk[1]-ijk[0]))
        n = max(nn)
        if n<nmax: break
    return itvs



def itv_intersect(itv1, itv2, bb=None, aslogical=False):
    """Return the intersection of 2 time intervals


    :Return: The interval or ``False`` if not intersection is found
    """
    # Check bounds
    b1 = 'cc' if len(itv1)==2 else itv1[2]
    b2 = 'cc' if len(itv2)==2 else itv2[2]

    # Comptime
    itv1 = [comptime(d) for d in itv1[:2]]
    itv2 = [comptime(d) for d in itv2[:2]]


    # Min
    bbi = b1[0]+b2[0]
    if itv1[0]==itv2[0]:
        itv = itv1[0],
        if not bb: bbo = 'c' if 'c' in bbi else 'o'
    else:
        imin = itv1[0]<itv2[0]
        itv = (itv1[0], itv2[0])[imin],
        if not bb: bbo = bbi[imin]

    # Max
    bbi = b1[1]+b2[1]
    if itv1[1]==itv2[1]:
        itv += itv1[1],
        if not bb: bbo = 'c' if 'c' in bbi else 'o'
    else:
        imax = itv1[1]>itv2[1]
        itv += (itv1[1], itv2[1])[imax],
        if not bb: bbo += bbi[imax]
    if bb is None:
        bb = bbo

    # Check
    if itv[1]<itv[0]: return False
    if itv[0]==itv[1] and bb is not False and 'o' in bb: return False

    if aslogical: return True

    return (itv+(bb,)) if bb is not False else itv


def itv_union(itv1, itv2, bb=None):
    """Return the union of 2 time intervals"""

    # Check bounds
    b1 = 'cc' if len(itv1)==2 else itv1[2]
    b2 = 'cc' if len(itv2)==2 else itv2[2]

    # Comptime
    itv1 = [comptime(d) for d in itv1[:2]]
    itv2 = [comptime(d) for d in itv2[:2]]


    # Min
    bbi = b1[0]+b2[0]
    if itv1[0]==itv2[0]:
        itv = itv1[0],
        if not bb is None: bbo = 'c' if 'c' in bbi else 'o'
    else:
        imin = itv1[0]>itv2[0]
        itv = (itv1[0], itv2[0])[imin],
        if not bb: bbo = bbi[imin]

    # Max
    bbi = b1[1]+b2[1]
    if itv1[1]==itv2[1]:
        itv += itv1[1],
        if not bb: bbo = 'c' if 'c' in bbi else 'o'
    else:
        imax = itv1[1]<itv2[1]
        itv += (itv1[1], itv2[1])[imax],
        if not bb: bbo += bbi[imax]
    if bb is None:
        bb = bbo

    return (itv+(bb,)) if bb is not False else itv


class _LH_(object):
    """To handle argument and result possibily as a list or tuple"""
    def __init__(self, myarg):
        if isinstance(myarg, N.ndarray):
            myarg = myarg.tolist()
        if isinstance(myarg, list):
            self.listtype = list
        elif isinstance(myarg, tuple):
            self.listtype = tuple
        elif hasattr(myarg, 'next') and hasattr(myarg, '__iter__'):
            myarg = [t for t in myarg]
            self.listtype = list
        else:
            self.listtype = None
        self.arg = myarg
    def get(self):
        """Get input argument as a list"""
        if self.listtype is list: return self.arg
        if self.listtype is tuple: return list(self.arg)
        return [self.arg]
    def put(self, result):
        """Get output argument as original type"""
        if self.listtype is None:
            return result[0]
        for func in list, tuple:
            if self.listtype is func:
                if isinstance(result, func):
                    return result
                return func(result)

def _d2sel_(taxis, dsel):
    """Extract time selections from a dict"""
    return [sel for key,sel in dsel.items()
        if key in (['time', taxis.id]+cdms2.convention.time_aliases)
            and sel is not None]

def tsel2slice_old(taxis, *args, **kwargs):
    """Convert time selections on a time axis to a valid slice or None

    :Params:

        - **asind**, optional: Return indices instead of a slice.
        - **nonone**, optional: Return the full slice instead of ``None`` if everything is selected.
        - Positional argument can be coordinates intervals, slices,
          dictionaries or cdms2 selectors.
        - Optional arguments must have a key identified as time or be the axis id,
          and a value as coordinates or slice.

    :Return:

        - A :class:`slice` or ``(i,j,k)`` when possible.
        - ``None`` or the full slice if no slice needed (everything is selected).
        - ``False`` if no intersection is found.

    :Example:

        >>> myslice = tsel2slice(taxis, ('2000', '2002', 'co'), time=slice(4,6))
        >>> myslice = tsel2slice(taxis, cdms2.selectors.Selector(lon=(5,6), time=('2000','2002'))
        >>> myslice = tsel2slice(taxis, slice(10,12), dict(time=slice(4,5), time=('2000','2002'))
    """
    # Inits
    if not vca.istime(taxis): raise VACUMMError('taxis must be a valid time axis')
    asind = kwargs.pop('asind', False)
    nonone = kwargs.pop('nonone', False)
    fullslice = slice(*slice(None).indices(len(taxis)))

    # Convert to list of tuples or slices
    selects = []
    ntup = 0
    for arg in args:
        if arg is None: continue
        if isinstance(arg, cdms2.selectors.Selector):
            psel, asel = vcm.split_selector(arg) #FIXME: split_selector?
            selects.extend(_d2sel_(taxis, asel))
        elif isinstance(arg, dict):
            selects.extend(_d2sel_(taxis,arg))
        else:
            if arg==':':
                args = slice(None)
            elif isinstance(arg,tuple):
                ntup +=1
            elif not isinstance(arg, slice):
                arg = (arg,arg,'ccb')
            selects.append(arg)
    selects.extend(_d2sel_(taxis, kwargs))
    if len(selects)==0:
        if asind: fullslice = fullslice.start,fullslice.stop,fullslice.step
        return fullslice if nonone else None

    # Apply successive selections
    ii = N.arange(len(taxis))
    for isel, sel in enumerate(selects):

        # From coordinates to slice
        if isinstance(sel, tuple):
            ijk = taxis.mapIntervalExt(sel)
            if ijk is None: return False
            sel = slice(*ijk)

        # Work on indices
        ii = ii[sel]
        if ii.size==0: return False

        # Subaxis for future use
        if ntup>1:
            i,j,k = sel.indices(len(ii))
            taxis = taxis.subAxis(i,j,k)

    # Deduce final indices
    i = ii[0]
    j = ii[-1]
    j += N.sign(j-i) if i!=j else 1
    if j<0: j = None
    k = 1 if ii.size==1 else (ii[1]-ii[0])

    # Return
    if not nonone and slice(i,j,k)==fullslice: return
    if asind: return i,j,k
    return slice(i,j,k)


def time_selector(*args, **kwargs):
    """Create a pure time selector with all arguments

    All components that are not recongnized a time selection are not kept.

    :Params:

        - **ids**, optional: Special keyword to specify allowed time ids in addition
          to generic ones defined by :attr:`cdms2.convention.time_aliases`.
        - **out**, optional: Inverse the process by removing all time selections
          (see :func:`~vacumm.misc.misc.filter_selector`)?
        - **keeppos**, optional: Remove positional components
          (see :func:`~vacumm.misc.misc.filter_selector`)?
        - **noslice**, optional: Remove slices
          (see :func:`~vacumm.misc.misc.filter_selector`)?
        - Positional argument can be coordinates intervals, slices,
          dictionaries or cdms2 selectors.
        - Optional arguments must have a key identified as time,
          and a value as coordinates or slice.
    """
    # Valid ids for filtering
    ids = kwargs.pop('ids', None)
    out = kwargs.pop('out', False)
    keeppos = kwargs.pop('keeppos', False)
    if ids is None: ids = []
    if isinstance(ids, basestring): ids = [ids]
    ids = list(ids)+['time']+cdms2.convention.time_aliases

    # Build the selector using refinements
    selector = cdms2.selectors.Selector()
    for arg in args:
        if arg is None: continue
        if isinstance(arg, dict):
            selector.refine(*arg)
        else:
            selector.refine(arg)
    selector.refine(**kwargs)

    # Filter
    vcm.filter_selector(selector, ids=ids, copy=False, out=out, keeppos=keeppos)

    return selector

def tsel2slice(taxis, *args, **kwargs):
    """Convert time selections on a time axis to a valid slice or None

    :Params:

        - **asind**, optional: Return indices instead of a slice.
        - **nonone**, optional: Return the full slice instead of ``None`` if everything is selected.
        - Positional argument can be coordinates intervals, slices,
          dictionaries or cdms2 selectors.
        - Optional arguments must have a key identified as time or be the axis id,
          and a value as coordinates or slice.

    :Return:

        - A :class:`slice` or ``(i,j,k)`` when possible.
        - ``None`` or the full slice if no slice needed (everything is selected).
        - ``False`` if no intersection is found.

    :Examples:

        >>> myslice = tsel2slice(taxis, ('2000', '2002', 'co'), time=slice(4,6))
        >>> myslice = tsel2slice(taxis, cdms2.selectors.Selector(lon=(5,6), time=('2000','2002'))
        >>> myslice = tsel2slice(taxis, slice(10,12), dict(time=slice(4,5), time=('2000','2002'))
    """
    # Inits
    if not vca.istime(taxis): raise VACUMMError('taxis must be a valid time axis')
    asind = kwargs.pop('asind', False)
    nonone = kwargs.pop('nonone', False)
    fullslice = slice(*slice(None).indices(len(taxis)))

    # Convert to list valid time selector
    kwargs['ids'] = [taxis.id]
    selector = time_selector(*args, **kwargs)

    # No selection
    if len(selector.components())==0:
        if asind: fullslice = fullslice.start,fullslice.stop,fullslice.step
        return fullslice if nonone else None

    # Select
    ii = MV2.arange(len(taxis))
    taxis = taxis.clone()
    taxis.designateTime()
    ii.setAxis(0, taxis)
    try:
        ii = ii(selector).filled()
    except:
        return False

    # Deduce final indices
    i = ii[0]
    j = ii[-1]
    j += N.sign(j-i) if i!=j else 1
    if j<0: j = None
    k = 1 if ii.size==1 else (ii[1]-ii[0])

    # Return
    if not nonone and slice(i,j,k)==fullslice: return
    if asind: return i,j,k
    return slice(i,j,k)

def tic():
    """Launch a time counter at the begining of your program.


    :Return:

        - A time to be used with the toc() function.

    :Examples:

        >>> stime = tic()
    """
    import time as tc
    stime = tc.clock()
    print tc.asctime()
    return stime

def toc(stime=0.):
    """Compute the cost of the computation and display in an adapted format.

    :Params:

        - **stime**, optional: The initial time given by the tic() function.

    :Return:

        - Display the time spent in the program.

    :Examples:

        >>> stime = tic()
        >>>
        >>> toc(stime=stime)
    """
    import time as tc
    # print tc.asctime()
    r = tc.clock()-stime
    if r > 60:
        if r > 3600:
            print (r/3600), "hours"
        else:
            print (r/60), " minutes"
    else:
        print tc.clock()-stime, " seconds"


<|MERGE_RESOLUTION|>--- conflicted
+++ resolved
@@ -90,11 +90,7 @@
 'is_interval', 'has_time_pattern', 'tsel2slice', 'time_selector', 'tic', 'toc',
 'julday']
 
-<<<<<<< HEAD
-
-=======
 __all__.sort()
->>>>>>> 6258b5ca
 
 def pat2freq(pattern):
     """Get the maximal frequency ("days", "hours", etc) associated with a date pattern
@@ -502,7 +498,7 @@
         return nummode
     raise VACUMMError('nummode must be either a valid time units'
         ' string, or within: '+', '.join(valid_nummodes))
-        
+
 def comptime(mytime, nummode='mpl'):
     """Convert to :func:`cdtime.comptime` format
 
@@ -539,14 +535,10 @@
         :func:`reltime()` :func:`datetime()`
     """
 
-<<<<<<< HEAD
-=======
-    import cdtime,types
 
     # Numeric mode
     tunits = _nummode_(nummode)
-    
->>>>>>> 6258b5ca
+
     # Time axis
     if is_axistime(mytime):
         mytime = mytime.asComponentTime()
@@ -663,16 +655,11 @@
 
         :func:`comptime` :func:`reltime`   :func:`strtime`    :func:`numtime`
     """
-<<<<<<< HEAD
-    if vca.istime(mytimes):
-        mytimes = comptime(mytimes)
-=======
     # Numeric mode
     tunits = _nummode_(nummode)
 
-    if istime(mytimes):
+    if vca.istime(mytimes):
         mytimes = comptime(mytimes, nummode=tunits)
->>>>>>> 6258b5ca
     LH = _LH_(mytimes)
     mytimes = LH.get()
     res = []
