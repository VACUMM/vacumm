--- conflicted
+++ resolved
@@ -1977,35 +1977,6 @@
         return False
     return True
 
-
-<<<<<<< HEAD
-def selector(arg0, arg1=None, bounds=None, round=False, utc=True):
-    """Time selector formatter that returns start date and end date as component times
-
-    :Example:
-
-        >>> selector('2006','2007') # between two dates
-        >>> selector(comptime(1950)) # from a date to now
-        >>> selector(1,'month','co') # from now into the past
-    """
-
-    # Interval
-    if arg1 is None: # from a date to now
-        selection = (comptime(arg0), now(utc))
-    elif operator.isNumberType(arg0): # from now into the past
-        nn = now(utc)
-        selection = (add(nn,-arg0,arg1), nn)
-    else: # between two dates
-        selection = (comptime(arg0), comptime(arg1))
-
-    # Bounds
-    if isinstance(bounds, basestring):
-        selection += (bounds, )
-
-    return selection
-
-=======
->>>>>>> 07bbd194
 def round_date(mydate, round_type, mode='round'):
     """Round a date to year, month, day, hour, minute or second
 
@@ -2782,7 +2753,7 @@
         selection += (bounds, )
 
     return selection
-
+selector = time_selector
 
 
 def filter_time_selector(*args, **kwargs):
@@ -2828,7 +2799,6 @@
 
     return selector
 
-selector = filter_time_selector
 
 def tsel2slice(taxis, *args, **kwargs):
     """Convert time selections on a time axis to a valid slice or None
