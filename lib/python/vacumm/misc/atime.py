# -*- coding: utf8 -*-
"""
Time utilities
"""
# Copyright or © or Copr. Actimar (contributor(s) : Stephane Raynaud, Guillaume Charria) (2010)
#
# raynaud@actimar.fr
#
#
# This software is a computer program whose purpose is to provide
# utilities for handling oceanographic and atmospheric data,
# with the ultimate goal of validating the MARS model from IFREMER.
#
# This software is governed by the CeCILL license under French law and
# abiding by the rules of distribution of free software.  You can  use,
# modify and/ or redistribute the software under the terms of the CeCILL
# license as circulated by CEA, CNRS and INRIA at the following URL
# "http://www.cecill.info".
#
# As a counterpart to the access to the source code and  rights to copy,
# modify and redistribute granted by the license, users are provided only
# with a limited warranty  and the software's author,  the holder of the
# economic rights,  and the successive licensors  have only  limited
# liability.
#
# In this respect, the user's attention is drawn to the risks associated
# with loading,  using,  modifying and/or developing or reproducing the
# software by the user in light of its specific status of free software,
# that may mean  that it is complicated to manipulate,  and  that  also
# therefore means  that it is reserved for developers  and  experienced
# professionals having in-depth computer knowledge. Users are therefore
# encouraged to load and test the software's suitability as regards their
# requirements in conditions enabling the security of their systems and/or
# data to be ensured and,  more generally, to use and operate it in the
# same conditions as regards security.
#
# The fact that you are presently reading this means that you have had
# knowledge of the CeCILL license and that you accept its terms.
#
import os
import re
import time,datetime as DT
from operator import isNumberType, gt, ge, lt, le
from re import split as resplit,match, compile as recompile
import math

import numpy as N, MV2, numpy.ma as MA, cdtime, cdms2 as cdms, cdutil, cdms2
from cdms2.axis import CdtimeTypes,AbstractAxis,ComptimeType,ReltimeType,FileAxis
from dateutil.rrule import rrule, MO, TU, WE, TH, FR, SA, SU, YEARLY, \
     MONTHLY, WEEKLY, DAILY, HOURLY, MINUTELY, SECONDLY
from matplotlib.dates import DateFormatter, num2date, date2num
from pytz import timezone, all_timezones


MV = MV2



# Variables
mpl_time_units = 'days since 0001'
str_unit_types = ['years','months','days','hours','minutes','seconds']
re_split_date = recompile(r'[ Z:T\-]')
re_match_time_pattern = r'[0-2]?\d?\d?\d(-[01]?\d(-[0-3]?\d([ T][0-2]?\d(:[0-6]?\d(:[0-6]?\d(\.\d+)?)?)?)?)?)?'
re_match_time = recompile(re_match_time_pattern+'$', re.I).match
re_match_units_pattern = r'(%s) since '%'|'.join(str_unit_types)+re_match_time_pattern+'[ \w]*'
re_match_units = recompile(re_match_units_pattern+'$', re.I).match

__all__ = ['mpl_time_units','str_unit_types','re_split_date','now', 'add', 'axis_add',
'mpl', 'are_same_units', 'are_good_units', 'ch_units', 'comptime', 'reltime', 'datetime',
'is_cdtime', 'is_reltime', 'is_comptime', 'is_datetime', 'check_range', 'is_in_range',
'num_to_ascii', 'Gaps', 'unit_type', 'get_dt', 'compress', 'plot_dt', 'reduce', 'yearly',
'monthly', 'hourly', 'daily', 'hourly_exact', 'trend', 'detrend', 'strftime', 'strptime',
'tz_to_tz', 'from_utc', 'to_utc', 'paris_to_utc', 'DateSorter', 'SpecialDateFormatter',
'interp', 'is_time', 'selector', 'round_date', 'Intervals', 'utc_to_paris', 'ascii_to_num',
'lindates', 'itv_intersect', 'itv_union','day_of_the_year', 'pat2freq',  'strtime',
'is_strtime', 'time_type', 'is_axistime', 'notz',  'IterDates', 'numtime',  'is_numtime',
'pat2glob', 'midnight_date', 'midnight_interval','reduce_old', 'daily_bounds',
'hourly_bounds', 'time_split', 'time_split_nmax', 'add_margin', 'fixcomptime',
'is_interval', 'has_time_pattern', 'tsel2slice', 'time_selector', 'tic', 'toc']



__all__.sort()

def pat2freq(pattern):
    """Get the maximal frequency ("days", "hours", etc) associated with a date pattern

    :Params:

        - **pattern**: A string containg date patterns (like '%d' or '%%d')

    :Return:

        One of ``None``, ``"seconds"``, ``"minutes"``, ``"hours"``,
        ``"days"``, ``"months"``, ``"yaers"``.

    :Example:

    >>> print pat2freq('%d/%m/%Y')
    days
    """

    # Patterns
    pats = (
        ("seconds", ['S', 'T', 'X']),
        ('minutes', ['M', 'R']),
        ('hours', ['H']),
        ('days', ['d', 'D', 'F', 'a', 'A', 'e', 'j', 'u', 'w']),
        ('months', ['b', 'B', 'h', 'm']),
        ('years', ['C', 'g', 'G', 'y', 'Y']),
    )

    # Search
    for freq, pp in pats:
        for p in pp:
            if '%'+p in pattern:
                return freq

def pat2glob(pattern, esc=False):
    """Convert a date pattern to a rough global matching pattern

    .. note::

        A global matching pattern is a UNIX file pattern.
        See :func:`glob.glob` for more information.

    .. warning::

        The output global pattern is NOT strict, and thus
        may embed more than requested by the date pattern.

    :Params:

        - **pattern**: A string containg date patterns (like '%d' or '%%d')
        - **esc**, optional: If ``True``, date patterns are escaped (like '%%d')
    """
    pats = {
        'a':    '???',
        'A':    '*',
        'b':    '*',
        'B':    '???',
        'c':    '*',
        'd':    '[0-3][0-9]',
        'H':    '[012][0-9]',
        'I':    '[01][0-9]',
        'j':    '[0-3][0-9][0-9]',
        'm':    '[0-1][0-9]',
        'M':    '[0-5][0-9]',
        'p':    '[AP]M',
        'S':    '[0-6][0-9]',
        'U':    '[0-5][0-9]',
        'w':    '[0-6]',
        'W':    '[0-5][0-9]',
        'x':    '*',
        'X':    '*',
        'y':    '[0-9][0-9]',
        'Y':    '[0-2][0-9][0-9][0-9]',
    }
    pc = '%%' if esc else '%'
    for d, g in pats.items():
        pattern = pattern.replace(pc+d, g)
    return pattern



def day_of_the_year(mytime):
    """Compute the day of the year of a specified date"""
    ctime = comptime(mytime)
    ctyear = cdtime.comptime(ctime.year)
    tunits = 'days since %s'%ctyear
    return ctime.torel(tunits).value+1

def lindates(first, last, incr, units):
    """Create a list of linearly incrementing dates

    :Params:

        - **first**: first date
        - **last**: first date
        - **incr**: increment step
        - **units**: units like "days" (see :func:`unit_type`)

    :Example:

        >>> dates = lindates('2000', '2002-05', 3, 'months')

    :Return:

        - list of :func:`cdtime.comptime` dates
    """
    first = comptime(first)
    last = comptime(last)
    units = unit_type(units)
    if last<first: return []
    dates = [first]
    while dates[-1]<last:
        dates.append(add(dates[-1], incr, units))
    if dates[-1]>last: del dates[-1]
    return dates

def now(utc=False):
    """Return current time as :func:`cdtime.comptime`

    :Params:

        - **utc**, optional: Return UTC time [default: False]"""
    if utc:
        return comptime(DT.datetime.utcnow())
    return comptime(DT.datetime.now())



def add(mytime, amount, units=None, copy=True):
    """Add value to time

    :Params:

        - **mytime**: Target time, list of times or time axis.
        - **amount**: Value to add.
        - **units**, optional: Units, needed if ``mytime`` is not a time axis.
        - **copy**, optional: Copy list or time axis?

    Example:

        >>> add('2008-02', 3, 'days')
        '2008-2-4 0:0:0.0'
    """

    # Time axis
    if istime(mytime):
        if copy:
            mytime = mytime.clone()
        if units is None:
            mytime[:] = mytime[:] + amount
            return mytime
        assert hasattr(mytime,'units'), 'Your time axis must have an "units" attribute'
        mytime[:] = N.array([add(ct, amount, units).value for ct in mytime.asRelativeTime()])
        return mytime

    # Handle lists
    if not isinstance(mytime, list): copy = False
    LH = _LH_(mytime)
    intimes = LH.get()
    outtimes = list(intimes) if copy else intimes
    for i, mytime in enumerate(intimes):

        # Guess type
        typeback = time_type(mytime,  out='func')
        if typeback == reltime:
            myUnits = mytime.units
        mytime = comptime(mytime)

        # Units
        units = unit_type(units)
        assert units is not None, 'You must provide valid time units'

        # Add
        newtime = mytime.add(amount, units)

        # Correction
        if units != cdtime.Second:
            mytimes = [mytime.year,mytime.month,mytime.day,
                mytime.hour,mytime.minute,mytime.second]
            newtimes = [newtime.year,newtime.month,newtime.day,
                newtime.hour,newtime.minute,newtime.second]
            myunits = [cdtime.Year,cdtime.Month,cdtime.Day,
                cdtime.Hour,cdtime.Minute,cdtime.Second]
            iunits = myunits.index(units)
            if iunits < 2:
                newtimes[iunits+1:] = mytimes[iunits+1:]
            newtime = cdtime.comptime(*newtimes)

        # Back to correct type
        if typeback == reltime:
            mytime = typeback(newtime, myUnits)
        else:
            mytime = typeback(newtime)
        outtimes[i] = mytime

    return LH.put(outtimes)


# Obsolete :
axis_add = add



def mpl(mytimes, copy=True):
    """Convert to Matplotlib units.

    Time objects (or list of them) are converted to
    pure numerical values.

    :Params:

        - **mytimes**: Time object (or list), or time axis.
        - **copy**, optional: Copy time axis or not?

    .. note::

        This function does not use :func:`ch_units`.
        It uses Matplotlib internal function
        :func:`matplotlib.dates.date2num` instead.

    :Example:

        >>> taxis = create_time((0, 10.), 'hours since 2000-01-01')
        >>> maxis = mpl(taxis)
        >>> print maxis[0]
        730120.0
        >>> print maxis.units
        days since 0001
    """
    # Variable
    if cdms2.isVariable(mytimes):
        taxis = mytimes.getTime()
        if taxis is not None:
            taxis = mpl(taxis, copy=copy)
            mytimes.setAxis(mytimes.getOrder().index('t'), taxis)
        return mytimes

    # Time axis
    if istime(mytimes):
        if copy: mytimes = mytimes.clone()
        mytimes._data_ = mytimes._data_ .astype('d')
        if hasattr(mytimes, 'matplotlib_compatible') and mytimes.matplotlib_compatible:
            return mytimes
        # Values
        mytimes.assignValue(mytimes.getValue().astype('d'))
        datetimes = datetime(mytimes)
        mytimes[:] = [date2num(dt) for dt in datetimes]
        # Units
        ct0 = comptime(datetimes[0])
        del datetimes
        rt0 = ct0.torel('days since %s'%ct0)
        ctref = ct0.add(rt0.value-mytimes[0], cdtime.Days)
        mytimes.units = 'days since '+str(ctref)
        mytimes.matplotlib_compatible = True
        return mytimes

    # Time or list
    mytimes = datetime(mytimes)
    LH = _LH_(mytimes)
    intimes = LH.get()
    return LH.put([date2num(dt) for dt in datetime(intimes)])



# Obsolete :
axis_to_mpl = mpl
to_mpl = mpl

def are_same_units(units1, units2):
    """Compare time units

    >>> are_same_units('days since 1900-1', 'days since 1900-01-01 00:00:0.0')
    True

    """
    return cdtime.reltime(100,str(units1).lower())==cdtime.reltime(100, str(units2).lower())

def are_good_units(units):
    """Check that units are well formatted

    :Example:

    >>> from vacumm.misc.atime import are_good_units
    >>> are_good_units('months since 2000')
    True
    >>> are_good_units('months since 2000-01-01 10h20')
    False
    """
    if not isinstance(units, basestring): return False
#    try:
#        cdtime.reltime(100,  units)
#        return True
#    except:
#        return False
#    for rem in ' UTC.', ' UTC':
#        units = units.replace(rem, '')
    return re_match_units(units) is not None

check_units = are_good_units
def ch_units(mytimes, newunits, copy=True):
    """Change units of a CDAT time axis or a list (or single element) or cdtime times

    :Params:

        - **mytimes**: CDAT axis time object, a CDAT variable with a time axis,
          a valid time ot list of times.
        - **newunits**: New time units.
        - **copy**, optional: Create a new axis instead of updating
          the current one.

           .. note:: If ``mytimes is True``, then ``copy`` is set to ``False``.

    :Return:

        New time axis, or relatives times.

    :Example:

        >>> mytimes = ch_units(time_axis,relative=False,value=False,copy=True)

    .. warning::

        In the case of a single time object or a list of them, all object
        that is not :func:`cdtime.reltime` object will not be converted.

    """

    # If a variable with time axis
    if cdms.isVariable(mytimes):
        check_axes(mytimes)
        torder = mytimes.getOrder().find('t')
        if torder < 0:
            raise TypeError('Variable must have a valid time axis')
        return ch_units(mytimes.getTime(), newunits, copy=False)

    # Time axis
    if istime(mytimes):
        if copy: mytimes = mytimes.clone()
        mytimes._data_ = mytimes._data_ .astype('d')
        mytimes.toRelativeTime(newunits)
        return mytimes

    # Single or list of times
    if not isinstance(mytimes, list): copy = False
    LH = _LH_(mytimes)
    intimes = LH.get()
    outtimes = list(intimes) if copy else intimes
    for i, mytime in enumerate(intimes):
        if not is_reltime(mytime): continue
        outtimes[i] = mytime.tocomp().torel(newunits)
    return LH.put(outtimes)


def time_type(mytime, out='string', check=False):
    """Get the type of time

    :Params:

        - **mytime**: A time of one of the following types:
          :func:`cdtime.comptime`, :func:`cdtime.reltime`,
          :func:`datetime.datetime` or a date string.
        - **out**, optional: Output format, one of:

            - ``"string"``: Return one of ``"comptime"``, ``"reltime"``
              ``"datetime"``, ``"strtime"``, ``"numtime"``.
            - ``"type"``: Simply return result of ``type(mytime)``
            - ``"func"``: Return the function used to convert
              to this type : :func:`comptime`, :func:`reltime`,
              :func:`datetime`, :func:`numtime`.

    :Return: ``None`` if not a time, or see **out**.

    :Example:

            >>> time_type('2000-10')
            'str'
            >>> time_type(cdtime.comptime(2000,10), out='func')
            <function comptime at 0x31c4aa0>
    """
    for stype in 'strtime', 'comptime',  'reltime',  'datetime',  'numtime':
        if eval('is_'+stype)(mytime):
            if out=='string': return stype
            if out=='type': return type(mytime)
            return eval(stype)
    if check:
        raise TypeError, 'Time of wrong type: %s'%mytime

def comptime(mytime):
    """Convert to :func:`cdtime.comptime` format

    :Params:

        - **mytime**: Time as string, :class:`~datetime.datetime`,
          :func:`cdtime.comptime`, :func:`cdtime.reltime`
          or a: mod:`cdms2` time axis.

    .. note::

        If not an :mod:`cdms2` time axis, first argument may be a list.
        In this case, a list is also returned.

    :Example:

    >>> from datetime import datetime ; import cdtime
    >>> from vacumm.misc.atime import comptime
    >>> comptime(datetime(2000,1,1))
    2000-1-1 0:0:0.0
    >>> comptime(cdtime.reltime(10,'days since 2008')).day
    10
    >>> comptime('1900-01-01').year
    1900

    :Sea also:

        :func:`reltime()` :func:`datetime()`
    """

    import cdtime,types


    # Time axis
    if is_axistime(mytime):
        mytime = mytime.asComponentTime()

    # Argument
    LH = _LH_(mytime)
    mytimes = LH.get()
    res = []

    for mytime in mytimes:

        # Component time
        if is_comptime(mytime):
            res.append(mytime)
            continue

        # Float or int
        if is_numtime(mytime):
            mytime = num2date(mytime)

        # Datetime
        if is_datetime(mytime):
            mytime = str(mytime)
        elif isinstance(mytime, time.struct_time):
            res.append(cdtime.comptime(*mytime[:6]))
            continue

        # String
        if isinstance(mytime, basestring):
            for c in 'TZ_':
                mytime = mytime.replace(c,' ')
            mytime = mytime.replace('/', '-').replace('h', ':')
            res.append(cdtime.s2c(mytime))
            continue

        # Relative time
        if is_reltime(mytime):
            res.append(mytime.tocomp())
            continue

        res.append(mytime)

    # Fix 60s
    res = fixcomptime(res)

    return LH.put(res)

def fixcomptime(mytime, decimals=3, copy=False):
    """Fix the 60s bug of :class:`cdtime.comptime` objects

    :Params:

        - **mytime**: Comptime or list of comptimes"""
    LH = _LH_(mytime)
    mytimes = LH.get()
    if copy and LH.listtype is list:
        mytimes = list(mytimes)
    for it, ct in enumerate(mytimes):
        if N.round(ct.second, decimals=decimals)==60:
            ct = cdtime.comptime(ct.year, ct.month, ct.day, ct.hour, ct.minute, 0)
            ct = ct.add(1, cdtime.Minute)
            mytimes[it] = ct
    return LH.put(mytimes)

def reltime(mytime, units):
    """Convert to func:`cdtime.reltime` format

    :Params:

        - **mytime**: Time as string, :class:`~datetime.datetime`,
          :func:`cdtime.comptime`, :func:`cdtime.reltime`, a number
          or a: mod:`cdms2` time axis.

    .. note::

        If not an :mod:`cdms2` time axis, first argument may be a list.
        In this case, a list is also returned.

    :Sea also:

        :func:`comptime` :func:`datetime` :func:`strtime`   :func:`numtime`
    """
    # Time axis
    if istime(mytime):
        if are_same_units(units, mytime.units):
            return mytime
        return mytime.toRelativeTime(mytime)

    # Other
    mytime = comptime(mytime)
    LH = _LH_(mytime)
    return LH.put([ct.torel(units) for ct in LH.get()])

def datetime(mytimes):
    """Convert to :class:`datetime.datetime` format

    :Params:

        - **mytimes**: Time as string, :class:`~datetime.datetime`,
          :func:`cdtime.comptime`, :func:`cdtime.reltime`, a number,
          or a: mod:`cdms2` time axis.

    .. note::

        If not an :mod:`cdms2` time axis, first argument may be a list.
        In this case, a list is also returned.

    :Sea also:

        :func:`comptime` :func:`reltime`   :func:`strtime`    :func:`numtime`
    """
    if istime(mytimes):
        mytimes = comptime(mytimes)
    LH = _LH_(mytimes)
    mytimes = LH.get()
    res = []
    for mytime in mytimes:

        # Numeric
        if is_numtime(mytime):
            res.append(num2date(mytime))
            continue
<<<<<<< HEAD
            
        # Tuple
        if isinstance(mytime, tuple):
            if not mytime: continue
            if len(mytime)==1: mytime += (1, )
            if len(mytime)==2: mytime += (1, )
            res.append(DT.datetime(*mytime))
            continue
            
=======

>>>>>>> a5f0a7dd
        # Others
        ct = comptime(mytime)
        ct_seconds = int(math.floor(ct.second))
        ct_microseconds = int((ct.second-ct_seconds)*1e6)

        # Quick fix for stupid seconds at 60
        if ct_seconds == 60:
            ct_seconds = 0
            ct = ct.add(1,cdtime.Minute)
        res.append(DT.datetime(ct.year, ct.month, ct.day,
            ct.hour, ct.minute, ct_seconds, ct_microseconds))
    return LH.put(res)

def strtime(mytime):
    """Convert to valid string date

    :Params:

        - **mytime**: Time as string, :class:`~datetime.datetime`,
          :func:`cdtime.comptime`, :func:`cdtime.reltime`, a number,
          or a: mod:`cdms2` time axis.

    .. note::

        If not an :mod:`cdms2` time axis, first argument may be a list.
        In this case, a list is also returned.

    :Sea also:

        :func:`comptime` :func:`reltime`  :func:`datetime`  :func:`numtime`
    """
    ctimes = comptime(mytime)
    LH = _LH_(ctimes)
    ctimes = LH.get()
    return LH.put([str(ct) for ct in ctimes])

def numtime(mytime):
    """Convert to a numeric time using :func:`~matplotlib.dates.date2num`

    :Params:

        - **mytime**: Time as string, :class:`~datetime.datetime`,
          :func:`cdtime.comptime`, :func:`cdtime.reltime`, a number
          or a: mod:`cdms2` time axis.

    .. note::

        If not an :mod:`cdms2` time axis, first argument may be a list.
        In this case, a list is also returned.

    :Sea also:

        :func:`comptime` :func:`reltime`  :func:`datetime`  :func:`strtime`
    """
    dtimes = datetime(mytime)
    LH = _LH_(dtimes)
    dtimes = LH.get()
    return LH.put([date2num(dt) for dt in dtimes])


def notz(mytime):
    """Suppres time zone

    :Params:

        - A :class:`datetime.datetime`

    :Return:

        - A :class:`datetime.datetime` instance with not TZ
    """
    return DT.datetime(*mytime.timetuple()[:6])

def is_cdtime(mytime):
    """Check if a mytime is a cdat time (from cdtime)

    Equivalent to::

        is_reltime(mytime) or is_comptime()

    :Params:

        - **mytime**: object to check

    :Example:

        >>> import cdtime
        >>> from datetime import datetime
        >>> from vacumm.misc.atime import is_cdtime
        >>> is_cdtime(cdtime.reltime(2,'days since 2000'))
        True
        >>> is_cdtime(cdtime.comptime(2000,2))
        True
        >>> is_cdtime(datetime(2000,2,1)
        False

    :See also:

        :func:`is_comptime()`:func:`is_reltime()`  :func:`is_time()`   :func:`is_datetime()`

    """

    return type(mytime) in CdtimeTypes

def is_reltime(mytime):
    """Check if a time is a cdat reltime (from :mod:`cdtime`)

    :Params:

        - **mytime**: object to check

    :Sea also:

        :func:`is_comptime()` :func:`is_reltime()` :func:`is_cdtime()`   :func:`is_time()`
    """

    return isinstance(mytime, ReltimeType)

def is_comptime(mytime):
    """Check if a time is a cdat comptime (from :mod:`cdtime`)

    :Params:

        - **mytime**: object to check

    :Sea also:

        :func:`is_datetime()` :func:`is_reltime()` :func:`is_cdtime()`  :func:`is_time()`
    """

    return isinstance(mytime, ComptimeType)

def is_datetime(mytime):
    """Check if a time is a :class:`datetime.datetime` time

    :Params:

        - **mytime**: object to check

    :Sea also:

        :func:`is_comptime()` :func:`is_reltime()` :func:`is_cdtime()`   :func:`is_time()`
    """

    return isinstance(mytime, DT.datetime)

def is_axistime(mytime):
    """Check if a time is a :mod:`cdms2` time axis

    Simple shortcut to :func:`~vacumm.misc.axes.istime`.

    :Params:

        - **mytime**: object to check

    :Sea also:

        :func:`~vacumm.misc.axes.istime` :func:`is_comptime()`
        :func:`is_reltime()` :func:`is_cdtime()`   :func:`is_time()`
    """

    return istime(mytime)

def is_strtime(mytime):
    """Check if a time is a valid string date

    :Params:

        - **mytime**: object to check

    :Sea also:

        :func:`is_datetime()` :func:`is_comptime()` :func:`is_reltime()`
        :func:`is_cdtime()`   :func:`is_time()`
    """
    if not isinstance(mytime, basestring): return False
    m = re_match_time(mytime)
    if m: return True
    #try:
        #cdtime.s2c(mytime)
        #return True
    #except:
        #return False


def is_numtime(mytime):
    """Simply check if a mytime is a number !

    :Params:

        - **mytime**: object to check

    :Sea also:

        :func:`is_datetime()` :func:`is_comptime()` :func:`is_reltime()`
        :func:`is_cdtime()`   :func:`is_time()`
    """
    return isinstance(mytime, (int, float))



def check_range(this_time,time_range):
    """Check wether a time is before, within or after a range

    :Params:

    - **this_time**: time to check (string or cdat time)
    - **time_range**: 2(or 3)-element range (strings or cdat times) like ('1975',1980-10-01','co)

    :Example:

        >>> from vacumm.misc.atime import comptime, reltime, check_range
        >>> check_range('2000-12', ('2000-11', '2001'))
        0
        >>> check_range(comptime(2000), (comptime(2000), ('2000','20001','oc')))
    -1

    :Returns: -1 is before, 0 if within, 1 if after
    """

    # Range type
    time_range = list(time_range)
    if len(time_range) < 3:
        range_type = 'co'
    else:
        range_type = time_range[2].lower()

    # Convert to component time
    ctime = comptime(this_time)
    for i in 0,1:
        if type(time_range[i]) == type('s'):
            time_range[i] = comptime(time_range[i])

    # Before
    if ctime.cmp(time_range[0]) < int(range_type[0] is 'o'):
        return -1

    # After
    if ctime.cmp(time_range[1]) > -int(range_type[1] is 'o'):
        return 1

    # Within
    return 0




def is_in_range(this_time,time_range):
    """Check if a time is in specified closed/open range

    :Params:

         - **this_time**: time to check (string or cdat time)
         - **time_range**: 2(or 3)-element range (strings or cdat times) like ('1975',1980-10-01','co)

    :Example:

        >>> is_in_range('2000-12', ('2000-11', '2001'))
        True

    :Sea also:

        :func:`check_range()`
    """

    return not check_range(this_time,time_range)



def num_to_ascii(yyyy=1,mm=1,dd=1,hh=0,mn=0,ss=0):
    """Convert from [yyyy,mm,dd,hh,mn,ss] or component time  or relative time to 'yyyy-mm-dd hh:mn:ss'

    :Params:

        - *yyyy*: int year OR component OR relative time (cdms) [default: 1]
        - *mm*: month [default: 1]
        - *dd*: day [default: 1]
        - *hh*: hour [default: 0]
        - *mn*: minute [default: 0]
        - *ss*: second [default: 0]

    :Example:

        >>> num_to_ascii(month=2)
        0001-02-01 00:00:00
        >>> num_to_ascii(comptime(2000,10))
        2000-10-01 00:00:00
    """
    if is_cdtime(yyyy):
        yyyy = comptime(yyyy)
        ss = yyyy.second
        mn = yyyy.minute
        hh = yyyy.hour
        dd = yyyy.day
        mm = yyyy.month
        yyyy = yyyy.year
    return '%04i-%02i-%02i %02i:%02i:%02g' % \
           (yyyy,mm,dd,hh,mn,ss)



def ascii_to_num(ss):
    """ Convert from 'yyyy-mm-dd hh:mn:ss' to [yyyy,mm,dd,hh,mn,ss]

    :Example:

        >>> ascii_to_num('2000-01')
        2000, 1, 1, 0, 0, 0
    """
    sstr =  ss.split()

    yyyy = 1
    mm = 1
    dd = 1
    hh = 0
    mn = 0
    ss = 0
    ret = []

    date = ss.split()[0]
    for xx in sstr[0].split('-'):
        ret.append(int(xx))
    if len(ret) < 2:
        ret.append(mm)
    if len(ret) < 3:
        ret.append(dd)

    if len(sstr) > 1:
        for xx in sstr[1].split(':'):
            ret.append(int(xx))
    if len(ret) < 4: ret.append(hh)
    if len(ret) < 5: ret.append(mn)
    if len(ret) < 6: ret.append(ss)

    return ret



class Gaps(cdms.tvariable.TransientVariable):
    """Find time gaps in a variable

    A gap is defined as a missing time step or data.
    With this class, you can:

    - get the gaps as a variable (the object itself)
    - where 1 refers to the start of gap and -1 to the end
    - print them (:meth:`show()`)
    - plot them (:meth:`plot()`)
    - save them in a netcdf or an ascii file (:meth:`save()`)

    :Parameters:

        - **var**: A cdms variable with a cdms time axis
        - *dt*: Time step [default: minimal time step]
        - *tolerance*: There is a gap when dt varies  of more than tolerance*min(dt) [default: 0.1]
        - *keyparam*: verbose Verbose mode

    :Example:

        >>> import vacumm.misc as M
        >>> import MV2
        >>> time = M.axes.create_time([1,2,4,5],units='days since 2000')
        >>> var = MV.arange

    """

    def __init__(self, var, tolerance=0.1, verbose=True, dt=None, **kwargs):

        # Check that we have a valid time axis
        if not cdms.isVariable(var):
            raise TypeError,'Your variable is not a cdms variable'
        mytime = var.getTime()
        if mytime is None:
            raise TypeError,'Your variable has no time axis'
        try:
            time_units =  mytime.units
        except:
            raise RuntimeError, 'Your time axis needs units'
        kwdt = kwfilter(kwargs, 'dt')

        if dt is None: dt = get_dt(mytime, **kwdt)

        # Time compression according to mask
        if len(var.shape) > 1:
            var = var(order='...t')
            mask = MV.getmaskarray(var)
            while mask.ndim > 1:
                mask = N.logical_and.reduce(mask, axis=0)
        else:
            mask = MV.getmaskarray(var)
        del var
        ctime = mytime.asComponentTime()
        self._ctbounds = [ctime[0], ctime[-1]]
        self._bounds = mpl(self._ctbounds)
        tt = mytime.getValue()[~mask].astype('d')

        # Derivatives
        dtf = N.diff(dt)
        dtr =  dtf/ dt # Relative time steps
        dtr = N.where((dtr % 1.)<tolerance,N.floor(dtr),dtr)
        dtr = N.where((dtr % 1.)>1.-tolerance,N.ceil(dtr),dtr)
        gg = MA.masked_less(dtr,1.+0.5*tolerance)-1.
        self.ngap = MA.count(gg)
        if not self.ngap:
            self.total_gap_len = 0.
            gaps = N.array([0,0])
            gapstime = tt[[0,-1]]
            self._gaps = 0.
        else:
            mask = MA.getmaskarray(gg)
            self._gaps = gg.compressed()
            self.total_gap_len = self._gaps.sum()
            ibefore = N.arange(len(tt)-1,dtype='l')[~mask]
            gaps = N.ones(2*self.ngap)
            gaps[1::2] = -1
            gapstime = N.zeros(2*self.ngap, dtype='d')
            ii = N.arange(self.ngap)*2
            gapstime[ii] = tt[ibefore] + 0.5*dt
            gapstime[ii+1] = tt[ibefore+1] - 0.5*dt
#            N.put(gapstime,ii,N.take(tt,ibefore)+0.5*dt)
#            N.put(gapstime,ii+1,N.take(tt,ibefore+1)-0.5*dt)


        # Time axis of gaps
        gapstime = cdms.createAxis(gapstime)
        gapstime.id = 'time'
        gapstime.long_name = 'Time'
        gapstime.units = mytime.units
        gapstime.designateTime(calendar=cdtime.DefaultCalendar)
        gapstime.dt = dt
        gapstime.tolerance = tolerance
        self._ctime = gapstime.asComponentTime()

        # Create cdms variable
        cdms.tvariable.TransientVariable.__init__(self, gaps, axes=(gapstime,), id='gaps')
        self.name = self.id
        self.long_name = 'Time gaps'
        self.setAxis(0,gapstime)

        if verbose:
            print 'Found %i gaps' % self.ngap
            self.show(headsep=None)

        del gaps,tt
        self._toplot = None


    def show(self,**kwargs):
        """Print out gaps

        Parameters are passed to col_printer()
        """
        if not self.ngap:
            print 'No gaps to print'
            return
        from .io import col_printer
        cp = io.col_printer([['LENGTH',7,'%i'],['START',22,'%s'],['END',22,'%s']],**kwargs)
        for igap in xrange(self.ngap):
            cp(self._gaps[igap],self._ctime[igap*2],self._ctime[igap*2+1])
        del cp

    def plot(self,show=True,savefig=None,figsize=(8,2.),title=None,color='red',
        subplots_adjust = dict(bottom=0.55,left=0.05,top=0.8),show_time_range=True,**kwargs):
        """Plot the gaps

        :Params:

            - *color*: Color of gaps [default: 'red']
            - *figure*: Show results on a figure if there are gaps [default: True]
            - *show*: Show the figure plotted if gaps are found [default: True]
            - *title*: Use this title for the figure
        """
        if not self.ngap:
            print 'No gaps to plot'
            return
        from plot import xdate,P
        if self._toplot is None:
            self._toplot = [0,]
            self._times = [self._bounds[0]]
            times = mpl(self.getTime())
            for igap in xrange(self.ngap):
                self._toplot.extend([0,1,1,0])
                self._times.extend([times[igap*2]]*2)
                self._times.extend([times[igap*2+1]]*2)
            self._toplot.append(0)
            self._times.append(self._bounds[1])
        if figsize is not None:
            P.figure(figsize=figsize)
        P.subplots_adjust(**subplots_adjust)
        P.fill(self._times,self._toplot,facecolor=color)
        P.gca().xaxis_date(None)
        P.gca().autoscale_view()
        P.legend(('Gaps',),numpoints=2,loc=0)
        xdate(**kwfilter(kwargs,'xdate'))
        P.xlim(min(self._times),max(self._times))
        P.ylim(0,1)
        P.yticks([])
        if title is None:
            title = 'Time gaps'
        P.title(title)
        if show_time_range:
            P.figtext(0,0,'Start: %s  /  End: %s'%tuple(self._ctbounds),color='#888888')
        P.grid(True)
        if savefig is not None:
            P.savefig(savefig)
        if show:
            P.show()
        else:
            P.close()

    def save(self,file):
        """Save gaps to a netcdf or an ascii file

        If the file name does not end with 'cdf' or 'nc',
        gaps are printed to an ascii file with the save format
        as displayed by (show())

        :Params:

            - **file**: Netcdf file name
        """
        if file.split('.')[-1] in ['nc','cdf']:
            f = cdms.open(file,'w')
            f.write(self)
            f.close()
        else:
            if not self.ngap:
                f = open(file,'w')
                f.write('NO GAPS\n')
                f.close()
                return
            self.show(file=file)


def unit_type(units, string_type=False, s=True, raiseerr=True):
    """Returns a type of units in a suitable form with checkings.

    :Params:

        - **units**: A valid string or cdtime type of units.
        - *string_type*: Returns a string type instead of a cdtime type [default: False]

    :Return: A valid string or cdtime type of units

    :Example:

        >>> unit_type('minutes')
        >>> unit_type(cdtime.Minutes,True)
    """
    if hasattr(units, 'units'):
        units = units.units.split()[0]
    if isinstance(units, basestring):
        units = units.lower()
        if not units.endswith('s'): units += 's'
    for tt in str_unit_types:
        this_cdt_type = eval('cdtime.'+tt.title())
        if units in [tt,this_cdt_type]:
            if string_type:
                return tt[:len(tt)-1+s]
            else:
                return this_cdt_type
    if raiseerr:  raise TypeError('Wrong type of units: "%s". Valid units are: %s'%(units, str_unit_types))




def get_dt(axis, units=None):
    """Returns the time steps of an axis.
    Value is computed according to the median time step,
    and returned in original or specified units.

    :Params:

        - **axis**: A time axis.
        - **units**, optional: Another valid unit type (cdtime or string)

    :Return: Time step

    :Example:

        >>> get_dt(var.getTime()
        >>> get_dt(var.getTime(), cdtime.Months)
        >>> get_dt(var.getTime(), 'months')

    :See also: :func:`unit_type()`
    """

    assert istime(axis), 'You must specify a valid time axis'
    assert len(axis) > 1, 'your time axis must have at least 2 elements'
    if units is not None:
        units = unit_type(units, True)

    # Same units
    time_units = axis.units.split()
    dt = N.median(N.diff(axis[:]))
    if units is None or time_units[0] == units:
        return dt

    # Other units
    time_units[0] = units
    time_units = ' '.join(time_units)
    t0 = cdtime.r2r(cdtime.reltime(axis[0], axis.units), time_units).value
    t1 = cdtime.r2r(cdtime.reltime(axis[0]+dt, axis.units), time_units).value
    return t1-t0


def compress(data):
    """Compress along time"""
    data = MV.asarray(data)

    # Find time axis
    if data.getTime() is None:
        data.getAxis(0).designateTime(calendar=cdtime.DefaultCalendar)
    tt = data.getTime()
    nt = len(tt)

    # Time is first axis
    order = data.getOrder()
    data = data(order='t...')

    # Reference slab
    if data.ndim == 1:
        ref = data
    else:
        snap = data[0]
        ii = N.arange(len(snap.ravel()))
        mask = MA.getmaskarray(snap)
        ii0 = MA.masked_array(ii,mask=mask).compressed()[0]
        ref = MV.reshape(data,(nt,N.size(snap)))[:,ii0]
    slab = N.arange(nt).compress(~MA.getmaskarray(ref)).tolist()

    # Select data
    res = MV.take(data, slab)
    res.getAxis(0)[:] = tt[slab]
    cp_atts(data,res,id=True)
    cp_atts(tt,res.getAxis(0),id=True)
    if tt.getBounds() is not None:
        res.getAxis(0).setBounds(tt.getBounds()[slab])
    return res(order=order)


def plot_dt(file, time_axis=None, nice=False):
    """Plot axis time step of a netcdf file"""
    from pylab import plot_date,show,plot,ylim
    if time_axis is None:
        time_axis = 'time'
    f = cdms.open(file)
    tt = f.getAxis(time_axis).clone()
    tt[:] = tt[:].astype('d')
    f.close()
    dt = tt[1:]-tt[:-1]
    if nice:
        mm = axis_to_mpl(tt)
        plot_date(mm[:-1],dt)
    else:
        plot(dt)
    ylim(ymin=0.,ymax=(1.1*max(dt)))
    show()


def reduce_old(data, comp=True, fast=True):
    """Reduce a variable in time by performing time average on time step that have the same time or time bounds.

    - **data**: A cdms variable with first axis supposed to be time.
    - *comp*: Call to :meth:`compress()` before reducing [default: True]
    - *fast*: Convert to pure numpy before processing, then convert back to cdms variable [default: True]

    Return: The new variable on its new time axis.
    """

    from grid.misc import set_grid

    assert data.getTime() is not None, 'Your data must have a valid time axis'

    # Time compression
    if fast: comp = True
    if comp:
        data = compress(data)

    # Find interval for averages
    tt = data.getTime()
    nt = len(tt)
    tv = tt.getValue().astype('d')
    if tt.getBounds() is None:
        tt.setBounds(G.bounds1d(tt[:]))
    bb = tt.getBounds().astype('d')
    dt = tv[1:]-tv[:-1]
    dt = N.concatenate((dt,[1.]))
    dbb = bb[1:]-bb[:-1]
    dbb = N.concatenate((dbb,[[1.,1.]]))
    itv = MA.masked_where(MV.equal(dt,0.),MA.arange(nt))
    if bb is not None:
        itv = MA.masked_where(N.logical_and(N.equal(dbb[:,0],0.),
          N.equal(dbb[:,1],0.)),itv)
    itv = itv.compressed()
    nt = len(itv)
    gg = data.getGrid()

    # Fast algo = use Numeric
    if fast:
        mydata = data.filled()
        missing_value = data.getMissing()
        AV = N
    else:
        mydata = data
        AV = MV
    sh = list(data.shape)
    sh[0] = nt
    adata = AV.zeros(sh,typecode=data.dtype.char,savespace=True)

    # Compute averages
    atime = N.zeros(nt).astype('d')
    if bb is not None:
        abounds = N.zeros((nt,2)).astype(bb.dtype.char)
    else:
        abounds = None
    it_first = 0
    for it,it_last in enumerate(itv):
        adata[it] = AV.average(mydata[it_first:it_last+1].astype(adata.dtype.char),0)
        if bb is None:
            atime[it] = tv[it_last]
        else:
            abounds[it] = bb[it_last]
            atime[it] = N.average(abounds[it],0)
        it_first = it_last+1

    # New time axis
    atime = cdms.createAxis(atime,bounds=abounds)
    cp_atts(tt,atime,id=True)
    atime.designateTime(calendar=cdtime.DefaultCalendar)

    # New variable
    if fast:
        adata = MV.masked_object(adata,missing_value)
    adata.setAxis(0,atime)
    for i in xrange(1,data.rank()):
        adata.setAxis(i,data.getAxis(i))
    if data.getGrid() is not None:
        set_grid(adata,data.getGrid())
        #adata.setGrid(data.getGrid())
    cp_atts(data,adata,id=True)
    del data
    return adata

def yearly(data,**kwargs):
    """Convert to yearly means

    :Params:

        - **data**: A cdms variable.

    :Return: A cdms variable on a hourly time axis
    """
    assert data.getTime() is not None, 'Your data must have a valid time axis'

    hdata = MV.array(data)
    cdutil.setTimeBoundsYearly(hdata)
    new_data = reduce(hdata,**kwargs)
    del hdata
    cdutil.setTimeBoundsYearly(new_data)
    return new_data

def monthly(data,**kwargs):
    """Convert to monthly means

    :Params:

        - **data**: A cdms variable.

    :Return: A cdms variable on a hourly time axis
    """
    assert data.getTime() is not None, 'Your data must have a valid time axis'

    hdata = MV.array(data)
    cdutil.setTimeBoundsMonthly(hdata)
    new_data = reduce(hdata,**kwargs)
    del hdata
    cdutil.setTimeBoundsMonthly(new_data)
    return new_data

def hourly(data,frequency=24,**kwargs):
    """Convert to hourly means

    :Params:

        - **data**: A cdms variable.
        - *frequency* Used when different from hourly is requested [default: 24]

    :Return: A cdms variable on a hourly time axis
    """
    return daily(data,frequency=24,**kwargs)


def daily(data, hstart=0, **kwargs):
    """Convert to daily means

    :Params:

        - **data**: A cdms variable with a time axis.
        - *hstart*: First hour of daily intervals.

    :Example:

        >>> dsst = daily(sst, hstart=12)

    :See also: :func:`daily_bounds` :fun:`reduce`

    :Return: A cdms variable on a daily time axis
    """
    taxis = data.getTime()
    assert taxis is not None, 'Your data must have a valid time axis'
    oldbounds = taxis.getBounds()
    taxis.setBounds(daily_bounds(taxis, hstart=hstart))
    varo = reduce(data)
    taxis.setBounds(oldbounds)
    return varo


def hourly_exact(data,time_units=None,maxgap=None, ctlims=None):
    """Linearly interpolate data at exact beginning of hours

    :Params:

        - **data**: Cdms variable.
        - *time_units*: Change time units.
        - *maxgap*: Maximal gap in hours to enable interpolation [default: None].
    """

    from grid.misc import set_grid

    # Check time
    taxis = data.getTime()
    assert taxis is not None, 'Your data must have a valid time axis'
    old_order = data.getOrder()
    data = data(order='t...')
    tbounds = G.bounds1d(taxis)
    if maxgap is not None:
        dt = get_dt(taxis,'hour')
        if dt > maxgap:
            warn('maxgap (%gh) is greater than your time step (%gh)'%(maxgap,dt))
            maxgap = None

    # Create the new hourly time axis
    if ctlims is None:
        ctlims = taxis.subAxis(0,len(taxis),len(taxis)-1).asComponentTime()
    else:
        ctlims = [comptime(ct) for ct in ctlims]
    if ctlims[0].minute == 0 and ctlims[0].second == 0:
        hctlim0 = ctlims[0]
    else:
        hctlim0 = cdtime.comptime(ctlims[0].year,ctlims[0].month,ctlims[0].day,ctlims[0].hour).add(1,cdtime.Hour)
    hunits = 'hours since '+str(hctlim0)
    nt = int(ctlims[1].torel(hunits).value-ctlims[0].torel(hunits).value)
    htaxis = cdms.createAxis(N.arange(nt,typecode='d'))
    htaxis.id = 'time'
    htaxis.long_name = 'Time'
    htaxis.units = hunits
    htaxis.designateTime(calendar=cdtime.DefaultCalendar)
    htvalue = htaxis.getValue()
    htaxis.setBounds(G.bounds1d(htvalue))
    cts = htaxis.asComponentTime()

    # Create the new variable
    sh = list(data.shape)
    sh[0] = nt
    axes = data.getAxisList()
    axes[0] = htaxis
    hdata = MV.zeros(sh,typecode=data.dtype.char,savespace=1)
    hdata[:] *= MV.masked
    cp_atts(data,hdata,id=True)
    hdata.setAxisList(axes)
    set_grid(hdata,data.getGrid())
    #hdata.setGrid(data.getGrid())

    # Convert to hunits
    def hvalue(value):
        return cdtime.r2r(cdtime.reltime(value,taxis.units),hunits).value

    # Interpolate to hours
    ith = 0
    t1 = t0 = hvalue(taxis[0])
    it0 = it1 = 0
    while ith < len(htaxis):
        th = htvalue[ith]
        # Find the right input interval
        while t1 < th:
            it1 += 1
            t1 = hvalue(taxis[it1])
            it0 = it1-1
            t0 = hvalue(taxis[max(it0,0)])
        if maxgap is not None and (t1-t0) > maxgap: # Too large interpolation
            dith = int(t1-t0)+1
##          hdata[ith:ith+dith]
            ith += dith # We skip these hours
        elif it1 == it0: # Strict equality
            hdata[ith] = data[it0]
            ith += 1
        else: # Linear interpolation
            v0 = data[it0]
            v1 = data[it1]
            hdata[ith] = v0 + (v1-v0) * (th-t0) / (t1-t0)
            ith += 1
        it0 = it1

    # Change time units
    if time_units is not None:
        htaxis = ch_units(htaxis,time_units)
        hdata.setAxis(0,htaxis)

    return hdata(order=old_order)



def trend(var):
    """Get linear trend"""

    from genutil.statistics import linearregression
    from grid.misc import set_grid

    # Expansion of first axis
    tt = MV.array(var.getAxis(0).getValue(),typecode=var.dtype.char)
    if var.rank() > 1:
        sh = var.shape
        tt = MV.reshape(MV.repeat(tt,N.multiply.reduce(sh[1:])),sh)

    # Coeffs
    coefs = linearregression(var)

    # Trend
    sh = var.shape
    var_trend = MV.masked_array(MV.resize(coefs[0],sh) * tt + MV.resize(coefs[1],sh))
    cp_atts(var,var_trend)
    var_trend.id = var.id+'_trend'
    var_trend.name = var_trend.id
    if var_trend.attributes.has_key('long_name'):
        var_trend.long_name = 'Linear trend of '+var_trend.long_name
    var_trend.setAxisList(var.getAxisList())
    set_grid(var_trend,var.getGrid())
    #var_trend.setGrid(var.getGrid())

    return var_trend

def detrend(var):
    """Linear detrend"""

    from grid.misc import set_grid

    var_detrend = var - trend(var)
    cp_atts(var,var_detrend)
    var_detrend.id = 'detrended_'+var.id
    var_detrend.name = var_detrend.id
    if var_detrend.attributes.has_key('long_name'):
        var_detrend.long_name = 'Detrended '+var_detrend.long_name
    var_detrend.setAxisList(var.getAxisList())
    set_grid(var_detrend,var.getGrid())
    #var_detrend.setGrid(var.getGrid())

    return var_detrend


def strftime(fmt,mytime=None):
    """Convert current time, datetime, cdtime or string time to strftime

    :Params:

        - **fmt**: Time format with date patterns, like ``"%Y-%m-%d"``.
        - **mytime**, optional: If None, takes current time using
         (:meth:`~datetime.datetime.now()`)

    :Examples:

        >>> print strftime('%Y-%m-%d')
        2014-02-25
        >>> ctime = strftime('%Hh%M', '2020')
        00h00

    :Sea also:

        :meth:`datetime.datetime.strftime` and
        `this link <http://docs.python.org/dev/library/datetime.html#strftime-strptime-behavior>`_.
    """

    if mytime is None:
        mytime = DT.datetime.now()
    else:
        mytime = datetime(mytime)


    return mytime.strftime(str(fmt))

def strptime(mytime,fmt):
    """Parse a string according to a format to retreive a component time

    :Params:

        - **fmt**: Time format with date patterns, like ``"%Y-%m-%d"``.
        - **mytime**: Date string.

    :Example:

        >>> print strptime('25 Jan 2000, '%d %b %Y').month
        1

    :Sea also:

        :meth:`datetime.datetime.strptime` and
        `this link <http://docs.python.org/dev/library/datetime.html#strftime-strptime-behavior>`_.
    """
    return comptime(time.strptime(mytime,fmt))


_re_has_time_pattern = recompile('%[aAbBcdfHIjmpSUwWxXyYzZ]').search
def has_time_pattern(ss):
    """Does ss string contains date pattern like %Y?"""
    if not isinstance(ss, basestring): return False
    if not _re_has_time_pattern(ss): return False
    try:
        DT.datetime.strftime(DT.datetime.now(), ss)
        return True
    except:
        return False


def tz_to_tz(mytime, old_tz, new_tz, copy=True):
    """Convert time from one time zone to another one"""

    if isinstance(old_tz,basestring): old_tz = timezone(old_tz)
    if isinstance(new_tz,basestring): new_tz = timezone(new_tz)

    # Variable
    if cdms.isVariable(mytime):
        check_axes(mytime)
        axis = mytime.getTime()
        assert axis is not None, 'Your variable must have a valid time axis'
        return tz_to_tz(axis, old_tz, new_tz, copy=copy)

    # Time axis case
    if istime(mytime):
        if copy: mytime = mytime.clone()
        ctimes = mytime.asComponentTime()
        for it,ct in enumerate(ctimes):
            new_ct = comptime(old_tz.localize(datetime(ct)).astimezone(new_tz))
            mytime[it] = new_ct.torel(mytime.units).value
        return mytime

    # Loop
    if not isinstance(mytime, list): copy = False
    LH = _LH_(mytime)
    intimes = LH.get()
    outtimes = list(intimes) if copy else intimes
    for i, mytime in enumerate(intimes):

        # Guess type
        typeback = time_type(mytime,  out='func')
        if typeback is None:
            raise TypeError, 'Time of wrong type: %s'%mytime
        if typeback == reltime:
            myUnits = mytime.units
        dt = datetime(mytime)

        # Change zone
        new_dt = old_tz.localize(dt).astimezone(new_tz)

        # Back to correct type
        if typeback == reltime:
            mytime = typeback(new_dt, myUnits)
        else:
            mytime = typeback(new_dt)
        outtimes[i] = mytime

    return LH.put(outtimes)


def from_utc(mytime,new_tz):
    return tz_to_tz(mytime,'UTC',new_tz)
def to_utc(mytime,old_tz):
    return tz_to_tz(mytime,old_tz,'UTC')
def paris_to_utc(mytime):
    return tz_to_tz(mytime,'Europe/Paris','UTC')
def utc_to_paris(mytime):
    return tz_to_tz(mytime,'UTC','Europe/Paris')

def tzname_to_tz(mytzname):
    """Get first time zone found from time zone short name

    :Example:

        >>> tz = tzname_to_tz('CEST')
    """
    for name in all_timezones:
        tz = timezone(name)
        if not hasattr(tz, '_tzinfos'): continue
        for (utcoffset, daylight, tzname), _ in tz._tzinfos.iteritems():
            if tzname == mytzname:
                return tz



class DateSorter(object):
    """Sort a list of date string, optionally using a date pattern

    Example:

        >>> from vacumm.misc.atime import DateSorter
        >>> dates = ['annee 2006', 'annee 2002']
        >>> ds = DateSorter('annee %Y')
        >>> dates.sort(ds)
        >>> print dates
        ['2002', '2006']

    """
    def __init__(self,pattern=None,basename=True):
        self.pattern = pattern
        self.basename = basename
    def __call__(self,arg1,arg2):
        if isinstance(self.pattern, basestring):
            if self.basename:
                arg1 = os.path.basename(arg1)
                arg2 = os.path.basename(arg2)
            date1 = strptime(arg1,self.pattern)
            date2 = strptime(arg2,self.pattern)
        else:
            date1 = comptime(arg1)
            date2 = comptime(arg2)
        if date1 == date2:return 0
        if date1 < date2:return -1
        return 1

class SpecialDateFormatter(DateFormatter):
    """Special formatter for dates
    Example: ['00h 01/10/2000' '02h' .... '23h'  '00h 01/10/2000'] to mark days and keep hours
    Here the 'phase' is 0 (00h) and the level is 3 (='day')
    """

    def __init__(self,level,fmt=None,special_fmt=None,join=None,phase=None, **kwargs):


        # Which level?
        slevels = ['year', 'month', 'day', 'hour', 'minute']
        if not isNumberType(level):
            if level.lower() not in slevels:
                level = -1
            else:
                level = slevels.index(level.lower().replace('s', ''))
        self.level = level
        # Autoformat
        if level == 0: # Year
            if fmt is None: fmt = '%b'
            if special_fmt is None: special_fmt = '%Y'
        elif level == 1: # Month
            if fmt is None: fmt = '%e'
            if special_fmt is None: special_fmt = '%B'
        elif level == 2: # Day
            if fmt is None: fmt = '%Hh'
            if special_fmt is None: special_fmt = '%d/%m/%Y'
        elif level == 3: # Hour
            if fmt is None: fmt = "%M'"
            if special_fmt is None: special_fmt = '%Hh'
            if join is None:
                join = False
        elif level == 4: # Minute
            if fmt is None: fmt = "%S''"
            if special_fmt is None: special_fmt = "%M'"
            if join is None:
                join = False
        else:
            if level == -2:
                if fmt is None: fmt = '%Y'
            elif level == -3:
                if fmt is None: self.fmt = "%M'%Ss''"
            else:
                if fmt is None: self.fmt = '%Y-%d-%m %H:%M'
                self.level = level = -1
            self.fmt = fmt

        DateFormatter.__init__(self,fmt,**kwargs)
        if level<0: return
        self._phase = [1, 1, 0, 0, 0]
        if phase is not None: self._phase[level] = phase

        # Joined format
        if join in [True, None]:
            join = '%n'
        if join is not False:
            self.special_fmt = join.join([fmt,special_fmt])
        else:
            self.special_fmt = special_fmt

    def __call__(self,x, pos=0):
        dt = num2date(x, self.tz)
        # Main label
        if self.level>=0 and dt.timetuple()[self.level+1:6] == tuple(self._phase[self.level:]):#(0,)*(4-self.level):
            return self.strftime(dt, self.special_fmt)
        # Intermediate label
        return self.strftime(dt, self.fmt)



def interp(vari,outtimes,squeeze=1, **kwargs):
    """Linear interpolation in time

    :Params:

        - **vari****: A cdms variable with a time axis
        - **outtimes**: A time axis, or a list (or single element) of date strings, comptime, reltime, datetime times.
        - *squeeze*: Remove uneeded output dimensions [default: 1]
        - all other keywords are passed to :func:`~vacumm.misc.grid.regridding.interp1d`.
    """
    # Convert to time axis
    if not istime(outtimes):
        outtimes = create_time(outtimes)

    # Call to interp1d
    varo = G.regridding.interp1d(vari, outtimes, **kwargs)

    # Squeeze?
    if squeeze:
        varo = varo(squeeze=1)
    return varo



def is_time(mytime, alsonum=False):
    """Check if mytime is a CDAT time, a :class:`datetime.datetime` or date valid string.

    Equivalent to::

        timetype(mytime) is not None

    :Sea also:

        :func:`is_datetime()` :func:`is_reltime()` :func:`is_cdtime()`
        :func:`is_numtime()` :func:`is_time()`
    """
    ttype = time_type(mytime)
    return ttype and (alsonum or ttype!='numtime')

def is_interval(interval):
    """Check if interval is a valid time interval

    :Params:

        - **interval**: It should be in the following generic form
        ``(<time0>,<time1>[,<bounds>])``, where ``<time?>`` is a valid time
        (see :func:`time_type` and :func:`is_valid`) and ``<bounds>`` are
        interval bounds such as ``"co"``.
    """
    if not isinstance(interval, (list, tuple)) or len(interval)<2 or len(interval)>3:
        return False
    if not is_time(interval[0]) or not is_time(interval[1]):
        return False
    if len(interval)==3 and (not isinstance(interval[2], basestring)
        or not len(interval[2])>1):
        return False
    return True


def selector(arg0, arg1=None, bounds=None, round=False, utc=True):
    """Time selector formatter that returns start date and end date as component times

    :Example:

        >>> selector('2006','2007') # between two dates
        >>> selector(comptime(1950)) # from a date to now
        >>> selector(1,'month','co') # from now into the past
    """

    # Interval
    if arg1 is None: # from a date to now
        selection = (comptime(arg0), now(utc))
    elif isNumberType(arg0): # from now into the past
        nn = now(utc)
        selection = (add(nn,-arg0,arg1), nn)
    else: # between two dates
        selection = (comptime(arg0), comptime(arg1))

    # Bounds
    if isinstance(bounds, basestring):
        selection += (bounds, )

    return selection

def round_date(mydate, round_type, mode='round'):
    """Round a date to year, month, day, hour, minute or second

    :Params:

        - **mydate**: A date compatible with :func:`comptime`.
        - **round_type**: A string like "year".
        - **mode**, optional: Rounding mode

            - ``"ceil"``: Choose the upper time.
            - ``"floor"``: Choose the lower time.
            - Else choose the nearest.

    """
    if not isNumberType(round_type):
        round_type = str_unit_types.index(unit_type(round_type, string_type=True))
    stype = str_unit_types[round_type]
    ct = comptime(mydate)
    sdate = str(ct)
    ct0 = cdtime.comptime(*[int(float(ss)) for ss in re_split_date.split(sdate) if ss != ''][:round_type+1])
    ct1 = ct0 if ct==ct0 else add(ct0, 1, stype)
    units = 'days since '+sdate
    t = ct.torel(units).value
    if mode not in ['floor', 'ceil']: mode = 'round'
    if mode=='round':
        mode = 'ceil' if (t-ct0.torel(units).value > ct1.torel(units).value-t) else 'flood'
    if mode=='ceil':
        return ct1
    return ct0

def midnight_date(mydate):
    """Round a date to the closest midnight

    :Example:

        >>> print midnight_date('2010-11-29 23:10')
        2010-11-30 0:0:0.0


    :Return: :class:`cdtime.comptime` date at midnight
    """
    ctime = comptime(mydate)
    hour = ctime.hour
    ctime = cdtime.comptime(ctime.year, ctime.month, ctime.day)
    if hour>=12:
        ctime = ctime.add(1, cdtime.Day)
    return ctime

def midnight_interval(date):
    """Round dates of a closed interval to the closest midnight

    :Example:

        >>> print midnight_interval('2010-11-29 23:10')
        (2010-11-30 0:0:0.0, 2010-11-30 0:0:0.0, 'ccb')
        >>> print midnight_interval(('2010-11-29 23:10','2010-11-30 04'))
        (2010-11-30 0:0:0.0, 2010-11-30 0:0:0.0, 'ccb')

    :Return: :class:`cdtime.comptime` interval
    """
    if not isinstance(date, tuple):
        return (midnight_date(date), midnight_date(date), 'ccb')
    mydate = [midnight_date(date[0]), midnight_date(date[1])]
    if len(date)>2:
        if date[2][0] == 'o':
            mydate[0] = mydate[0].add(1, cdtime.Day)
        if date[2][1] == 'o':
            mydate[1] = mydate[1].sub(1, cdtime.Day)
    mydate.append('ccb')
    return tuple(mydate)


def daily_bounds(taxis, hstart=0):
    """Create a daily time bounds array from a time axis

    :Params:

        - **taxis**: A time axis or a variable with a time axis.
        - **hstart**, optional: First hour of each daily bounds.
    """
    if cdms2.isVariable(taxis):
        taxis = taxis.getTime()
        if taxis is None:
            raise ValueError('Input variable has no valid time axis')
    elif not istime(taxis):
        raise ValueError('Input axis in not a valid time axis')
    bb = N.zeros((len(taxis),2))
    tu = taxis.units
    for it, ct in enumerate(taxis.asComponentTime()):
        bref = cdtime.comptime(ct.year, ct.month, ct.day, hstart)
        if ct.hour >= hstart:
            bb[it,0] = bref.torel(tu).value
            bb[it,1] = bref.add(1, cdtime.Day).torel(tu).value
        else:
            bb[it,0] = bref.sub(1, cdtime.Day).torel(tu).value
            bb[it,1] = bref.torel(tu).value
    return bb

def hourly_bounds(taxis, mstart=0):
    """Create a hourly time bounds array from a time axis

    :Params:

        - **taxis**: A time axis or a variable with a time axis.
        - **mstart**, optional: First minute of each daily bounds.
    """
    if cdms2.isVariable(taxis):
        taxis = taxis.getTime()
        if taxis is None:
            raise ValueError('Input variable has no valid time axis')
    elif not istime(taxis):
        raise ValueError('Input axis in not a valid time axis')
    bb = N.zeros((len(taxis),2))
    tu = taxis.units
    for it, ct in enumerate(taxis.asComponentTime()):
        bref = cdtime.comptime(ct.year, ct.month, ct.day, ct.hour, mstart)
        if ct.minute >= mstart:
            bb[it,0] = bref.torel(tu).value
            bb[it,1] = bref.add(1, cdtime.Hour).torel(tu).value
        else:
            bb[it,0] = bref.sub(1, cdtime.Hour).torel(tu).value
            bb[it,1] = bref.torel(tu).value
    return bb


def reduce(vari, geterr=False, **kwargs):
    """Average time steps that have the same bounds or time

    :Params:

        - **vari**: Aray with a valid time axis.

    :Example:

        >>> taxis = sst.getTime()
        >>> tbounds = daily_bounds(taxis, hstart=12)
        >>> taxis.setBounds(tbounds)
        >>> nightly_sst = reduce(sst)

    """

    from grid.misc import set_grid

    # Inits
    taxis = vari.getTime()
    if taxis is None:
        raise ValueError('Input variable has no valid time axis')
    order = vari.getOrder()
    vari = vari.reorder('t...')
    bb = taxis.getBounds()
    tt = taxis.getValue().astype('d')
    nti = len(tt)

    # Compression intervals
    ii = N.arange(nti)
    if bb is None:
        dt = N.diff(tt)
        it_lasts = ii[dt!=0.].tolist()
        tv.append(nti-1)
    else:
        ddt = N.diff(bb, axis=0)
        it_lasts = ii[(ddt[:,0]!=0.)&(ddt[:,1]!=0.)].tolist()
    it_lasts.append(nti-1)

    # Init output
    nto = len(it_lasts)
    varo = MV2.zeros((nto,)+vari.shape[1:], vari.dtype)
    cp_atts(vari, varo)
    if vari.getGrid() is not None: set_grid(varo,vari.getGrid())
    #varo.setGrid(vari.getGrid())
    for i,ax in enumerate(vari.getAxisList()[1:]):
        varo.setAxis(i+1, ax)
    varo[:] = MV2.masked
    dtime = N.arange(nto, dtype='d')
    if bb is not None:
        dbounds = N.zeros((nto, 2), dtype='d')
    if geterr:
        err = varo.clone()
        err.id += '_error'
        if hasattr(err, 'long_name'):
            err.long_name += ' average error'

    # Loop on intervals
    mvari = vari.asma()
    it_first = 0
    for it,it_last in enumerate(it_lasts):
        varo[it] = mvari[it_first:it_last+1].mean(axis=0)
        if geterr:
            err[it] = mvari[it_first:it_last+1].std(axis=0)
        if bb is None:
            dtime[it] = tt[it_last]
        else:
            dbounds[it] = bb[it_last]
            dtime[it] = 0.5*(bb[it_last,0]+bb[it_last,1])
        it_first = it_last+1

    # Finish
    dtime = create_time(dtime, taxis.units)
    if bb is not None:
        dtime.setBounds(dbounds)
    varo.setAxis(0, dtime)
    varo = varo.reorder(order)
    if geterr:
        err.setAxis(0, dtime).reorder(order)
        err = err.reorder(order)
        return varo, err
    return varo


def add_margin(interval, lmargin, rmargin=None):
    """Add a margin to an interval

    :Params:

        - **interval**: A time interval or selector such as ``('2000', '20001', 'co')``
          Specified times may be of any valid type.
        - **lmargin**: Left margin. Examples:

            - ``(3,'months')``: explicit.
            - ``'hours'``: Same as ````(1,'hours')``.
            - ``4``: Relative margin of size ``(interval[1]-interval[0)/4``.
            - ``False``: no margin.

          A negative margin decrease the size of the interval.

        - **rmargin**, optional: Right margin (defaults to the left).

    :Example:

        >>> print add_margin(('2000', '2001', 'co'), (5, 'days'))
        ('1999-12-27 0:0:0.0', '2001-1-6 0:0:0.0', 'co')
    """
    # Interval
    if not is_interval(interval):
        raise VACUMMError('Wrong time interval')
    bb = interval[2] if len(interval)>2 else None

    # Format margin
    if lmargin is None: margin = 0
    margins = [lmargin, rmargin]
    dt = None
    for i, margin in enumerate(margins):
        if margin is not None:
            if margin is False: margin = 0
            if isinstance(margin, basestring): # only units
                newmargin =  1, unit_type(margin, string_type=True)
            elif isinstance(margin, (int, float)): # fraction of interval
                if dt is None:
                    rtimes = reltime(interval[:2], 'seconds since 2000')
                    dt = rtimes[1].value-rtimes[0].value
                if margin==0:
                    newmargin = 0, 'seconds'
                else:
                    newmargin = (dt/margin, 'seconds')
            elif not isinstance(margin, (tuple, list)) and len(margin)<2 and \
                (not isinstance(margin[0], (int, float) or not isinstance(margin[1], basestring))):
                raise VACUMMError('Wrong time margin')
            else:
                newmargin = margin
        margins[i] = list(newmargin)
    margins[0][0] = -margins[0][0]

    # Apply
    return type(interval)([add(interval[0], *margins[0]),
        add(interval[1], *margins[1])]+[bb]*int(bb is not None))


class Intervals(object):
    """Iterator on intervals

    :Params:

        - **time_range**: Time range (optionally with bounds).
        - **dt**: Size of intervals.
        - **reverse**, optional: Reverse the iterator.
        - **roundto**, optional: Round times  to this time units (like 'hours', etc).
        - **bounds**, optional: Add bounds specs to the intervals (like "co").
        - **l/rmargin**, optional: Add a margin to the left and/or right of each interval.
          See :func:`add_margin`.
        - **innerbounds**, optional: Add bounds specs to inner intervals (like "cc").

    :Example:

        >>> for itv in Intervals(('2000','2001','co'),(2,'month')): print itv
        >>> Intervals(('2000','2001','co'),12).tolist()
        >>> Intervals((cdtime.comptime(2000), '2001', 'month',
        ... reverse=True, lmargin=(3,'hours'))

    """
    def __init__(self, time_range, dt, reverse=False, roundto=None, bounds=True,
        lmargin=0, rmargin=None, innerbounds='co'):

        # Global range
        if not is_interval(time_range):
            raise VACUMMError('Wrong time interval')
        start_date = comptime(time_range[0])
        end_date = comptime(time_range[1])

        # dt
        if isNumberType(dt):
            units = 'seconds since 2000'
            dt = (
                (end_date.torel(units).value-start_date.torel(units).value)/dt,
                'second')
        elif isinstance(dt, list):
            dt = tuple(dt)
        elif not isinstance(dt, tuple):
            dt = (1, dt)

        # Round this range
        if roundto is True:
            roundto = dt[1]
        self._roundto = roundto
        start_date = self.round(start_date)
        end_date = self.round(end_date)
        self.lmargin = lmargin
        self.rmargin = rmargin

        # Closed or open?
        self._lastbounds = None
        self._innerbounds = innerbounds
        if len(time_range) == 3 and bounds is not False:
            self._lastbounds = time_range[2]
        elif bounds in [True, None]:
            self._lastbounds = 'co'
        elif isinstance(bounds, basestring):
            self._lastbounds = bounds
        else:
            self._lastbounds = self._innerbounds = False

        # Inits the iterator
        self._current_date = [start_date, end_date][reverse]
        self._first_date, self._last_date = [start_date, end_date][::1-2*reverse]
        self._reverse = reverse

        # Interval as (value,units)
        self._dt = ([1, -1][reverse]*dt[0], dt[1])

    def round(self, mydate):
        if self._roundto:
            return round_date(mydate, self._roundto)
        return mydate

    def __iter__(self):
        return self

    def next(self):
        # Iterator is consumed
        if self._current_date == self._last_date:
            raise StopIteration

        # Compute end of interval
        next_date = self.round(add(self._current_date, *self._dt))

        # We just passed the end
        if (self._reverse and next_date < self._last_date) or \
            (not self._reverse and next_date > self._last_date):
            next_date = self._last_date

        # Save new state
        current_date = self._current_date
        self._current_date = next_date

        # Return interval
        if self._reverse:
            out = next_date, current_date
            bounds = self._lastbounds if current_date==self._first_date else self._innerbounds
        else:
            out = current_date, next_date
            bounds = self._lastbounds if next_date==self._last_date else self._innerbounds
        if bounds is not False:
            out += (bounds, )
        if self.lmargin!=0 and self.rmargin is not None:
            out = add_margin(out, self.lmargin, self.rmargin)
        return out

    def tolist(self):
        return list(self)

class IterDates(object):
    """Iterator on dates

    Example:

        >>> from vacumm.misc.atime import IterDates
        >>> for date in IterDates(('2000','2001'),(1,'month')): print date
        >>> for date in IterDates(('2000','2001'),12,closed=True): print date

    """
    def __init__(self, time_range, dt, reverse=False, roundto=None, closed=False):
        # Global range
        start_date = comptime(time_range[0])
        end_date = comptime(time_range[1])

        # dt
        if isNumberType(dt):
            units = 'seconds since 2000'
            dt = (
                (end_date.torel(units).value-start_date.torel(units).value)*1./dt,
                'second')
        elif not isinstance(dt, tuple):
            dt = (1, dt)

        # Round this range
        if roundto is True:
            roundto = interval[1]
        self._roundto = roundto
        start_date = self.round(start_date)
        end_date = self.round(end_date)

        # Closed or open?
        self._closed = closed

        # Inits the iterator
        self._first_date = [start_date, end_date][reverse]
        self._last_date = [start_date, end_date][1-reverse]
        self._reverse = reverse
        self._current_date = None
        oper = 'l' if self._reverse else 'g'
        oper += 't' if self._closed else 'e'
        self._oper = eval(oper)

        # Interval as (value,units)
        self._dt = ([1, -1][reverse]*dt[0], dt[1])

    def round(self, mydate):
        if self._roundto:
            return round_date(mydate, self._roundto)
        return mydate

    def __iter__(self):
        return self

    def next(self):
        # Next date
        if self._current_date is None:
            next_date = self._first_date
        else:
            next_date = self.round(add(self._current_date, *self._dt))

        # Iterator is consumed
        if self._oper(next_date, self._last_date):
            raise StopIteration

        # Save and return
        self._current_date = next_date
        return next_date

    def tolist(self):
        return [date for date in self]


def time_split(what, how, roundit=None):
    """Generic function to split an interval into subintervals

    :Params:

        - **what**: Time interval, dates or time axis
          that can be converted using :func:`comptime`.
        - **how**: Splitting specifications.

            #. A number: divide the interval in equal subintervals.
            #. A single or a list of dates: build subintervals
               with theses dates.
            #. A :class:`IterDates` instance: generate a list of
               dates and make as in 2.
            #. A :class:`Intervals` instance: directly generate
               a list of intervals.

        - **roundit**, optional: Round interval. Valid only if
          ``how`` is an time step specification such as
          ``(1,'year')`` or ``"year"`` (see :class:`Intervals`).
    """
    # Convert to comptime
    bb = 'cc'
    if isinstance(what, tuple):
        if len(what)==3:
            bb = what[2]
        what = list(what[:2])
    what = comptime(what)
    if not isinstance(what, list):
        raise TypeError, "Can't split a single date"
    tmin = min(what)
    tmax = max(what)
    tminmax = (tmin, tmax, bb)
    if not how:
        return tminmax

    # Single date
    if is_time(how): how = [how]

    # dt
    if isNumberType(how) or isinstance(how, basestring) or \
        isinstance(how, tuple):
        how = Intervals(tminmax[:2], how, roundto=roundit)

    # Interval interator
    if isinstance(how, Intervals):
        how = [itv for itv in how]

    # Date iterator
    elif isinstance(how, IterDates):
        how = [date for date in IterDates]
    if isinstance(how, list):
        if not len(how): return [tminmax]
        if not isinstance(how[0], tuple):
            how = comptime(how)
            if len(how)==1: # single date
                if tmin<=how[0] and tmax>=how[0]:
                    how = [tmin, how, tmax]
            how = [(how[i], how[i+1], 'co') for i in xrange(len(how)-1)]
    else:
        raise TypeError, "Can't recognize the split specification"

    # Checks
    itvs = []
    for itv in how:
        itc = itv_intersect(itv, tminmax)
        if itc is not None and itc[0]!=itc[1]:
            itvs.append(itc)
    itvs[-1] = itvs[-1][:2]+(bb,)
    return itvs


def time_split_nmax(what, nmax, roundit=True):
    """Smartly split an interval with a length into subintervals of max length"""
    if isinstance(what, tuple):
        raise TypeError, "Please provide a time axis, a list of dates, or IterDates or Intervals iterators."
    ctimes = comptime(what)
    if not isinstance(ctimes, list):
        raise TypeError, "Can't split a single date"
    if len(ctimes) < nmax:
        return ctimes[0], ctimes[-1]
    taxis = create_time(ctimes)
    specs = ['year', (3, 'month'), (1, 'month'), (10, 'day'), (1, 'day')]
    for i,how in enumerate(specs):
        itvs = time_split(what, how, roundit=roundit)
        nn = []
        for itv in itvs:
            ijk = taxis.mapIntervalExt(itv)
            if ijk is None:
                continue
            nn.append(ijk[2]*(ijk[1]-ijk[0]))
        n = max(nn)
        if n<nmax: break
    return itvs



def itv_intersect(itv1, itv2, bb=None, aslogical=False):
    """Return the intersection of 2 time intervals


    :Return: The interval or ``False`` if not intersection is found
    """
    # Check bounds
    b1 = 'cc' if len(itv1)==2 else itv1[2]
    b2 = 'cc' if len(itv2)==2 else itv2[2]

    # Comptime
    itv1 = [comptime(d) for d in itv1[:2]]
    itv2 = [comptime(d) for d in itv2[:2]]


    # Min
    bbi = b1[0]+b2[0]
    if itv1[0]==itv2[0]:
        itv = itv1[0],
        if not bb: bbo = 'c' if 'c' in bbi else 'o'
    else:
        imin = itv1[0]<itv2[0]
        itv = (itv1[0], itv2[0])[imin],
        if not bb: bbo = bbi[imin]

    # Max
    bbi = b1[1]+b2[1]
    if itv1[1]==itv2[1]:
        itv += itv1[1],
        if not bb: bbo = 'c' if 'c' in bbi else 'o'
    else:
        imax = itv1[1]>itv2[1]
        itv += (itv1[1], itv2[1])[imax],
        if not bb: bbo += bbi[imax]
    if bb is None:
        bb = bbo

    # Check
    if itv[1]<itv[0]: return False
    if itv[0]==itv[1] and bb is not False and 'o' in bb: return False

    if aslogical: return True

    return (itv+(bb,)) if bb is not False else itv


def itv_union(itv1, itv2, bb=None):
    """Return the union of 2 time intervals"""

    # Check bounds
    b1 = 'cc' if len(itv1)==2 else itv1[2]
    b2 = 'cc' if len(itv2)==2 else itv2[2]

    # Comptime
    itv1 = [comptime(d) for d in itv1[:2]]
    itv2 = [comptime(d) for d in itv2[:2]]


    # Min
    bbi = b1[0]+b2[0]
    if itv1[0]==itv2[0]:
        itv = itv1[0],
        if not bb is None: bbo = 'c' if 'c' in bbi else 'o'
    else:
        imin = itv1[0]>itv2[0]
        itv = (itv1[0], itv2[0])[imin],
        if not bb: bbo = bbi[imin]

    # Max
    bbi = b1[1]+b2[1]
    if itv1[1]==itv2[1]:
        itv += itv1[1],
        if not bb: bbo = 'c' if 'c' in bbi else 'o'
    else:
        imax = itv1[1]<itv2[1]
        itv += (itv1[1], itv2[1])[imax],
        if not bb: bbo += bbi[imax]
    if bb is None:
        bb = bbo

    return (itv+(bb,)) if bb is not False else itv


class _LH_(object):
    """To handle argument and result possibily as a list or tuple"""
    def __init__(self, myarg):
        if isinstance(myarg, N.ndarray):
            myarg = myarg.tolist()
        if isinstance(myarg, list):
            self.listtype = list
        elif isinstance(myarg, tuple):
            self.listtype = tuple
        elif hasattr(myarg, 'next') and hasattr(myarg, '__iter__'):
            myarg = [t for t in myarg]
            self.listtype = list
        else:
            self.listtype = None
        self.arg = myarg
    def get(self):
        """Get input argument as a list"""
        if self.listtype is list: return self.arg
        if self.listtype is tuple: return list(self.arg)
        return [self.arg]
    def put(self, result):
        """Get output argument as original type"""
        if self.listtype is None:
            return result[0]
        for func in list, tuple:
            if self.listtype is func:
                if isinstance(result, func):
                    return result
                return func(result)

def _d2sel_(taxis, dsel):
    """Extract time selections from a dict"""
    return [sel for key,sel in dsel.items()
        if key in (['time', taxis.id]+cdms2.convention.time_aliases)
            and sel is not None]

def tsel2slice_old(taxis, *args, **kwargs):
    """Convert time selections on a time axis to a valid slice or None

    :Params:

        - **asind**, optional: Return indices instead of a slice.
        - **nonone**, optional: Return the full slice instead of ``None`` if everything is selected.
        - Positional argument can be coordinates intervals, slices,
          dictionaries or cdms2 selectors.
        - Optional arguments must have a key identified as time or be the axis id,
          and a value as coordinates or slice.

    :Return:

        - A :class:`slice` or ``(i,j,k)`` when possible.
        - ``None`` or the full slice if no slice needed (everything is selected).
        - ``False`` if no intersection is found.

    :Example:

        >>> myslice = tsel2slice(taxis, ('2000', '2002', 'co'), time=slice(4,6))
        >>> myslice = tsel2slice(taxis, cdms2.selectors.Selector(lon=(5,6), time=('2000','2002'))
        >>> myslice = tsel2slice(taxis, slice(10,12), dict(time=slice(4,5), time=('2000','2002'))
    """
    # Inits
    if not istime(taxis): raise VACUMMError('taxis must be a valid time axis')
    asind = kwargs.pop('asind', False)
    nonone = kwargs.pop('nonone', False)
    fullslice = slice(*slice(None).indices(len(taxis)))

    # Convert to list of tuples or slices
    selects = []
    ntup = 0
    for arg in args:
        if arg is None: continue
        if isinstance(arg, cdms2.selectors.Selector):
            psel, asel = split_selector(arg)
            selects.extend(_d2sel_(taxis, asel))
        elif isinstance(arg, dict):
            selects.extend(_d2sel_(taxis,arg))
        else:
            if arg==':':
                args = slice(None)
            elif isinstance(arg,tuple):
                ntup +=1
            elif not isinstance(arg, slice):
                arg = (arg,arg,'ccb')
            selects.append(arg)
    selects.extend(_d2sel_(taxis, kwargs))
    if len(selects)==0:
        if asind: fullslice = fullslice.start,fullslice.stop,fullslice.step
        return fullslice if nonone else None

    # Apply successive selections
    ii = N.arange(len(taxis))
    for isel, sel in enumerate(selects):

        # From coordinates to slice
        if isinstance(sel, tuple):
            ijk = taxis.mapIntervalExt(sel)
            if ijk is None: return False
            sel = slice(*ijk)

        # Work on indices
        ii = ii[sel]
        if ii.size==0: return False

        # Subaxis for future use
        if ntup>1:
            i,j,k = sel.indices(len(ii))
            taxis = taxis.subAxis(i,j,k)

    # Deduce final indices
    i = ii[0]
    j = ii[-1]
    j += N.sign(j-i) if i!=j else 1
    if j<0: j = None
    k = 1 if ii.size==1 else (ii[1]-ii[0])

    # Return
    if not nonone and slice(i,j,k)==fullslice: return
    if asind: return i,j,k
    return slice(i,j,k)


def time_selector(*args, **kwargs):
    """Create a pure time selector with all arguments

    All components that are not recongnized a time selection are not kept.

    :Params:

        - **ids**, optional: Special keyword to specify allowed time ids in addition
          to generic ones defined by :attr:`cdms2.convention.time_aliases`.
        - **out**, optional: Inverse the process by removing all time selections
          (see :func:`~vacumm.misc.misc.filter_selector`)?
        - **keeppos**, optional: Remove positional components
          (see :func:`~vacumm.misc.misc.filter_selector`)?
        - **noslice**, optional: Remove slices
          (see :func:`~vacumm.misc.misc.filter_selector`)?
        - Positional argument can be coordinates intervals, slices,
          dictionaries or cdms2 selectors.
        - Optional arguments must have a key identified as time,
          and a value as coordinates or slice.
    """
    # Valid ids for filtering
    ids = kwargs.pop('ids', None)
    out = kwargs.pop('out', False)
    keeppos = kwargs.pop('keeppos', False)
    if ids is None: ids = []
    if isinstance(ids, basestring): ids = [ids]
    ids = list(ids)+['time']+cdms2.convention.time_aliases

    # Build the selector using refinements
    newargs = []
    selector = cdms2.selectors.Selector()
    for arg in args:
        if arg is None: continue
        if isinstance(arg, dict):
            selector.refine(*arg)
        else:
            selector.refine(arg)
    selector.refine(**kwargs)

    # Filter
    filter_selector(selector, ids=ids, copy=False, out=out, keeppos=keeppos)

    return selector

def tsel2slice(taxis, *args, **kwargs):
    """Convert time selections on a time axis to a valid slice or None

    :Params:

        - **asind**, optional: Return indices instead of a slice.
        - **nonone**, optional: Return the full slice instead of ``None`` if everything is selected.
        - Positional argument can be coordinates intervals, slices,
          dictionaries or cdms2 selectors.
        - Optional arguments must have a key identified as time or be the axis id,
          and a value as coordinates or slice.

    :Return:

        - A :class:`slice` or ``(i,j,k)`` when possible.
        - ``None`` or the full slice if no slice needed (everything is selected).
        - ``False`` if no intersection is found.

    :Examples:

        >>> myslice = tsel2slice(taxis, ('2000', '2002', 'co'), time=slice(4,6))
        >>> myslice = tsel2slice(taxis, cdms2.selectors.Selector(lon=(5,6), time=('2000','2002'))
        >>> myslice = tsel2slice(taxis, slice(10,12), dict(time=slice(4,5), time=('2000','2002'))
    """
    # Inits
    if not istime(taxis): raise VACUMMError('taxis must be a valid time axis')
    asind = kwargs.pop('asind', False)
    nonone = kwargs.pop('nonone', False)
    fullslice = slice(*slice(None).indices(len(taxis)))

    # Convert to list valid time selector
    kwargs['ids'] = [taxis.id]
    selector = time_selector(*args, **kwargs)

    # No selection
    if len(selector.components())==0:
        if asind: fullslice = fullslice.start,fullslice.stop,fullslice.step
        return fullslice if nonone else None

    # Select
    ii = MV2.arange(len(taxis))
    taxis = taxis.clone()
    taxis.designateTime()
    ii.setAxis(0, taxis)
    try:
        ii = ii(selector).filled()
    except:
        return False

    # Deduce final indices
    i = ii[0]
    j = ii[-1]
    j += N.sign(j-i) if i!=j else 1
    if j<0: j = None
    k = 1 if ii.size==1 else (ii[1]-ii[0])

    # Return
    if not nonone and slice(i,j,k)==fullslice: return
    if asind: return i,j,k
    return slice(i,j,k)

def tic():
    """Launch a time counter at the begining of your program.


    :Return:

        - A time to be used with the toc() function.

    :Examples:

        >>> stime = tic()
    """
    import time as tc
    stime = tc.clock()
    print tc.asctime()
    return stime

def toc(stime=0.):
    """Compute the cost of the computation and display in an adapted format.

    :Params:

        - **stime**, optional: The initial time given by the tic() function.

    :Return:

        - Display the time spent in the program.

    :Examples:

        >>> stime = tic()
        >>>
        >>> toc(stime=stime)
    """
    import time as tc
    # print tc.asctime()
    r = tc.clock()-stime
    if r > 60:
        if r > 3600:
            print (r/3600), "hours"
        else:
            print (r/60), " minutes"
    else:
        print tc.clock()-stime, " seconds"


#####################################################################
######################################################################

import grid as G
from .axes import istime,check_axes,check_axis,create_time, isaxis
from .misc import cp_atts,isnumber,kwfilter,split_selector, filter_selector
from vacumm import VACUMMError
<|MERGE_RESOLUTION|>--- conflicted
+++ resolved
@@ -624,8 +624,7 @@
         if is_numtime(mytime):
             res.append(num2date(mytime))
             continue
-<<<<<<< HEAD
-            
+
         # Tuple
         if isinstance(mytime, tuple):
             if not mytime: continue
@@ -634,9 +633,6 @@
             res.append(DT.datetime(*mytime))
             continue
             
-=======
-
->>>>>>> a5f0a7dd
         # Others
         ct = comptime(mytime)
         ct_seconds = int(math.floor(ct.second))
